--- conflicted
+++ resolved
@@ -1,5 +1,5 @@
 /*  vim:expandtab:shiftwidth=2:tabstop=2:smarttab:
- *
+ * 
  *  Gearmand client and server library.
  *
  *  Copyright (C) 2011-2012 Data Differential, http://datadifferential.com/
@@ -56,9 +56,10 @@
 
 #include <libgearman-server/gearmand.h>
 
-#include <libgearman-server/struct/port.h>
-#include <libgearman-server/plugins.h>
-#include <libgearman-server/timer.h>
+#include "libgearman-server/struct/port.h"
+#include "libgearman-server/plugins.h"
+#include "libgearman-server/timer.h"
+#include "libgearman-server/queue.h"
 
 using namespace gearmand;
 
@@ -101,14 +102,11 @@
   /* All threads should be cleaned up before calling this. */
   assert(server.thread_list == NULL);
 
-  gearmand_debug("shutdown queue: begin");
-  gearman_server_queue_shutdown(server);
-  gearmand_debug("shutdown queue: end");
-
   for (uint32_t key= 0; key < GEARMAND_JOB_HASH_SIZE; key++)
   {
     while (server.job_hash[key] != NULL)
     {
+      gearman_server_save_job(server, server.job_hash[key]);
       gearman_server_job_free(server.job_hash[key]);
     }
   }
@@ -342,12 +340,8 @@
   /* Initialize server components. */
   if (gearmand->base == NULL)
   {
-<<<<<<< HEAD
     gearmand_log_info(GEARMAN_DEFAULT_LOG_PARAM, "Starting up(%lu), verbose set to %s", 
                       (unsigned long)(getpid()),
-=======
-    gearmand_log_info(GEARMAN_DEFAULT_LOG_PARAM, "Starting up, verbose set to %s",
->>>>>>> a27c4fde
                       gearmand_verbose_name(gearmand->verbose));
 
     if (gearmand->threads > 0)
@@ -437,7 +431,7 @@
     }
     else
     {
-      gearmand_log_error(GEARMAN_DEFAULT_LOG_PARAM,
+      gearmand_log_error(GEARMAN_DEFAULT_LOG_PARAM, 
                          "gearmand_wakeup() incorrectly wrote %lu bytes of data.", (unsigned long)written);
     }
   }
@@ -599,7 +593,7 @@
         }
 
         // We are in single user threads, so strerror() is fine.
-        gearmand_log_debug(GEARMAN_DEFAULT_LOG_PARAM, "Retrying bind(%s) on %s:%s %u >= %u",
+        gearmand_log_debug(GEARMAN_DEFAULT_LOG_PARAM, "Retrying bind(%s) on %s:%s %u >= %u", 
                            strerror(errno), host, port->port,
                            waited, bind_timeout);
         this_wait= retry * retry / 3 + 1;
@@ -734,7 +728,7 @@
     {
       for (uint32_t y= 0; y < gearmand->port_list[x].listen_count; y++)
       {
-        gearmand_log_info(GEARMAN_DEFAULT_LOG_PARAM,
+        gearmand_log_info(GEARMAN_DEFAULT_LOG_PARAM, 
                           "Clearing event for listening socket (%d)",
                           gearmand->port_list[x].listen_fd[y]);
 
@@ -780,7 +774,7 @@
     return;
   }
 
-  /*
+  /* 
     Since this is numeric, it should never fail. Even if it did we don't want to really error from it.
   */
   char host[NI_MAXHOST];
@@ -934,7 +928,7 @@
         gearmand_debug("Received SHUTDOWN_GRACEFUL wakeup event");
         _listen_close(gearmand);
 
-        for (gearmand_thread_st* thread= gearmand->thread_list;
+        for (gearmand_thread_st* thread= gearmand->thread_list; 
              thread != NULL;
              thread= thread->next)
         {
@@ -1093,7 +1087,7 @@
   return success;
 }
 
-static bool gearman_server_create(gearman_server_st& server,
+static bool gearman_server_create(gearman_server_st& server, 
                                   uint8_t job_retries_arg,
                                   uint8_t worker_wakeup_arg,
                                   bool round_robin_arg)
