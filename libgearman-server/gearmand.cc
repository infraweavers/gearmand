--- conflicted
+++ resolved
@@ -337,11 +337,7 @@
   /* Initialize server components. */
   if (gearmand->base == NULL)
   {
-<<<<<<< HEAD
-    gearmand_log_info(GEARMAN_DEFAULT_LOG_PARAM, "Starting up with pid %lu, verbose is set to %s", 
-=======
-    gearmand_log_info(GEARMAND_DEFAULT_LOG_PARAM, "Starting up(%lu), verbose set to %s", 
->>>>>>> 928a3659
+    gearmand_log_info(GEARMAND_DEFAULT_LOG_PARAM, "Starting up with pid %lu, verbose is set to %s", 
                       (unsigned long)(getpid()),
                       gearmand_verbose_name(gearmand->verbose));
 
