# vim:ft=automake
# Gearman server and library
# Copyright (C) 2008 Brian Aker, Eric Day
# Copyright (C) 2009 Brian Aker, Eric Day, Monty Taylor
# All rights reserved.
#
# Use and distribution licensed under the BSD license.  See
# the COPYING file in the parent directory for full text.
#
# Included from Top Level Makefile.am
# All paths should be given relative to the root

if HAVE_LIBDRIZZLE
QUEUE_LIBDRIZZLE_H= libgearman-server/queue_libdrizzle.h
QUEUE_LIBDRIZZLE_C= libgearman-server/queue_libdrizzle.c
endif

if HAVE_LIBMEMCACHED
QUEUE_LIBMEMCACHED_H= libgearman-server/queue_libmemcached.h
QUEUE_LIBMEMCACHED_C= libgearman-server/queue_libmemcached.c
endif

if HAVE_LIBSQLITE3
QUEUE_LIBSQLITE3_H= libgearman-server/queue_libsqlite3.h
QUEUE_LIBSQLITE3_C= libgearman-server/queue_libsqlite3.c
endif

if HAVE_LIBPQ
QUEUE_LIBPQ_H= libgearman-server/queue_libpq.h
QUEUE_LIBPQ_C= libgearman-server/queue_libpq.c
endif

if HAVE_LIBTOKYOCABINET
QUEUE_LIBTOKYOCABINET_H= libgearman-server/queue_libtokyocabinet.h
QUEUE_LIBTOKYOCABINET_C= libgearman-server/queue_libtokyocabinet.c
endif

noinst_LTLIBRARIES+= libgearman-server/libgearman-server.la


noinst_HEADERS += \
<<<<<<< HEAD
		  $(QUEUE_LIBDRIZZLE_H) \
		  $(QUEUE_LIBMEMCACHED_H) \
		  $(QUEUE_LIBPQ_H) \
		  $(QUEUE_LIBSQLITE3_H) \
		  libgearman-server/client.h \
		  libgearman-server/conf.h \
		  libgearman-server/conf_module.h \
		  libgearman-server/connection.h \
		  libgearman-server/constants.h \
		  libgearman-server/function.h \
		  libgearman-server/gearmand.h \
		  libgearman-server/gearmand_con.h \
		  libgearman-server/gearmand_thread.h \
		  libgearman-server/job.h \
		  libgearman-server/packet.h \
		  libgearman-server/protocol_http.h \
		  libgearman-server/server.h \
		  libgearman-server/thread.h \
		  libgearman-server/worker.h
=======
	$(QUEUE_LIBDRIZZLE_H) \
	$(QUEUE_LIBMEMCACHED_H) \
	$(QUEUE_LIBPQ_H) \
	$(QUEUE_LIBSQLITE3_H) \
	$(QUEUE_LIBTOKYOCABINET_H) \
	libgearman-server/client.h \
	libgearman-server/conf.h \
	libgearman-server/conf_module.h \
	libgearman-server/connection.h \
	libgearman-server/constants.h \
	libgearman-server/function.h \
	libgearman-server/gearmand.h \
	libgearman-server/gearmand_con.h \
	libgearman-server/gearmand_thread.h \
	libgearman-server/job.h \
	libgearman-server/packet.h \
	libgearman-server/protocol_http.h \
	libgearman-server/server.h \
	libgearman-server/thread.h \
	libgearman-server/worker.h
>>>>>>> 318d0439

noinst_HEADERS+= \
		 libgearman-server/common.h

libgearman_server_libgearman_server_la_SOURCES= \
<<<<<<< HEAD
						$(QUEUE_LIBDRIZZLE_C) \
						$(QUEUE_LIBMEMCACHED_C) \
						$(QUEUE_LIBPQ_C) \
						$(QUEUE_LIBSQLITE3_C) \
						libgearman-server/client.c \
						libgearman-server/conf.c \
						libgearman-server/conf_module.c \
						libgearman-server/connection.c \
						libgearman-server/function.c \
						libgearman-server/gearmand.c \
						libgearman-server/gearmand_con.c \
						libgearman-server/gearmand_thread.c \
						libgearman-server/job.c \
						libgearman-server/packet.c \
						libgearman-server/protocol_http.c \
						libgearman-server/server.c \
						libgearman-server/thread.c \
						libgearman-server/worker.c
=======
	$(QUEUE_LIBDRIZZLE_C) \
	$(QUEUE_LIBMEMCACHED_C) \
	$(QUEUE_LIBPQ_C) \
	$(QUEUE_LIBSQLITE3_C) \
	$(QUEUE_LIBTOKYOCABINET_C) \
	libgearman-server/client.c \
	libgearman-server/conf.c \
	libgearman-server/conf_module.c \
	libgearman-server/connection.c \
	libgearman-server/function.c \
	libgearman-server/gearmand.c \
	libgearman-server/gearmand_con.c \
	libgearman-server/gearmand_thread.c \
	libgearman-server/job.c \
	libgearman-server/packet.c \
	libgearman-server/protocol_http.c \
	libgearman-server/server.c \
	libgearman-server/thread.c \
	libgearman-server/worker.c
>>>>>>> 318d0439

libgearman_server_libgearman_server_la_CFLAGS= \
					       ${AM_CFLAGS} \
					       -DBUILDING_LIBGEARMAN

libgearman_server_libgearman_server_la_LIBADD= \
<<<<<<< HEAD
					       $(LTLIBDRIZZLE) \
					       $(LTLIBEVENT) \
					       $(LTLIBMEMCACHED) \
					       $(LTLIBPQ) \
					       $(LTLIBSQLITE3) \
					       libgearman/libgearman.la \
					       libgearman/libgearmancore.la
=======
	$(LTLIBDRIZZLE) \
	$(LTLIBEVENT) \
	$(LTLIBMEMCACHED) \
	$(LTLIBPQ) \
	$(LTLIBSQLITE3) \
	$(LTLIBTOKYOCABINET) \
	libgearman/libgearman.la \
	libgearman/libgearmancore.la
>>>>>>> 318d0439
<|MERGE_RESOLUTION|>--- conflicted
+++ resolved
@@ -39,11 +39,11 @@
 
 
 noinst_HEADERS += \
-<<<<<<< HEAD
 		  $(QUEUE_LIBDRIZZLE_H) \
 		  $(QUEUE_LIBMEMCACHED_H) \
 		  $(QUEUE_LIBPQ_H) \
 		  $(QUEUE_LIBSQLITE3_H) \
+		  $(QUEUE_LIBTOKYOCABINET_H) \
 		  libgearman-server/client.h \
 		  libgearman-server/conf.h \
 		  libgearman-server/conf_module.h \
@@ -59,38 +59,16 @@
 		  libgearman-server/server.h \
 		  libgearman-server/thread.h \
 		  libgearman-server/worker.h
-=======
-	$(QUEUE_LIBDRIZZLE_H) \
-	$(QUEUE_LIBMEMCACHED_H) \
-	$(QUEUE_LIBPQ_H) \
-	$(QUEUE_LIBSQLITE3_H) \
-	$(QUEUE_LIBTOKYOCABINET_H) \
-	libgearman-server/client.h \
-	libgearman-server/conf.h \
-	libgearman-server/conf_module.h \
-	libgearman-server/connection.h \
-	libgearman-server/constants.h \
-	libgearman-server/function.h \
-	libgearman-server/gearmand.h \
-	libgearman-server/gearmand_con.h \
-	libgearman-server/gearmand_thread.h \
-	libgearman-server/job.h \
-	libgearman-server/packet.h \
-	libgearman-server/protocol_http.h \
-	libgearman-server/server.h \
-	libgearman-server/thread.h \
-	libgearman-server/worker.h
->>>>>>> 318d0439
 
 noinst_HEADERS+= \
 		 libgearman-server/common.h
 
 libgearman_server_libgearman_server_la_SOURCES= \
-<<<<<<< HEAD
 						$(QUEUE_LIBDRIZZLE_C) \
 						$(QUEUE_LIBMEMCACHED_C) \
 						$(QUEUE_LIBPQ_C) \
 						$(QUEUE_LIBSQLITE3_C) \
+						$(QUEUE_LIBTOKYOCABINET_C) \
 						libgearman-server/client.c \
 						libgearman-server/conf.c \
 						libgearman-server/conf_module.c \
@@ -105,48 +83,17 @@
 						libgearman-server/server.c \
 						libgearman-server/thread.c \
 						libgearman-server/worker.c
-=======
-	$(QUEUE_LIBDRIZZLE_C) \
-	$(QUEUE_LIBMEMCACHED_C) \
-	$(QUEUE_LIBPQ_C) \
-	$(QUEUE_LIBSQLITE3_C) \
-	$(QUEUE_LIBTOKYOCABINET_C) \
-	libgearman-server/client.c \
-	libgearman-server/conf.c \
-	libgearman-server/conf_module.c \
-	libgearman-server/connection.c \
-	libgearman-server/function.c \
-	libgearman-server/gearmand.c \
-	libgearman-server/gearmand_con.c \
-	libgearman-server/gearmand_thread.c \
-	libgearman-server/job.c \
-	libgearman-server/packet.c \
-	libgearman-server/protocol_http.c \
-	libgearman-server/server.c \
-	libgearman-server/thread.c \
-	libgearman-server/worker.c
->>>>>>> 318d0439
 
 libgearman_server_libgearman_server_la_CFLAGS= \
 					       ${AM_CFLAGS} \
 					       -DBUILDING_LIBGEARMAN
 
 libgearman_server_libgearman_server_la_LIBADD= \
-<<<<<<< HEAD
 					       $(LTLIBDRIZZLE) \
 					       $(LTLIBEVENT) \
 					       $(LTLIBMEMCACHED) \
 					       $(LTLIBPQ) \
 					       $(LTLIBSQLITE3) \
+					       $(LTLIBTOKYOCABINET) \
 					       libgearman/libgearman.la \
-					       libgearman/libgearmancore.la
-=======
-	$(LTLIBDRIZZLE) \
-	$(LTLIBEVENT) \
-	$(LTLIBMEMCACHED) \
-	$(LTLIBPQ) \
-	$(LTLIBSQLITE3) \
-	$(LTLIBTOKYOCABINET) \
-	libgearman/libgearman.la \
-	libgearman/libgearmancore.la
->>>>>>> 318d0439
+					       libgearman/libgearmancore.la