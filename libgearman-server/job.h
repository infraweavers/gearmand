--- conflicted
+++ resolved
@@ -40,11 +40,7 @@
   uint32_t numerator;
   uint32_t denominator;
   size_t data_size;
-<<<<<<< HEAD
-=======
-  time_t when;
-  gearman_server_st *server;
->>>>>>> 85c3d94c
+  int64_t when;
   gearman_server_job_st *next;
   gearman_server_job_st *prev;
   gearman_server_job_st *unique_next;
@@ -70,11 +66,8 @@
                        size_t unique_size, const void *data, size_t data_size,
                        gearmand_job_priority_t priority,
                        gearman_server_client_st *server_client,
-<<<<<<< HEAD
-                       gearmand_error_t *ret_ptr);
-=======
-                       gearman_return_t *ret_ptr, time_t when);
->>>>>>> 85c3d94c
+                       gearmand_error_t *ret_ptr,
+                       int64_t when);
 
 /**
  * Initialize a server job structure.
