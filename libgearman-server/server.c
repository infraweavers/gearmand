/* Gearman server and library
 * Copyright (C) 2008 Brian Aker, Eric Day
 * All rights reserved.
 *
 * Use and distribution licensed under the BSD license.  See
 * the COPYING file in the parent directory for full text.
 */

/**
 * @file
 * @brief Server Definitions
 */

#include <libgearman-server/common.h>

#include <assert.h>
#include <errno.h>
#include <string.h>

/*
 * Private declarations
 */


#define TEXT_SUCCESS "OK\r\n"
#define TEXT_ERROR_ARGS "ERR INVALID_ARGUMENTS An+incomplete+set+of+arguments+was+sent+to+this+command+%.*s\r\n"
#define TEXT_ERROR_CREATE_FUNCTION "ERR CREATE_FUNCTION %.*s\r\n"
#define TEXT_ERROR_UNKNOWN_COMMAND "ERR UNKNOWN_COMMAND Unknown+server+command%.*s\r\n"
#define TEXT_ERROR_INTERNAL_ERROR "ERR UNKNOWN_ERROR\r\n"

/**
 * @addtogroup gearman_server_private Private Server Functions
 * @ingroup gearman_server
 * @{
 */

/**
 * Add job to queue wihle replaying queue during startup.
 */
static gearmand_error_t _queue_replay_add(gearman_server_st *server, void *context,
                                          const char *unique, size_t unique_size,
                                          const char *function_name, size_t function_name_size,
                                          const void *data, size_t data_size,
                                          gearmand_job_priority_t priority,
                                          int64_t when);

/**
 * Queue an error packet.
 */
static gearmand_error_t _server_error_packet(gearman_server_con_st *server_con,
                                             const char *error_code,
                                             const char *error_string);

/**
 * Process text commands for a connection.
 */
static gearmand_error_t _server_run_text(gearman_server_con_st *server_con,
                                         gearmand_packet_st *packet);

/**
 * Send work result packets with data back to clients.
 */
static gearmand_error_t
_server_queue_work_data(gearman_server_job_st *server_job,
                        gearmand_packet_st *packet, gearman_command_t command);

/** @} */

/*
 * Public definitions
 */

gearmand_error_t gearman_server_run_command(gearman_server_con_st *server_con,
                                            gearmand_packet_st *packet)
{
  gearmand_error_t ret;
  gearman_server_job_st *server_job;
  char job_handle[GEARMAND_JOB_HANDLE_SIZE];
  char option[GEARMAN_OPTION_SIZE];
  gearman_server_client_st *server_client;
  char numerator_buffer[11]; /* Max string size to hold a uint32_t. */
  char denominator_buffer[11]; /* Max string size to hold a uint32_t. */
  gearmand_job_priority_t priority;

  int checked_length;

  if (packet->magic == GEARMAN_MAGIC_RESPONSE)
  {
    return _server_error_packet(server_con, "bad_magic",
                                "Request magic expected");
  }

  switch (packet->command)
  {
  /* Client/worker requests. */
  case GEARMAN_COMMAND_ECHO_REQ:
    /* Reuse the data buffer and just shove the data back. */
    ret= gearman_server_io_packet_add(server_con, true, GEARMAN_MAGIC_RESPONSE,
                                      GEARMAN_COMMAND_ECHO_RES, packet->data,
                                      packet->data_size, NULL);
    if (ret != GEARMAN_SUCCESS)
    {
      gearmand_gerror("gearman_server_io_packet_add", ret);
      return ret;
    }

    packet->options.free_data= false;

    break;

  /* Client requests. */
  case GEARMAN_COMMAND_SUBMIT_JOB:
  case GEARMAN_COMMAND_SUBMIT_JOB_BG:
  case GEARMAN_COMMAND_SUBMIT_JOB_HIGH:
  case GEARMAN_COMMAND_SUBMIT_JOB_HIGH_BG:
  case GEARMAN_COMMAND_SUBMIT_JOB_LOW:
  case GEARMAN_COMMAND_SUBMIT_JOB_LOW_BG:
  case GEARMAN_COMMAND_SUBMIT_JOB_EPOCH:

    if (packet->command == GEARMAN_COMMAND_SUBMIT_JOB ||
        packet->command == GEARMAN_COMMAND_SUBMIT_JOB_BG ||
        packet->command == GEARMAN_COMMAND_SUBMIT_JOB_EPOCH)
    {
      priority= GEARMAND_JOB_PRIORITY_NORMAL;
    }
    else if (packet->command == GEARMAN_COMMAND_SUBMIT_JOB_HIGH ||
             packet->command == GEARMAN_COMMAND_SUBMIT_JOB_HIGH_BG)
    {
      priority= GEARMAND_JOB_PRIORITY_HIGH;
    }
    else
      priority= GEARMAND_JOB_PRIORITY_LOW;

    if (packet->command == GEARMAN_COMMAND_SUBMIT_JOB_BG ||
        packet->command == GEARMAN_COMMAND_SUBMIT_JOB_HIGH_BG ||
        packet->command == GEARMAN_COMMAND_SUBMIT_JOB_LOW_BG ||
        packet->command == GEARMAN_COMMAND_SUBMIT_JOB_EPOCH)
    {
      server_client= NULL;
    }
    else
    {
      server_client= gearman_server_client_add(server_con);
      if (server_client == NULL)
      {
        return GEARMAN_MEMORY_ALLOCATION_FAILURE;
      }
    }

    gearmand_log_debug("Received submission, %.*s/%.*s with %d arguments",
                       packet->arg_size[0], packet->arg[0],
                       packet->arg_size[1], packet->arg[1],
                       (int)packet->argc);

    int64_t when= 0;
    if (packet->command == GEARMAN_COMMAND_SUBMIT_JOB_EPOCH)
    {
      sscanf((char *)packet->arg[2], "%lld", (long long *)&when);
      gearmand_log_debug("Received EPOCH job submission, %.*s/%.*s, with data for %jd at %jd, args %d",
                         packet->arg_size[0], packet->arg[0],
                         packet->arg_size[1], packet->arg[1],
                         when, time(NULL),
                         (int)packet->argc);
    }

    /* Schedule job. */
    server_job= gearman_server_job_add(Server,
                                       (char *)(packet->arg[0]), packet->arg_size[0] -1, // Function
                                       (char *)(packet->arg[1]), packet->arg_size[1] -1, // unique
                                       packet->data, packet->data_size, priority,
                                       server_client, &ret,
                                       when);
    
    if (ret == GEARMAN_SUCCESS)
    {
      packet->options.free_data= false;
    }
    else if (ret == GEARMAN_JOB_QUEUE_FULL)
    {
      return _server_error_packet(server_con, "queue_full",
                                  "Job queue is full");
    }
    else if (ret != GEARMAN_JOB_EXISTS)
    {
      gearmand_gerror("gearman_server_job_add", ret);
      return ret;
    }

    /* Queue the job created packet. */
    ret= gearman_server_io_packet_add(server_con, false, GEARMAN_MAGIC_RESPONSE,
                                      GEARMAN_COMMAND_JOB_CREATED,
                                      server_job->job_handle,
                                      (size_t)strlen(server_job->job_handle),
                                      NULL);
    if (ret != GEARMAN_SUCCESS)
    {
      gearmand_gerror("gearman_server_io_packet_add", ret);
      return ret;
    }

    break;

  case GEARMAN_COMMAND_GET_STATUS:
    {
      /* This may not be NULL terminated, so copy to make sure it is. */
      checked_length= snprintf(job_handle, GEARMAND_JOB_HANDLE_SIZE, "%.*s",
                               (int)(packet->arg_size[0]), (char *)(packet->arg[0]));

      if (checked_length >= GEARMAND_JOB_HANDLE_SIZE || checked_length < 0)
      {
        gearmand_error("snprintf");
        return GEARMAN_MEMORY_ALLOCATION_FAILURE;
      }

      server_job= gearman_server_job_get(Server, job_handle, NULL);

      /* Queue status result packet. */
      if (server_job == NULL)
      {
        ret= gearman_server_io_packet_add(server_con, false,
                                          GEARMAN_MAGIC_RESPONSE,
                                          GEARMAN_COMMAND_STATUS_RES, job_handle,
                                          (size_t)(strlen(job_handle) + 1),
                                          "0", (size_t)2, "0", (size_t)2, "0",
                                          (size_t)2, "0", (size_t)1, NULL);
      }
      else
      {
        checked_length= snprintf(numerator_buffer, sizeof(numerator_buffer), "%u", server_job->numerator);
        if ((size_t)checked_length >= sizeof(numerator_buffer) || checked_length < 0)
        {
          gearmand_log_error("_server_command_get_status", "snprintf");
          return GEARMAN_MEMORY_ALLOCATION_FAILURE;
        }

        checked_length= snprintf(denominator_buffer, sizeof(denominator_buffer), "%u", server_job->denominator);
        if ((size_t)checked_length >= sizeof(denominator_buffer) || checked_length < 0)
        {
          gearmand_log_error("_server_command_get_status", "snprintf");
          return GEARMAN_MEMORY_ALLOCATION_FAILURE;
        }

        ret= gearman_server_io_packet_add(server_con, false,
                                          GEARMAN_MAGIC_RESPONSE,
                                          GEARMAN_COMMAND_STATUS_RES, job_handle,
                                          (size_t)(strlen(job_handle) + 1),
                                          "1", (size_t)2,
                                          server_job->worker == NULL ? "0" : "1",
                                          (size_t)2, numerator_buffer,
                                          (size_t)(strlen(numerator_buffer) + 1),
                                          denominator_buffer,
                                          (size_t)strlen(denominator_buffer),
                                          NULL);
      }

      if (ret != GEARMAN_SUCCESS)
      {
        gearmand_gerror("gearman_server_io_packet_add", ret);
        return ret;
      }
    }

    break;

  case GEARMAN_COMMAND_OPTION_REQ:
    /* This may not be NULL terminated, so copy to make sure it is. */
    checked_length= snprintf(option, GEARMAN_OPTION_SIZE, "%.*s",
                                 (int)(packet->arg_size[0]), (char *)(packet->arg[0]));

    if (checked_length >= GEARMAN_OPTION_SIZE || checked_length < 0)
    {
      gearmand_log_error("_server_command_option_request", "snprintf");
      return _server_error_packet(server_con, "unknown_option",
                                  "Server does not recognize given option");
    }

    if (!strcasecmp(option, "exceptions"))
    {
      server_con->is_exceptions= true;
    }
    else
    {
      return _server_error_packet(server_con, "unknown_option",
                                  "Server does not recognize given option");
    }

    ret= gearman_server_io_packet_add(server_con, false, GEARMAN_MAGIC_RESPONSE,
                                      GEARMAN_COMMAND_OPTION_RES,
                                      packet->arg[0], packet->arg_size[0],
                                      NULL);
    if (ret != GEARMAN_SUCCESS)
    {
      gearmand_gerror("gearman_server_io_packet_add", ret);
      return ret;
    }

    break;

  /* Worker requests. */
  case GEARMAN_COMMAND_CAN_DO:
    if (gearman_server_worker_add(server_con, (char *)(packet->arg[0]),
                                  packet->arg_size[0], 0) == NULL)
    {
      return GEARMAN_MEMORY_ALLOCATION_FAILURE;
    }

    break;

  case GEARMAN_COMMAND_CAN_DO_TIMEOUT:
    if (gearman_server_worker_add(server_con, (char *)(packet->arg[0]),
                                  packet->arg_size[0] - 1,
                                  (in_port_t)atoi((char *)(packet->arg[1])))
         == NULL)
    {
      return GEARMAN_MEMORY_ALLOCATION_FAILURE;
    }

    break;

  case GEARMAN_COMMAND_CANT_DO:
    gearman_server_con_free_worker(server_con, (char *)(packet->arg[0]),
                                   packet->arg_size[0]);
    break;

  case GEARMAN_COMMAND_RESET_ABILITIES:
    gearman_server_con_free_workers(server_con);
    break;

  case GEARMAN_COMMAND_PRE_SLEEP:
    server_job= gearman_server_job_peek(server_con);
    if (server_job == NULL)
    {
      server_con->is_sleeping= true;
    }
    else
    {
      /* If there are jobs that could be run, queue a NOOP packet to wake the
         worker up. This could be the result of a race codition. */
      ret= gearman_server_io_packet_add(server_con, false,
                                        GEARMAN_MAGIC_RESPONSE,
                                        GEARMAN_COMMAND_NOOP, NULL);
      if (ret != GEARMAN_SUCCESS)
      {
        gearmand_gerror("gearman_server_io_packet_add", ret);
        return ret;
      }
    }

    break;

  case GEARMAN_COMMAND_GRAB_JOB:
  case GEARMAN_COMMAND_GRAB_JOB_UNIQ:
    server_con->is_sleeping= false;
    server_con->is_noop_sent= false;

    server_job= gearman_server_job_take(server_con);
    if (server_job == NULL)
    {
      /* No jobs found, queue no job packet. */
      ret= gearman_server_io_packet_add(server_con, false,
                                        GEARMAN_MAGIC_RESPONSE,
                                        GEARMAN_COMMAND_NO_JOB, NULL);
    }
    else if (packet->command == GEARMAN_COMMAND_GRAB_JOB_UNIQ)
    {
      /* We found a runnable job, queue job assigned packet and take the job
         off the queue. */
      ret= gearman_server_io_packet_add(server_con, false,
                                        GEARMAN_MAGIC_RESPONSE,
                                        GEARMAN_COMMAND_JOB_ASSIGN_UNIQ,
                                        server_job->job_handle,
                                        (size_t)(strlen(server_job->job_handle) + 1),
                                        server_job->function->function_name,
                                        server_job->function->function_name_size + 1,
                                        server_job->unique,
                                        (size_t)(strlen(server_job->unique) + 1),
                                        server_job->data, server_job->data_size,
                                        NULL);
    }
    else
    {
      /* Same, but without unique ID. */
      ret= gearman_server_io_packet_add(server_con, false,
                                        GEARMAN_MAGIC_RESPONSE,
                                        GEARMAN_COMMAND_JOB_ASSIGN,
                                        server_job->job_handle,
                                        (size_t)(strlen(server_job->job_handle) + 1),
                                        server_job->function->function_name,
                                        server_job->function->function_name_size + 1,
                                        server_job->data, server_job->data_size,
                                        NULL);
    }

    if (ret != GEARMAN_SUCCESS)
    {
      gearmand_gerror("gearman_server_io_packet_add", ret);

      if (server_job != NULL)
        return gearman_server_job_queue(server_job);

      return ret;
    }

    break;

  case GEARMAN_COMMAND_WORK_DATA:
  case GEARMAN_COMMAND_WORK_WARNING:
    server_job= gearman_server_job_get(Server,
                                       (char *)(packet->arg[0]),
                                       server_con);
    if (server_job == NULL)
    {
      return _server_error_packet(server_con, "job_not_found",
                                  "Job given in work result not found");
    }

    /* Queue the data/warning packet for all clients. */
    ret= _server_queue_work_data(server_job, packet, packet->command);
    if (ret != GEARMAN_SUCCESS)
    {
      gearmand_gerror("_server_queue_work_data", ret);
      return ret;
    }

    break;

  case GEARMAN_COMMAND_WORK_STATUS:
    server_job= gearman_server_job_get(Server,
                                       (char *)(packet->arg[0]),
                                       server_con);
    if (server_job == NULL)
    {
      return _server_error_packet(server_con, "job_not_found",
                                  "Job given in work result not found");
    }

    /* Update job status. */
    server_job->numerator= (uint32_t)atoi((char *)(packet->arg[1]));

    /* This may not be NULL terminated, so copy to make sure it is. */
    checked_length= snprintf(denominator_buffer, sizeof(denominator_buffer), "%.*s", (int)(packet->arg_size[2]),
                             (char *)(packet->arg[2]));

    if ((size_t)checked_length > sizeof(denominator_buffer) || checked_length < 0)
    {
      gearmand_error("snprintf");
      return GEARMAN_MEMORY_ALLOCATION_FAILURE;
    }


    server_job->denominator= (uint32_t)atoi(denominator_buffer);

    /* Queue the status packet for all clients. */
    for (server_client= server_job->client_list; server_client;
         server_client= server_client->job_next)
    {
      ret= gearman_server_io_packet_add(server_client->con, false,
                                        GEARMAN_MAGIC_RESPONSE,
                                        GEARMAN_COMMAND_WORK_STATUS,
                                        packet->arg[0], packet->arg_size[0],
                                        packet->arg[1], packet->arg_size[1],
                                        packet->arg[2], packet->arg_size[2],
                                        NULL);
      if (ret != GEARMAN_SUCCESS)
      {
        gearmand_gerror("gearman_server_io_packet_add", ret);
        return ret;
      }
    }

    break;

  case GEARMAN_COMMAND_WORK_COMPLETE:
    server_job= gearman_server_job_get(Server,
                                       (char *)(packet->arg[0]),
                                       server_con);
    if (server_job == NULL)
    {
      return _server_error_packet(server_con, "job_not_found",
                                  "Job given in work result not found");
    }

    /* Queue the complete packet for all clients. */
    ret= _server_queue_work_data(server_job, packet,
                                 GEARMAN_COMMAND_WORK_COMPLETE);
    if (ret != GEARMAN_SUCCESS)
    {
      gearmand_gerror("_server_queue_work_data", ret);
      return ret;
    }

    /* Remove from persistent queue if one exists. */
    if (server_job->job_queued && Server->queue._done_fn != NULL)
    {
      ret= (*(Server->queue._done_fn))(Server, (void *)Server->queue._context,
                                       server_job->unique,
                                       (size_t)strlen(server_job->unique),
                                       server_job->function->function_name,
                                       server_job->function->function_name_size);
      if (ret != GEARMAN_SUCCESS)
      {
        gearmand_gerror("Remove from persistent queue", ret);
        return ret;
      }
    }

    /* Job is done, remove it. */
    gearman_server_job_free(server_job);
    break;

  case GEARMAN_COMMAND_WORK_EXCEPTION:
    server_job= gearman_server_job_get(Server,
                                       (char *)(packet->arg[0]),
                                       server_con);
    if (server_job == NULL)
    {
      return _server_error_packet(server_con, "job_not_found",
                                  "Job given in work result not found");
    }

    /* Queue the exception packet for all clients. */
    ret= _server_queue_work_data(server_job, packet,
                                 GEARMAN_COMMAND_WORK_EXCEPTION);
    if (ret != GEARMAN_SUCCESS)
    {
      gearmand_gerror("_server_queue_work_data", ret);
      return ret;
    }
    break;

  case GEARMAN_COMMAND_WORK_FAIL:
    /* This may not be NULL terminated, so copy to make sure it is. */
    checked_length= snprintf(job_handle, GEARMAND_JOB_HANDLE_SIZE, "%.*s",
                             (int)(packet->arg_size[0]), (char *)(packet->arg[0]));

    if (checked_length >= GEARMAND_JOB_HANDLE_SIZE || checked_length < 0)
    {
      return _server_error_packet(server_con, "job_name_too_large",
                                  "Error occured due to GEARMAND_JOB_HANDLE_SIZE being too small from snprintf");
    }

    server_job= gearman_server_job_get(Server, job_handle,
                                       server_con);
    if (server_job == NULL)
    {
      return _server_error_packet(server_con, "job_not_found",
                                  "Job given in work result not found");
    }

    /* Queue the fail packet for all clients. */
    for (server_client= server_job->client_list; server_client;
         server_client= server_client->job_next)
    {
      ret= gearman_server_io_packet_add(server_client->con, false,
                                        GEARMAN_MAGIC_RESPONSE,
                                        GEARMAN_COMMAND_WORK_FAIL,
                                        packet->arg[0], packet->arg_size[0],
                                        NULL);
      if (ret != GEARMAN_SUCCESS)
      {
        gearmand_gerror("gearman_server_io_packet_add", ret);
        return ret;
      }
    }

    /* Remove from persistent queue if one exists. */
    if (server_job->job_queued && Server->queue._done_fn != NULL)
    {
      ret= (*(Server->queue._done_fn))(Server, (void *)Server->queue._context,
                                       server_job->unique,
                                       (size_t)strlen(server_job->unique),
                                       server_job->function->function_name,
                                       server_job->function->function_name_size);
      if (ret != GEARMAN_SUCCESS)
      {
        gearmand_gerror("Remove from persistent queue", ret);
        return ret;
      }
    }

    /* Job is done, remove it. */
    gearman_server_job_free(server_job);

    break;

  case GEARMAN_COMMAND_SET_CLIENT_ID:
    gearman_server_con_set_id(server_con, (char *)(packet->arg[0]),
                              packet->arg_size[0]);
    break;

  case GEARMAN_COMMAND_TEXT:
    return _server_run_text(server_con, packet);

  case GEARMAN_COMMAND_UNUSED:
  case GEARMAN_COMMAND_NOOP:
  case GEARMAN_COMMAND_JOB_CREATED:
  case GEARMAN_COMMAND_NO_JOB:
  case GEARMAN_COMMAND_JOB_ASSIGN:
  case GEARMAN_COMMAND_ECHO_RES:
  case GEARMAN_COMMAND_ERROR:
  case GEARMAN_COMMAND_STATUS_RES:
  case GEARMAN_COMMAND_ALL_YOURS:
  case GEARMAN_COMMAND_OPTION_RES:
  case GEARMAN_COMMAND_SUBMIT_JOB_SCHED:
  case GEARMAN_COMMAND_JOB_ASSIGN_UNIQ:
  case GEARMAN_COMMAND_MAX:
  default:
    return _server_error_packet(server_con, "bad_command",
                                "Command not expected");
  }

  return GEARMAN_SUCCESS;
}

gearmand_error_t gearman_server_shutdown_graceful(gearman_server_st *server)
{
  server->shutdown_graceful= true;

  if (server->job_count == 0)
    return GEARMAN_SHUTDOWN;

  return GEARMAN_SHUTDOWN_GRACEFUL;
}

gearmand_error_t gearman_server_queue_replay(gearman_server_st *server)
{
  gearmand_error_t ret;

  if (server->queue._replay_fn == NULL)
    return GEARMAN_SUCCESS;

  server->state.queue_startup= true;

  ret= (*(server->queue._replay_fn))(server, (void *)server->queue._context,
                                     _queue_replay_add, server);

  server->state.queue_startup= false;

  return ret;
}

void *gearman_server_queue_context(const gearman_server_st *server)
{
  return (void *)server->queue._context;
}

void gearman_server_set_queue(gearman_server_st *server,
                              void *context,
                              gearman_queue_add_fn *add,
                              gearman_queue_flush_fn *flush,
                              gearman_queue_done_fn *done,
                              gearman_queue_replay_fn *replay)
{
  server->queue._context= context;
  server->queue._add_fn= add;
  server->queue._flush_fn= flush;
  server->queue._done_fn= done;
  server->queue._replay_fn= replay;
}

/*
 * Private definitions
 */

gearmand_error_t _queue_replay_add(gearman_server_st *server,
                                   void *context __attribute__ ((unused)),
                                   const char *unique, size_t unique_size,
                                   const char *function_name, size_t function_name_size,
                                   const void *data, size_t data_size,
                                   gearmand_job_priority_t priority,
                                   int64_t when)
{
  gearmand_error_t ret= GEARMAN_SUCCESS;

  (void)gearman_server_job_add(server,
                               function_name, function_name_size,
                               unique, unique_size,
                               data, data_size, priority, NULL, &ret, when);

  if (ret != GEARMAN_SUCCESS)
    gearmand_gerror("gearman_server_job_add", ret);

  return ret;
}

static gearmand_error_t _server_error_packet(gearman_server_con_st *server_con,
                                             const char *error_code,
                                             const char *error_string)
{
  return gearman_server_io_packet_add(server_con, false, GEARMAN_MAGIC_RESPONSE,
                                      GEARMAN_COMMAND_ERROR, error_code,
                                      (size_t)(strlen(error_code) + 1),
                                      error_string,
                                      (size_t)strlen(error_string), NULL);
}

static gearmand_error_t _server_run_text(gearman_server_con_st *server_con,
                                         gearmand_packet_st *packet)
{
  char *data;
  char *new_data;
  size_t size;
  size_t total;
  int priority;
  uint32_t max_queue_size[GEARMAND_JOB_PRIORITY_MAX];
  gearman_server_thread_st *thread;
  gearman_server_con_st *con;
  gearman_server_worker_st *worker;
  gearman_server_packet_st *server_packet;
  int checked_length;

  data= (char *)(char *)malloc(GEARMAN_TEXT_RESPONSE_SIZE);
  if (data == NULL)
  {
    gearmand_perror("malloc");
    return GEARMAN_MEMORY_ALLOCATION_FAILURE;
  }
  total= GEARMAN_TEXT_RESPONSE_SIZE;
  data[0]= 0;

  if (packet->argc)
  {
    gearmand_log_debug("text command %.*s", packet->arg_size[0],  packet->arg[0]);
  }

  if (packet->argc == 0)
  {
    snprintf(data, GEARMAN_TEXT_RESPONSE_SIZE, TEXT_ERROR_UNKNOWN_COMMAND, 4, "NULL");
  }
  else if (!strcasecmp("workers", (char *)(packet->arg[0])))
  {
    size= 0;

    for (thread= Server->thread_list; thread != NULL;
         thread= thread->next)
    {
      int error;
      if (! (error= pthread_mutex_lock(&thread->lock)))
      {
        for (con= thread->con_list; con != NULL; con= con->next)
        {
          if (con->_host == NULL)
            continue;

          if (size > total)
            size= total;

          /* Make sure we have at least GEARMAN_TEXT_RESPONSE_SIZE bytes. */
          if (size + GEARMAN_TEXT_RESPONSE_SIZE > total)
          {
            new_data= (char *)realloc(data, total + GEARMAN_TEXT_RESPONSE_SIZE);
            if (new_data == NULL)
            {
              (void) pthread_mutex_unlock(&thread->lock);
              gearmand_perror("realloc");
              gearmand_crazy("free");
              free(data);
              return GEARMAN_MEMORY_ALLOCATION_FAILURE;
            }

            data= new_data;
            total+= GEARMAN_TEXT_RESPONSE_SIZE;
          }

          checked_length= snprintf(data + size, total - size, "%d %s %s :",
                                   con->con.fd, con->_host, con->id);

          if ((size_t)checked_length > total - size || checked_length < 0)
          {
            (void) pthread_mutex_unlock(&thread->lock);
            gearmand_crazy("free");
            free(data);
            gearmand_perror("snprintf");
            return GEARMAN_MEMORY_ALLOCATION_FAILURE;
          }

          size+= (size_t)checked_length;
          if (size > total)
            continue;

          for (worker= con->worker_list; worker != NULL; worker= worker->con_next)
          {
            checked_length= snprintf(data + size, total - size, " %.*s",
                                     (int)(worker->function->function_name_size),
                                     worker->function->function_name);

            if ((size_t)checked_length > total - size || checked_length < 0)
            {
              (void) pthread_mutex_unlock(&thread->lock);
              gearmand_crazy("free");
              free(data);
              gearmand_perror("snprintf");
              return GEARMAN_MEMORY_ALLOCATION_FAILURE;
            }

            size+= (size_t)checked_length;
            if (size > total)
              break;
          }

          if (size > total)
            continue;

          checked_length= snprintf(data + size, total - size, "\n");
          if ((size_t)checked_length > total - size || checked_length < 0)
          {
            (void) pthread_mutex_unlock(&thread->lock);
            gearmand_crazy("free");
            free(data);
            gearmand_perror("snprintf");
            return GEARMAN_MEMORY_ALLOCATION_FAILURE;
          }
          size+= (size_t)checked_length;
        }

        (void) pthread_mutex_unlock(&thread->lock);
      }
      else
      {
        errno= error;
        gearmand_error("pthread_mutex_lock");
        assert(! "pthread_mutex_lock");
      }
    }

    if (size < total)
    {
      checked_length= snprintf(data + size, total - size, ".\n");
      if ((size_t)checked_length > total - size || checked_length < 0)
      {
        gearmand_perror("snprintf");
        return GEARMAN_MEMORY_ALLOCATION_FAILURE;
      }
    }
  }
  else if (!strcasecmp("status", (char *)(packet->arg[0])))
  {
    size= 0;

    gearman_server_function_st *function;
    for (function= Server->function_list; function != NULL;
         function= function->next)
    {
      if (size + GEARMAN_TEXT_RESPONSE_SIZE > total)
      {
        new_data= (char *)realloc(data, total + GEARMAN_TEXT_RESPONSE_SIZE);
        if (new_data == NULL)
        {
          gearmand_perror("realloc");
          gearmand_crazy("free");
          free(data);
          return GEARMAN_MEMORY_ALLOCATION_FAILURE;
        }

        data= new_data;
        total+= GEARMAN_TEXT_RESPONSE_SIZE;
      }

      checked_length= snprintf(data + size, total - size, "%.*s\t%u\t%u\t%u\n",
                               (int)(function->function_name_size),
                               function->function_name, function->job_total,
                               function->job_running, function->worker_count);

      if ((size_t)checked_length > total - size || checked_length < 0)
      {
        gearmand_perror("snprintf");
        gearmand_crazy("free");
        free(data);
        return GEARMAN_MEMORY_ALLOCATION_FAILURE;
      }

      size+= (size_t)checked_length;
      if (size > total)
        size= total;
    }

    if (size < total)
    {
      checked_length= snprintf(data + size, total - size, ".\n");
      if ((size_t)checked_length > total - size || checked_length < 0)
      {
        gearmand_perror("snprintf");
        gearmand_crazy("free");
        free(data);
        return GEARMAN_MEMORY_ALLOCATION_FAILURE;
      }
    }
  }
  else if (!strcasecmp("create", (char *)(packet->arg[0])))
  {
    if (packet->argc == 3 && !strcasecmp("function", (char *)(packet->arg[1])))
    {
      gearman_server_function_st *function;
      function= gearman_server_function_get(Server, (char *)(packet->arg[2]), packet->arg_size[2] -2);

      if (function)
      {
        snprintf(data, GEARMAN_TEXT_RESPONSE_SIZE, TEXT_SUCCESS);
      }
      else
      {
        snprintf(data, GEARMAN_TEXT_RESPONSE_SIZE, TEXT_ERROR_CREATE_FUNCTION,
                 (int)packet->arg_size[2], (char *)(packet->arg[2]));
      }
    }
    else
    {
      // create
      snprintf(data, GEARMAN_TEXT_RESPONSE_SIZE, TEXT_ERROR_ARGS, (int)packet->arg_size[0], (char *)(packet->arg[0]));
    }
  }
  else if (! strcasecmp("drop", (char *)(packet->arg[0])))
  {
    if (packet->argc == 3 && !strcasecmp("function", (char *)(packet->arg[1])))
    {
      bool success= false;
      for (gearman_server_function_st *function= Server->function_list; function != NULL; function= function->next)
      {
        if (! strcasecmp(function->function_name, (char *)(packet->arg[2])))
        {
          success++;
          if (function->worker_count == 0 && function->job_running == 0)
          {
            gearman_server_function_free(Server, function);
            snprintf(data, GEARMAN_TEXT_RESPONSE_SIZE, TEXT_SUCCESS);
          }
          else
          {
            snprintf(data, GEARMAN_TEXT_RESPONSE_SIZE, "ERR there are still connected workers or executing clients\r\n");
          }
          break;
        }
      }

      if (! success)
      {
        snprintf(data, GEARMAN_TEXT_RESPONSE_SIZE, "ERR function not found\r\n");
        gearmand_debug(data);
      }
    }
    else
    {
      // drop
      snprintf(data, GEARMAN_TEXT_RESPONSE_SIZE, TEXT_ERROR_ARGS, (int)packet->arg_size[0], (char *)(packet->arg[0]));
    }
  }
  else if (!strcasecmp("maxqueue", (char *)(packet->arg[0])))
  {
    if (packet->argc == 1)
    {
      snprintf(data, GEARMAN_TEXT_RESPONSE_SIZE, TEXT_ERROR_ARGS, (int)packet->arg_size[0], (char *)(packet->arg[0]));
    }
    else
    {
      for (priority= 0; priority < GEARMAND_JOB_PRIORITY_MAX; ++priority)
      {
        const int argc= priority+2;
        if (packet->argc > argc)
        {
          const int parameter = atoi((char *)(packet->arg[argc]));
          if (parameter < 0)
            max_queue_size[priority]= 0;
          else
            max_queue_size[priority]= (uint32_t)parameter;
        }
        else
        {
          max_queue_size[priority]= GEARMAN_DEFAULT_MAX_QUEUE_SIZE;
        }
      }
<<<<<<< HEAD
      /* To preserve the existing behavior of maxqueue, ensure that the
         one-parameter invocation is applied to all priorities. */
      if (packet->argc <= 3)
        for (priority= 1; priority < GEARMAND_JOB_PRIORITY_MAX; ++priority)
          max_queue_size[priority]= max_queue_size[0];
       
=======

      gearman_server_function_st *function;
>>>>>>> 2b537ab9
      for (function= Server->function_list;
           function != NULL; function= function->next)
      {
        if (strlen((char *)(packet->arg[1])) == function->function_name_size &&
            !memcmp(packet->arg[1], function->function_name,
                    function->function_name_size))
        {
          gearmand_log_debug("Applying queue limits to %s",
                             function->function_name);
          memcpy(function->max_queue_size, max_queue_size,
                 sizeof(uint32_t) * GEARMAND_JOB_PRIORITY_MAX);
        }
      }

      snprintf(data, GEARMAN_TEXT_RESPONSE_SIZE, TEXT_SUCCESS);
    }
  }
  else if (!strcasecmp("shutdown", (char *)(packet->arg[0])))
  {
    if (packet->argc == 1)
    {
      Server->shutdown= true;
      snprintf(data, GEARMAN_TEXT_RESPONSE_SIZE, TEXT_SUCCESS);
    }
    else if (packet->argc == 2 &&
             !strcasecmp("graceful", (char *)(packet->arg[1])))
    {
      Server->shutdown_graceful= true;
      snprintf(data, GEARMAN_TEXT_RESPONSE_SIZE, TEXT_SUCCESS);
    }
    else
    {
      // shutdown
      snprintf(data, GEARMAN_TEXT_RESPONSE_SIZE, TEXT_ERROR_ARGS, (int)packet->arg_size[0], (char *)(packet->arg[0]));
    }
  }
  else if (!strcasecmp("verbose", (char *)(packet->arg[0])))
  {
    snprintf(data, GEARMAN_TEXT_RESPONSE_SIZE, "OK %s\n", gearmand_verbose_name(Gearmand()->verbose));
  }
  else if (!strcasecmp("version", (char *)(packet->arg[0])))
  {
    snprintf(data, GEARMAN_TEXT_RESPONSE_SIZE, "OK %s\n", PACKAGE_VERSION);
  }
  else
  {
    gearmand_log_debug("Failed to find command %.*s(%llu)", packet->arg_size[0], packet->arg[0], 
                       (unsigned long long)packet->arg_size[0]);
    snprintf(data, GEARMAN_TEXT_RESPONSE_SIZE, TEXT_ERROR_UNKNOWN_COMMAND, (int)packet->arg_size[0], (char *)(packet->arg[0]));
  }

  server_packet= gearman_server_packet_create(server_con->thread, false);
  if (server_packet == NULL)
  {
    gearmand_crazy("free");
    free(data);
    return GEARMAN_MEMORY_ALLOCATION_FAILURE;
  }

  gearmand_packet_init(&(server_packet->packet), GEARMAN_MAGIC_TEXT, GEARMAN_COMMAND_TEXT);

  server_packet->packet.magic= GEARMAN_MAGIC_TEXT;
  server_packet->packet.command= GEARMAN_COMMAND_TEXT;
  server_packet->packet.options.complete= true;
  server_packet->packet.options.free_data= true;

  if (data[0] == 0)
  {
    snprintf(data, GEARMAN_TEXT_RESPONSE_SIZE, TEXT_ERROR_INTERNAL_ERROR);
  }
  server_packet->packet.data= data;
  server_packet->packet.data_size= strlen(data);

  int error;
  if (! (error= pthread_mutex_lock(&server_con->thread->lock)))
  {
    GEARMAN_FIFO_ADD(server_con->io_packet, server_packet,);
    (void) pthread_mutex_unlock(&server_con->thread->lock);
  }
  else
  {
    errno= error;
    gearmand_perror("pthread_mutex_lock");
    assert(!"pthread_mutex_lock");
  }

  gearman_server_con_io_add(server_con);

  return GEARMAN_SUCCESS;
}

static gearmand_error_t
_server_queue_work_data(gearman_server_job_st *server_job,
                        gearmand_packet_st *packet, gearman_command_t command)
{
  gearman_server_client_st *server_client;
  uint8_t *data;
  gearmand_error_t ret;

  for (server_client= server_job->client_list; server_client;
       server_client= server_client->job_next)
  {
    if (command == GEARMAN_COMMAND_WORK_EXCEPTION && !(server_client->con->is_exceptions))
    {
      continue;
    }

    if (packet->data_size > 0)
    {
      if (packet->options.free_data &&
          server_client->job_next == NULL)
      {
        data= (uint8_t *)(packet->data);
        packet->options.free_data= false;
      }
      else
      {
        data= (uint8_t *)malloc(packet->data_size);
        if (data == NULL)
        {
          gearmand_perror("malloc");
          return GEARMAN_MEMORY_ALLOCATION_FAILURE;
        }

        memcpy(data, packet->data, packet->data_size);
      }
    }
    else
    {
      data= NULL;
    }

    ret= gearman_server_io_packet_add(server_client->con, true,
                                      GEARMAN_MAGIC_RESPONSE, command,
                                      packet->arg[0], packet->arg_size[0],
                                      data, packet->data_size, NULL);
    if (ret != GEARMAN_SUCCESS)
    {
      gearmand_gerror("gearman_server_io_packet_add", ret);
      return ret;
    }
  }

  return GEARMAN_SUCCESS;
}<|MERGE_RESOLUTION|>--- conflicted
+++ resolved
@@ -968,17 +968,13 @@
           max_queue_size[priority]= GEARMAN_DEFAULT_MAX_QUEUE_SIZE;
         }
       }
-<<<<<<< HEAD
       /* To preserve the existing behavior of maxqueue, ensure that the
          one-parameter invocation is applied to all priorities. */
       if (packet->argc <= 3)
         for (priority= 1; priority < GEARMAND_JOB_PRIORITY_MAX; ++priority)
           max_queue_size[priority]= max_queue_size[0];
        
-=======
-
       gearman_server_function_st *function;
->>>>>>> 2b537ab9
       for (function= Server->function_list;
            function != NULL; function= function->next)
       {
