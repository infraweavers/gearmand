--- conflicted
+++ resolved
@@ -73,7 +73,6 @@
   size_t arg_size[GEARMAN_MAX_COMMAND_ARGS];
   char args_buffer[GEARMAN_ARGS_BUFFER_SIZE];
 
-<<<<<<< HEAD
   gearmand_packet_st():
     magic(GEARMAN_MAGIC_TEXT),
     command(GEARMAN_COMMAND_TEXT),
@@ -86,9 +85,7 @@
     data(0)
   {
   }
-=======
   void reset(enum gearman_magic_t, gearman_command_t);
->>>>>>> da962869
 };
 
 struct gearman_server_packet_st
