/*  vim:expandtab:shiftwidth=2:tabstop=2:smarttab:
 * 
 *  Gearmand client and server library.
 *
 *  Copyright (C) 2011 Data Differential, http://datadifferential.com/
 *  Copyright (C) 2008 Brian Aker, Eric Day
 *  All rights reserved.
 *
 *  Redistribution and use in source and binary forms, with or without
 *  modification, are permitted provided that the following conditions are
 *  met:
 *
 *      * Redistributions of source code must retain the above copyright
 *  notice, this list of conditions and the following disclaimer.
 *
 *      * Redistributions in binary form must reproduce the above
 *  copyright notice, this list of conditions and the following disclaimer
 *  in the documentation and/or other materials provided with the
 *  distribution.
 *
 *      * The names of its contributors may not be used to endorse or
 *  promote products derived from this software without specific prior
 *  written permission.
 *
 *  THIS SOFTWARE IS PROVIDED BY THE COPYRIGHT HOLDERS AND CONTRIBUTORS
 *  "AS IS" AND ANY EXPRESS OR IMPLIED WARRANTIES, INCLUDING, BUT NOT
 *  LIMITED TO, THE IMPLIED WARRANTIES OF MERCHANTABILITY AND FITNESS FOR
 *  A PARTICULAR PURPOSE ARE DISCLAIMED. IN NO EVENT SHALL THE COPYRIGHT
 *  OWNER OR CONTRIBUTORS BE LIABLE FOR ANY DIRECT, INDIRECT, INCIDENTAL,
 *  SPECIAL, EXEMPLARY, OR CONSEQUENTIAL DAMAGES (INCLUDING, BUT NOT
 *  LIMITED TO, PROCUREMENT OF SUBSTITUTE GOODS OR SERVICES; LOSS OF USE,
 *  DATA, OR PROFITS; OR BUSINESS INTERRUPTION) HOWEVER CAUSED AND ON ANY
 *  THEORY OF LIABILITY, WHETHER IN CONTRACT, STRICT LIABILITY, OR TORT
 *  (INCLUDING NEGLIGENCE OR OTHERWISE) ARISING IN ANY WAY OUT OF THE USE
 *  OF THIS SOFTWARE, EVEN IF ADVISED OF THE POSSIBILITY OF SUCH DAMAGE.
 *
 */



/**
 * @file
 * @brief Server job definitions
 */

#include <libgearman-server/common.h>
#include <string.h>

#include <libgearman-server/list.h>
#include <libgearman-server/hash.h>

/*
 * Private declarations
 */

/**
 * @addtogroup gearman_server_job_private Private Server Job Functions
 * @ingroup gearman_server_job
 * @{
 */

/**
 * Generate hash key for job handles and unique IDs.
 */
static uint32_t _server_job_hash(const char *key, size_t key_size);

/**
 * Appends a worker onto the end of a list of workers.
 */
static inline void _server_con_worker_list_append(gearman_server_worker_st *list,
                                                  gearman_server_worker_st *worker);

/**
 * Get a server job structure from the unique ID. If data_size is non-zero,
 * then unique points to the workload data and not a real unique key.
 */
static gearman_server_job_st *
_server_job_get_unique(gearman_server_st *server, uint32_t unique_key,
                       gearman_server_function_st *server_function,
                       const char *unique, size_t data_size);

/** @} */

#pragma GCC diagnostic ignored "-Wold-style-cast"
<<<<<<< HEAD
=======
#pragma GCC diagnostic ignored "-fpermissive"
>>>>>>> 254fcae2


/*
 * Public definitions
 */

gearman_server_job_st *
gearman_server_job_add(gearman_server_st *server,
                       const char *function_name, size_t function_name_size,
                       const char *unique, size_t unique_size,
                       const void *data, size_t data_size,
                       gearmand_job_priority_t priority,
                       gearman_server_client_st *server_client,
                       gearmand_error_t *ret_ptr,
                       int64_t when)
{
  gearman_server_function_st *server_function= gearman_server_function_get(server, function_name,
                                                                           function_name_size);
  if (server_function == NULL)
  {
    *ret_ptr= GEARMAN_MEMORY_ALLOCATION_FAILURE;
    return NULL;
  }

  uint32_t key;
  gearman_server_job_st *server_job;
  if (unique_size == 0)
  {
    server_job= NULL;
    key= 0;
  }
  else
  {
    if (unique_size == 1 && *unique ==  '-')
    {
      if (data_size == 0)
      {
        key= 0;
        server_job= NULL;
      }
      else
      {
        /* Look up job via unique data when unique = '-'. */
        key= _server_job_hash(data, data_size);
        server_job= _server_job_get_unique(server, key, server_function, data,
                                           data_size);
      }
    }
    else
    {
      /* Look up job via unique ID first to make sure it's not a duplicate. */
      key= _server_job_hash(unique, unique_size);
      server_job= _server_job_get_unique(server, key, server_function, unique,
                                         0);
    }
  }

  if (server_job == NULL)
  {
    if (server_function->max_queue_size > 0 &&
        server_function->job_total >= server_function->max_queue_size)
    {
      *ret_ptr= GEARMAN_JOB_QUEUE_FULL;
      return NULL;
    }

    server_job= gearman_server_job_create(server);
    if (server_job == NULL)
    {
      *ret_ptr= GEARMAN_MEMORY_ALLOCATION_FAILURE;
      return NULL;
    }

    server_job->priority= priority;

    server_job->function= server_function;
    server_function->job_total++;

    int checked_length;
    checked_length= snprintf(server_job->job_handle, GEARMAND_JOB_HANDLE_SIZE, "%s:%u",
                             server->job_handle_prefix, server->job_handle_count);

    if (checked_length >= GEARMAND_JOB_HANDLE_SIZE || checked_length < 0)
    {
      gearmand_log_error("Job handle plus handle count beyond GEARMAND_JOB_HANDLE_SIZE: %s:%u",
                         server->job_handle_prefix, server->job_handle_count);
    }

    checked_length= snprintf(server_job->unique, GEARMAN_UNIQUE_SIZE, "%.*s",
                             (int)unique_size, unique);
    if (checked_length >= GEARMAN_UNIQUE_SIZE || checked_length < 0)
    {
      gearmand_log_error("We recieved a unique beyond GEARMAN_UNIQUE_SIZE: %.*s", (int)unique_size, unique);
    }

    server->job_handle_count++;
    server_job->data= data;
    server_job->data_size= data_size;
		server_job->when= when; 
		
    server_job->unique_key= key;
    key= key % GEARMAND_JOB_HASH_SIZE;
    GEARMAN_HASH_ADD(server->unique, key, server_job, unique_);

    key= _server_job_hash(server_job->job_handle,
                          strlen(server_job->job_handle));
    server_job->job_handle_key= key;
    key= key % GEARMAND_JOB_HASH_SIZE;
    gearmand_hash_server_add(server, key, server_job);

    if (server->state.queue_startup)
    {
      server_job->job_queued= true;
    }
    else if (server_client == NULL && server->queue._add_fn != NULL)
    {
      *ret_ptr= (*(server->queue._add_fn))(server,
                                         (void *)server->queue._context,
                                          server_job->unique,
                                          unique_size,
                                          function_name,
                                          function_name_size,
                                          data, data_size, priority, 
                                          when);
      if (*ret_ptr != GEARMAN_SUCCESS)
      {
        server_job->data= NULL;
        gearman_server_job_free(server_job);
        return NULL;
      }

      if (server->queue._flush_fn != NULL)
      {
        *ret_ptr= (*(server->queue._flush_fn))(server,
                                              (void *)server->queue._context);
        if (*ret_ptr != GEARMAN_SUCCESS)
        {
          server_job->data= NULL;
          gearman_server_job_free(server_job);
          return NULL;
        }
      }

      server_job->job_queued= true;
    }

    *ret_ptr= gearman_server_job_queue(server_job);
    if (*ret_ptr != GEARMAN_SUCCESS)
    {
      if (server_client == NULL && server->queue._done_fn != NULL)
      {
        /* Do our best to remove the job from the queue. */
        (void)(*(server->queue._done_fn))(server,
                                      (void *)server->queue._context,
                                      server_job->unique, unique_size,
                                      server_job->function->function_name,
                                      server_job->function->function_name_size);
      }

      gearman_server_job_free(server_job);
      return NULL;
    }
  }
  else
  {
    *ret_ptr= GEARMAN_JOB_EXISTS;
  }

  if (server_client != NULL)
  {
    server_client->job= server_job;
    GEARMAN_LIST_ADD(server_job->client, server_client, job_)
  }

  return server_job;
}

gearman_server_job_st *
gearman_server_job_create(gearman_server_st *server)
{
  gearman_server_job_st *server_job;

  if (server->free_job_count > 0)
  {
    server_job= server->free_job_list;
    gearmand_server_free_job_list_free(server, server_job);
  }
  else
  {
    server_job= (gearman_server_job_st *)malloc(sizeof(gearman_server_job_st));
    if (server_job == NULL)
      return NULL;
  }

  server_job->ignore_job= false;
  server_job->job_queued= false;
  server_job->retries= 0;
  server_job->priority= 0;
  server_job->job_handle_key= 0;
  server_job->unique_key= 0;
  server_job->client_count= 0;
  server_job->numerator= 0;
  server_job->denominator= 0;
  server_job->data_size= 0;
  server_job->next= NULL;
  server_job->prev= NULL;
  server_job->unique_next= NULL;
  server_job->unique_prev= NULL;
  server_job->worker_next= NULL;
  server_job->worker_prev= NULL;
  server_job->function= NULL;
  server_job->function_next= NULL;
  server_job->data= NULL;
  server_job->client_list= NULL;
  server_job->worker= NULL;
  server_job->job_handle[0]= 0;
  server_job->unique[0]= 0;

  return server_job;
}

void gearman_server_job_free(gearman_server_job_st *server_job)
{
  uint32_t key;

  if (! server_job)
    return;

  if (server_job->worker != NULL)
    server_job->function->job_running--;

  server_job->function->job_total--;

  if (server_job->data != NULL)
    free((void *)(server_job->data));

  while (server_job->client_list != NULL)
    gearman_server_client_free(server_job->client_list);

  if (server_job->worker != NULL)
    GEARMAN_LIST_DEL(server_job->worker->job, server_job, worker_)

  key= server_job->unique_key % GEARMAND_JOB_HASH_SIZE;
  GEARMAN_HASH_DEL(Server->unique, key, server_job, unique_);

  key= server_job->job_handle_key % GEARMAND_JOB_HASH_SIZE;
  gearmand_hash_server_free(Server, key, server_job);

  if (Server->free_job_count < GEARMAN_MAX_FREE_SERVER_JOB)
  {
    gearmand_server_job_list_add(Server, server_job);
  }
  else
  {
    free(server_job);
  }
}

gearman_server_job_st *gearman_server_job_get(gearman_server_st *server,
                                              const char *job_handle,
                                              gearman_server_con_st *worker_con)
{
  uint32_t key;

  key= _server_job_hash(job_handle, strlen(job_handle));

  for (gearman_server_job_st *server_job= server->job_hash[key % GEARMAND_JOB_HASH_SIZE];
       server_job != NULL; server_job= server_job->next)
  {
    if (server_job->job_handle_key == key &&
        !strcmp(server_job->job_handle, job_handle))
    {
      /* Check to make sure the worker asking for the job still owns the job. */
      if (worker_con != NULL &&
          (server_job->worker == NULL || server_job->worker->con != worker_con))
      {
        return NULL;
      }

      return server_job;
    }
  }

  return NULL;
}

gearman_server_job_st *
gearman_server_job_peek(gearman_server_con_st *server_con)
{
  for (gearman_server_worker_st *server_worker= server_con->worker_list;
       server_worker != NULL;
       server_worker= server_worker->con_next)
  {
    if (server_worker->function->job_count != 0)
    {
      for (gearmand_job_priority_t priority= GEARMAND_JOB_PRIORITY_HIGH;
           priority != GEARMAND_JOB_PRIORITY_MAX; priority++)
      {
        gearman_server_job_st *server_job;
        server_job= server_worker->function->job_list[priority];

        int64_t current_time= (int64_t)time(NULL);

        while(server_job != NULL && 
             server_job->when != 0 && 
             server_job->when > current_time)
        {
          server_job = server_job->function_next;  
        }
        
        if (server_job != NULL)
        {

          if (server_job->ignore_job)
          {
            /* This is only happens when a client disconnects from a foreground
              job. We do this because we don't want to run the job anymore. */
            server_job->ignore_job= false;

            gearman_server_job_free(gearman_server_job_take(server_con));

            return gearman_server_job_peek(server_con);
          }
        
          return server_job;
        }
      }
    }
  }
  

  return NULL;
}

static inline void _server_con_worker_list_append(gearman_server_worker_st *list,
                                                  gearman_server_worker_st *worker)
{
  worker->con_prev= NULL;
  worker->con_next= list;
  while (worker->con_next != NULL)
  {
    worker->con_prev= worker->con_next;
    worker->con_next= worker->con_next->con_next;
  }
  if (worker->con_prev)
    worker->con_prev->con_next= worker;
}

gearman_server_job_st *gearman_server_job_take(gearman_server_con_st *server_con)
{
  for (gearman_server_worker_st *server_worker= server_con->worker_list; server_worker != NULL; server_worker= server_worker->con_next)
  {
    if (server_worker->function->job_count != 0)
    {
      if (server_worker == NULL)
        return NULL;

      if (Server->flags.round_robin)
      {
        GEARMAN_LIST_DEL(server_con->worker, server_worker, con_)
        _server_con_worker_list_append(server_con->worker_list, server_worker);
        ++server_con->worker_count;
        if (server_con->worker_list == NULL)
        {
          server_con->worker_list= server_worker;
        }
      }

      gearmand_job_priority_t priority;
      for (priority= GEARMAND_JOB_PRIORITY_HIGH; priority < GEARMAND_JOB_PRIORITY_LOW; priority++)
      {
        if (server_worker->function->job_list[priority] != NULL)
          break;
      }

      gearman_server_job_st *server_job= server_job= server_worker->function->job_list[priority];
      gearman_server_job_st *previous_job= server_job;
  
      int64_t current_time= (int64_t)time(NULL);
  
      while (server_job != NULL && server_job->when != 0 && server_job->when > current_time)
      {
        previous_job= server_job;
        server_job= server_job->function_next;  
      }
  
      if (server_job != NULL)
      { 
        if (server_job->function->job_list[priority] == server_job)
        {
          // If it's the head of the list, advance it
          server_job->function->job_list[priority]= server_job->function_next;
        }
        else
        {
          // Otherwise, just remove the item from the list
          previous_job->function_next = server_job->function_next;
        }
        
        // If it's the tail of the list, move the tail back
        if (server_job->function->job_end[priority] == server_job)
        {
          server_job->function->job_end[priority]= previous_job;
        }
        server_job->function->job_count--;

        server_job->worker= server_worker;
        GEARMAN_LIST_ADD(server_worker->job, server_job, worker_)
        server_job->function->job_running++;

        if (server_job->ignore_job)
        {
          gearman_server_job_free(server_job);
          return gearman_server_job_take(server_con);
        }
        
        return server_job;
      }
    }
  }
  
  return NULL;
}

gearmand_error_t gearman_server_job_queue(gearman_server_job_st *job)
{
  gearman_server_client_st *client;
  gearman_server_worker_st *worker;
  uint32_t noop_sent;
  gearmand_error_t ret;

  if (job->worker != NULL)
  {
    job->retries++;
    if (Server->job_retries == job->retries)
    {
      gearmand_log_error("Dropped job due to max retry count: %s %s",
                         job->job_handle, job->unique);

      for (client= job->client_list; client != NULL; client= client->job_next)
      {
        ret= gearman_server_io_packet_add(client->con, false,
                                          GEARMAN_MAGIC_RESPONSE,
                                          GEARMAN_COMMAND_WORK_FAIL,
                                          job->job_handle,
                                          (size_t)strlen(job->job_handle),
                                          NULL);
        if (ret != GEARMAN_SUCCESS)
        {
          return ret;
        }
      }

      /* Remove from persistent queue if one exists. */
      if (job->job_queued && Server->queue._done_fn != NULL)
      {
	ret= (*(Server->queue._done_fn))(Server,
					 (void *)Server->queue._context,
					 job->unique,
					 (size_t)strlen(job->unique),
					 job->function->function_name,
					 job->function->function_name_size);
        if (ret != GEARMAN_SUCCESS)
          return ret;
      }

      gearman_server_job_free(job);
      return GEARMAN_SUCCESS;
    }

    GEARMAN_LIST_DEL(job->worker->job, job, worker_)
    job->worker= NULL;
    job->function->job_running--;
    job->function_next= NULL;
    job->numerator= 0;
    job->denominator= 0;
  }

  /* Queue NOOP for possible sleeping workers. */
  if (job->function->worker_list != NULL)
  {
    worker= job->function->worker_list;
    noop_sent= 0;

    do
    {
      if (worker->con->is_sleeping && ! (worker->con->is_noop_sent))
      {
        ret= gearman_server_io_packet_add(worker->con, false,
                                          GEARMAN_MAGIC_RESPONSE,
                                          GEARMAN_COMMAND_NOOP, NULL);
        if (ret != GEARMAN_SUCCESS)
        {
          gearmand_gerror("gearman_server_io_packet_add", ret);
          return ret;
        }

        worker->con->is_noop_sent= true;
        noop_sent++;
      }

      worker= worker->function_next;
    }
    while (worker != job->function->worker_list &&
           (Server->worker_wakeup == 0 ||
           noop_sent < Server->worker_wakeup));

    job->function->worker_list= worker;
  }

  /* Queue the job to be run. */
  if (job->function->job_list[job->priority] == NULL)
  {
    job->function->job_list[job->priority]= job;
  }
  else
  {
    job->function->job_end[job->priority]->function_next= job;
  }

  job->function->job_end[job->priority]= job;
  job->function->job_count++;

  return GEARMAN_SUCCESS;
}

/*
 * Private definitions
 */

static uint32_t _server_job_hash(const char *key, size_t key_size)
{
  const char *ptr= key;
  int32_t value= 0;

  while (key_size--)
  {
    value += (int32_t)*ptr++;
    value += (value << 10);
    value ^= (value >> 6);
  }

  value += (value << 3);
  value ^= (value >> 11);
  value += (value << 15);

  return (uint32_t)(value == 0 ? 1 : value);
}

static gearman_server_job_st *
_server_job_get_unique(gearman_server_st *server, uint32_t unique_key,
                       gearman_server_function_st *server_function,
                       const char *unique, size_t data_size)
{
  gearman_server_job_st *server_job;

  for (server_job= server->unique_hash[unique_key % GEARMAND_JOB_HASH_SIZE];
       server_job != NULL; server_job= server_job->unique_next)
  {
    if (data_size == 0)
    {
      if (server_job->function == server_function &&
          server_job->unique_key == unique_key &&
          !strcmp(server_job->unique, unique))
      {
        return server_job;
      }
    }
    else
    {
      if (server_job->function == server_function &&
          server_job->unique_key == unique_key &&
          server_job->data_size == data_size &&
          !memcmp(server_job->data, unique, data_size))
      {
        return server_job;
      }
    }
  }

  return NULL;
}<|MERGE_RESOLUTION|>--- conflicted
+++ resolved
@@ -82,11 +82,6 @@
 /** @} */
 
 #pragma GCC diagnostic ignored "-Wold-style-cast"
-<<<<<<< HEAD
-=======
-#pragma GCC diagnostic ignored "-fpermissive"
->>>>>>> 254fcae2
-
 
 /*
  * Public definitions
