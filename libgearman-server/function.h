/* Gearman server and library
 * Copyright (C) 2008 Brian Aker, Eric Day
 * All rights reserved.
 *
 * Use and distribution licensed under the BSD license.  See
 * the COPYING file in the parent directory for full text.
 */

/**
 * @file
 * @brief Function Declarations
 */

#pragma once

#include <libgearman-server/struct/function.h>

#ifdef __cplusplus
extern "C" {
#endif

/**
 * @addtogroup gearman_server_function Function Declarations
 * @ingroup gearman_server
 *
 * This is a low level interface for gearman server functions. This is used
 * internally by the server interface, so you probably want to look there first.
 *
 * @{
 */

<<<<<<< HEAD
/** Add a new function to a server instance.
=======
/**
 * @ingroup gearman_server_function
 */
struct gearman_server_function_st
{
  uint32_t worker_count;
  uint32_t job_count;
  uint32_t job_total;
  uint32_t job_running;
  uint32_t max_queue_size[GEARMAND_JOB_PRIORITY_MAX];
  size_t function_name_size;
  gearman_server_function_st *next;
  gearman_server_function_st *prev;
  char *function_name;
  gearman_server_worker_st *worker_list;
  struct gearman_server_job_st *job_list[GEARMAND_JOB_PRIORITY_MAX];
  gearman_server_job_st *job_end[GEARMAND_JOB_PRIORITY_MAX];
};

/**
 * Add a new function to a server instance.
>>>>>>> be57244f
 */
GEARMAN_API
gearman_server_function_st *
gearman_server_function_get(gearman_server_st *server,
                            const char *function_name,
                            size_t function_name_size);

/**
 * Free a server function structure.
 */
GEARMAN_API
void gearman_server_function_free(gearman_server_st *server, gearman_server_function_st *function);

/** @} */

#ifdef __cplusplus
}
#endif<|MERGE_RESOLUTION|>--- conflicted
+++ resolved
@@ -29,37 +29,13 @@
  * @{
  */
 
-<<<<<<< HEAD
-/** Add a new function to a server instance.
-=======
-/**
- * @ingroup gearman_server_function
- */
-struct gearman_server_function_st
-{
-  uint32_t worker_count;
-  uint32_t job_count;
-  uint32_t job_total;
-  uint32_t job_running;
-  uint32_t max_queue_size[GEARMAND_JOB_PRIORITY_MAX];
-  size_t function_name_size;
-  gearman_server_function_st *next;
-  gearman_server_function_st *prev;
-  char *function_name;
-  gearman_server_worker_st *worker_list;
-  struct gearman_server_job_st *job_list[GEARMAND_JOB_PRIORITY_MAX];
-  gearman_server_job_st *job_end[GEARMAND_JOB_PRIORITY_MAX];
-};
-
-/**
- * Add a new function to a server instance.
->>>>>>> be57244f
+/** 
+  Add a new function to a server instance.
  */
 GEARMAN_API
-gearman_server_function_st *
-gearman_server_function_get(gearman_server_st *server,
-                            const char *function_name,
-                            size_t function_name_size);
+  gearman_server_function_st * gearman_server_function_get(gearman_server_st *server,
+                                                           const char *function_name,
+                                                           size_t function_name_size);
 
 /**
  * Free a server function structure.
