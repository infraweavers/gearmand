/*  vim:expandtab:shiftwidth=2:tabstop=2:smarttab:
 * 
 *  Gearmand client and server library.
 *
 *  Copyright (C) 2011 Data Differential, http://datadifferential.com/
 *  Copyright (C) 2008 Brian Aker, Eric Day
 *  All rights reserved.
 *
 *  Redistribution and use in source and binary forms, with or without
 *  modification, are permitted provided that the following conditions are
 *  met:
 *
 *      * Redistributions of source code must retain the above copyright
 *  notice, this list of conditions and the following disclaimer.
 *
 *      * Redistributions in binary form must reproduce the above
 *  copyright notice, this list of conditions and the following disclaimer
 *  in the documentation and/or other materials provided with the
 *  distribution.
 *
 *      * The names of its contributors may not be used to endorse or
 *  promote products derived from this software without specific prior
 *  written permission.
 *
 *  THIS SOFTWARE IS PROVIDED BY THE COPYRIGHT HOLDERS AND CONTRIBUTORS
 *  "AS IS" AND ANY EXPRESS OR IMPLIED WARRANTIES, INCLUDING, BUT NOT
 *  LIMITED TO, THE IMPLIED WARRANTIES OF MERCHANTABILITY AND FITNESS FOR
 *  A PARTICULAR PURPOSE ARE DISCLAIMED. IN NO EVENT SHALL THE COPYRIGHT
 *  OWNER OR CONTRIBUTORS BE LIABLE FOR ANY DIRECT, INDIRECT, INCIDENTAL,
 *  SPECIAL, EXEMPLARY, OR CONSEQUENTIAL DAMAGES (INCLUDING, BUT NOT
 *  LIMITED TO, PROCUREMENT OF SUBSTITUTE GOODS OR SERVICES; LOSS OF USE,
 *  DATA, OR PROFITS; OR BUSINESS INTERRUPTION) HOWEVER CAUSED AND ON ANY
 *  THEORY OF LIABILITY, WHETHER IN CONTRACT, STRICT LIABILITY, OR TORT
 *  (INCLUDING NEGLIGENCE OR OTHERWISE) ARISING IN ANY WAY OUT OF THE USE
 *  OF THIS SOFTWARE, EVEN IF ADVISED OF THE POSSIBILITY OF SUCH DAMAGE.
 *
 */


/**
 * @file
 * @brief libpq Queue Storage Definitions
 */

#include <gear_config.h>
#include <libgearman-server/common.h>
#include <libgearman-server/byte.h>
#include <stdint.h>
#include <inttypes.h>

#include <libgearman-server/plugins/queue/postgres/queue.h>
#include <libgearman-server/plugins/queue/base.h>

#pragma GCC diagnostic push
#if defined(HAVE_LIBPQ) and HAVE_LIBPQ
# pragma GCC diagnostic ignored "-Wundef"
# include <libpq-fe.h>
#endif

#include <cerrno>

/**
 * @addtogroup plugins::queue::Postgresatic Static libpq Queue Storage Definitions
 * @ingroup gearman_queue_libpq
 * @{
 */

/**
 * Default values.
 */
#define GEARMAND_QUEUE_LIBPQ_DEFAULT_TABLE "queue"
#define GEARMAND_QUEUE_QUERY_BUFFER 256

namespace gearmand { namespace plugins { namespace  queue { class Postgres; }}}

static gearmand_error_t _initialize(gearman_server_st& server, gearmand::plugins::queue::Postgres *queue);

namespace gearmand {
namespace plugins {
namespace queue {

class Postgres : public gearmand::plugins::Queue {
public:
  Postgres();
  ~Postgres();

  gearmand_error_t initialize();

  const std::string &insert()
  {
    return _insert_query;
  }

  const std::string &select()
  {
    return _select_query;
  }

  const std::string &create()
  {
    return _create_query;
  }

  PGconn *con;
  std::string postgres_connect_string;
  std::string table;
  std::vector<char> query_buffer;

public:
  std::string _insert_query;
  std::string _select_query;
  std::string _create_query;
};

Postgres::Postgres() :
  Queue("Postgres"),
  con(NULL),
  postgres_connect_string(""),
  table(""),
  query_buffer()
{
  command_line_options().add_options()
    ("libpq-conninfo", boost::program_options::value(&postgres_connect_string)->default_value(""), "PostgreSQL connection information string.")
    ("libpq-table", boost::program_options::value(&table)->default_value(GEARMAND_QUEUE_LIBPQ_DEFAULT_TABLE), "Table to use.");
}

Postgres::~Postgres ()
{
  if (con)
    PQfinish(con);
}

gearmand_error_t Postgres::initialize()
{
  _create_query+= "CREATE TABLE " +table +" (unique_key VARCHAR" +"(" + TOSTRING(GEARMAN_UNIQUE_SIZE) +"), ";
  _create_query+= "function_name VARCHAR(255), priority INTEGER, data BYTEA, when_to_run INTEGER, UNIQUE (unique_key, function_name))";

  gearmand_error_t ret= _initialize(Gearmand()->server, this);

  _insert_query+= "INSERT INTO " +table +" (priority, unique_key, function_name, data, when_to_run) VALUES($1,$2,$3,$4::BYTEA,$5)";

  _select_query+= "SELECT unique_key,function_name,priority,data,when_to_run FROM " +table;

  return ret;
}

void initialize_postgres()
{
  static Postgres local_instance;
}

} // namespace queue
} // namespace plugins
} // namespace gearmand

/**
 * PostgreSQL notification callback.
 */
static void _libpq_notice_processor(void *arg, const char *message);

/* Queue callback functions. */
static gearmand_error_t _libpq_add(gearman_server_st *server, void *context,
                                   const char *unique, size_t unique_size,
                                   const char *function_name,
                                   size_t function_name_size,
                                   const void *data, size_t data_size,
                                   gearman_job_priority_t priority,
                                   int64_t when);

static gearmand_error_t _libpq_flush(gearman_server_st *server, void *context);

static gearmand_error_t _libpq_done(gearman_server_st *server, void *context,
                                    const char *unique,
                                    size_t unique_size,
                                    const char *function_name,
                                    size_t function_name_size);

static gearmand_error_t _libpq_replay(gearman_server_st *server, void *context,
                                      gearman_queue_add_fn *add_fn,
                                      void *add_context);

/** @} */

/*
 * Public definitions
 */

#pragma GCC diagnostic push
#pragma GCC diagnostic ignored "-Wold-style-cast"

gearmand_error_t _initialize(gearman_server_st& server,
                             gearmand::plugins::queue::Postgres *queue)
{
  gearmand_info("Initializing libpq module");

  gearman_server_set_queue(server, queue, _libpq_add, _libpq_flush, _libpq_done, _libpq_replay);

  queue->con= PQconnectdb(queue->postgres_connect_string.c_str());

  if (queue->con == NULL || PQstatus(queue->con) != CONNECTION_OK)
  {
    gearman_server_set_queue(server, NULL, NULL, NULL, NULL, NULL);
    return gearmand_log_gerror(GEARMAN_DEFAULT_LOG_PARAM, GEARMAND_QUEUE_ERROR, "PQconnectdb: %s", PQerrorMessage(queue->con));
  }

  (void)PQsetNoticeProcessor(queue->con, _libpq_notice_processor, &server);

  std::string query("SELECT tablename FROM pg_tables WHERE tablename='" +queue->table + "'");

  PGresult* result= PQexec(queue->con, query.c_str());
  if (result == NULL || PQresultStatus(result) != PGRES_TUPLES_OK)
  {
    std::string error_string= "PQexec:";
    error_string+= PQerrorMessage(queue->con);
    gearmand_gerror(error_string.c_str(), GEARMAND_QUEUE_ERROR);
    PQclear(result);
    return GEARMAND_QUEUE_ERROR;
  }

  if (PQntuples(result) == 0)
  {
    PQclear(result);

    gearmand_log_info(GEARMAN_DEFAULT_LOG_PARAM, "libpq module creating table '%s'", queue->table.c_str());

    result= PQexec(queue->con, queue->create().c_str());
    if (result == NULL || PQresultStatus(result) != PGRES_COMMAND_OK)
    {
      gearmand_log_error(GEARMAN_DEFAULT_LOG_PARAM,
                         "PQexec:%s", PQerrorMessage(queue->con));
      PQclear(result);
      gearman_server_set_queue(server, NULL, NULL, NULL, NULL, NULL);
      return GEARMAND_QUEUE_ERROR;
    }

    PQclear(result);
  }
  else
  {
    PQclear(result);
  }

  return GEARMAND_SUCCESS;
}

/*
 * Static definitions
 */

static void _libpq_notice_processor(void *arg, const char *message)
{
  (void)arg;
  gearmand_log_info(GEARMAN_DEFAULT_LOG_PARAM, "PostgreSQL %s", message);
}

static gearmand_error_t _libpq_add(gearman_server_st*, void *context,
                                   const char *unique, size_t unique_size,
                                   const char *function_name,
                                   size_t function_name_size,
                                   const void *data, size_t data_size,
                                   gearman_job_priority_t priority,
                                   int64_t when)
{
  (void)when;
  gearmand::plugins::queue::Postgres *queue= (gearmand::plugins::queue::Postgres *)context;

<<<<<<< HEAD
  char priority_buffer[GEARMAN_MAXIMUM_INTEGER_DISPLAY_LENGTH +1];
  int priority_buffer_length= snprintf(priority_buffer, sizeof(priority_buffer), "%u", static_cast<uint32_t>(priority));
  char when_buffer[GEARMAN_MAXIMUM_INTEGER_DISPLAY_LENGTH +1];
  int when_buffer_length= snprintf(when_buffer, sizeof(when_buffer), "%" PRId64, when);
=======
  char priority_buffer[22];
  snprintf(priority_buffer, sizeof(priority_buffer), "%u", static_cast<uint32_t>(priority));
  char when_buffer[12];
  snprintf(when_buffer, sizeof(when_buffer), "%" PRId64, when);
>>>>>>> 16849035

  const char *param_values[]= {
    (char *)priority_buffer,
    (char *)unique,
    (char *)function_name,
    (char *)data,
    (char *)when_buffer };

  int param_lengths[]= {
<<<<<<< HEAD
    (int)priority_buffer_length,
    (int)unique_size,
    (int)function_name_size,
    (int)data_size,
    (int)when_buffer_length };
=======
    (int)strlen(priority_buffer),
    (int)unique_size,
    (int)function_name_size,
    (int)data_size,
    (int)strlen(when_buffer) };
>>>>>>> 16849035

  int param_formats[] = { 0, 0, 0, 1, 0 };

  gearmand_log_debug(GEARMAN_DEFAULT_LOG_PARAM, "libpq add: %.*s", (uint32_t)unique_size, (char *)unique);

  PGresult *result= PQexecParams(queue->con, queue->insert().c_str(),
                                 gearmand_array_size(param_lengths),
                                 NULL, param_values, param_lengths, param_formats, 0);
  if (result == NULL || PQresultStatus(result) != PGRES_COMMAND_OK)
  {
    gearmand_log_error(GEARMAN_DEFAULT_LOG_PARAM, "PQexec:%s", PQerrorMessage(queue->con));
    PQclear(result);
    return GEARMAND_QUEUE_ERROR;
  }

  PQclear(result);

  return GEARMAND_SUCCESS;
}

static gearmand_error_t _libpq_flush(gearman_server_st *, void *)
{
  gearmand_debug("libpq flush");

  return GEARMAND_SUCCESS;
}

static gearmand_error_t _libpq_done(gearman_server_st*, void *context,
                                    const char *unique,
                                    size_t unique_size,
                                    const char *function_name,
                                    size_t function_name_size)
{
  (void)function_name_size;
  gearmand::plugins::queue::Postgres *queue= (gearmand::plugins::queue::Postgres *)context;
  PGresult *result;

  gearmand_log_debug(GEARMAN_DEFAULT_LOG_PARAM, "libpq done: %.*s", (uint32_t)unique_size, (char *)unique);

  std::string query;
  query+= "DELETE FROM ";
  query+= queue->table;
  query+= " WHERE unique_key='";
  query+= (const char *)unique;
  query+= "' AND function_name='";
  query+= (const char *)function_name;
  query+= "'";

  result= PQexec(queue->con, query.c_str());
  if (result == NULL || PQresultStatus(result) != PGRES_COMMAND_OK)
  {
    gearmand_log_error(GEARMAN_DEFAULT_LOG_PARAM, "PQexec:%s", PQerrorMessage(queue->con));
    PQclear(result);
    return GEARMAND_QUEUE_ERROR;
  }

  PQclear(result);

  return GEARMAND_SUCCESS;
}

static gearmand_error_t _libpq_replay(gearman_server_st *server, void *context,
                                      gearman_queue_add_fn *add_fn,
                                      void *add_context)
{
  gearmand::plugins::queue::Postgres *queue= (gearmand::plugins::queue::Postgres *)context;

  gearmand_info("libpq replay start");

  std::string query("SELECT unique_key,function_name,priority,data,when_to_run FROM " + queue->table);

  PGresult *result= PQexecParams(queue->con, query.c_str(), 0, NULL, NULL, NULL, NULL, 1);
  if (result == NULL || PQresultStatus(result) != PGRES_TUPLES_OK)
  {
    gearmand_log_error(GEARMAN_DEFAULT_LOG_PARAM, "PQexecParams:%s", PQerrorMessage(queue->con));
    PQclear(result);
    return GEARMAND_QUEUE_ERROR;
  }

  for (int row= 0; row < PQntuples(result); row++)
  {
    gearmand_log_debug(GEARMAN_DEFAULT_LOG_PARAM,
                       "libpq replay: %.*s",
                       PQgetlength(result, row, 0),
                       PQgetvalue(result, row, 0));

    size_t data_length;
    char *data;
    if (PQgetlength(result, row, 3) == 0)
    {
      data= NULL;
      data_length= 0;
    }
    else
    {
      data_length= size_t(PQgetlength(result, row, 3));
      data= (char *)malloc(data_length);
      if (data == NULL)
      {
        PQclear(result);
        return gearmand_perror(errno, "malloc");
      }

      memcpy(data, PQgetvalue(result, row, 3), data_length);
    }

    gearmand_error_t ret;
    ret= (*add_fn)(server, add_context, PQgetvalue(result, row, 0),
                   (size_t)PQgetlength(result, row, 0),
                   PQgetvalue(result, row, 1),
                   (size_t)PQgetlength(result, row, 1),
                   data, data_length,
                   (gearman_job_priority_t)atoi(PQgetvalue(result, row, 2)),
                   atoll(PQgetvalue(result, row, 4)));
    if (gearmand_failed(ret))
    {
      PQclear(result);
      return ret;
    }
  }

  PQclear(result);

  return GEARMAND_SUCCESS;
}
#pragma GCC diagnostic pop
#pragma GCC diagnostic pop<|MERGE_RESOLUTION|>--- conflicted
+++ resolved
@@ -45,8 +45,6 @@
 #include <gear_config.h>
 #include <libgearman-server/common.h>
 #include <libgearman-server/byte.h>
-#include <stdint.h>
-#include <inttypes.h>
 
 #include <libgearman-server/plugins/queue/postgres/queue.h>
 #include <libgearman-server/plugins/queue/base.h>
@@ -261,20 +259,12 @@
                                    gearman_job_priority_t priority,
                                    int64_t when)
 {
-  (void)when;
   gearmand::plugins::queue::Postgres *queue= (gearmand::plugins::queue::Postgres *)context;
 
-<<<<<<< HEAD
   char priority_buffer[GEARMAN_MAXIMUM_INTEGER_DISPLAY_LENGTH +1];
   int priority_buffer_length= snprintf(priority_buffer, sizeof(priority_buffer), "%u", static_cast<uint32_t>(priority));
   char when_buffer[GEARMAN_MAXIMUM_INTEGER_DISPLAY_LENGTH +1];
   int when_buffer_length= snprintf(when_buffer, sizeof(when_buffer), "%" PRId64, when);
-=======
-  char priority_buffer[22];
-  snprintf(priority_buffer, sizeof(priority_buffer), "%u", static_cast<uint32_t>(priority));
-  char when_buffer[12];
-  snprintf(when_buffer, sizeof(when_buffer), "%" PRId64, when);
->>>>>>> 16849035
 
   const char *param_values[]= {
     (char *)priority_buffer,
@@ -284,19 +274,11 @@
     (char *)when_buffer };
 
   int param_lengths[]= {
-<<<<<<< HEAD
     (int)priority_buffer_length,
     (int)unique_size,
     (int)function_name_size,
     (int)data_size,
     (int)when_buffer_length };
-=======
-    (int)strlen(priority_buffer),
-    (int)unique_size,
-    (int)function_name_size,
-    (int)data_size,
-    (int)strlen(when_buffer) };
->>>>>>> 16849035
 
   int param_formats[] = { 0, 0, 0, 1, 0 };
 
@@ -337,6 +319,7 @@
   gearmand_log_debug(GEARMAN_DEFAULT_LOG_PARAM, "libpq done: %.*s", (uint32_t)unique_size, (char *)unique);
 
   std::string query;
+  query.reserve(function_name_size +unique_size + 80);
   query+= "DELETE FROM ";
   query+= queue->table;
   query+= " WHERE unique_key='";
