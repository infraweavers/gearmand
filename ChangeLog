--- conflicted
+++ resolved
@@ -1,11 +1,10 @@
-<<<<<<< HEAD
+1.2.0 
+* 0.38 Fri Sep 14 02:16:01 EDT 2012
+* Updates for compiling on different platforms.
+* UUID portability fixes.
+
 1.1.0 Wed Sep  5 08:33:37 PDT 2012
 * Fix for ABI compatibility issues.
-=======
-0.38 Fri Sep 14 02:16:01 EDT 2012
-* Updates for compiling on different platforms.
-* UUID portability fixes.
->>>>>>> 8bdf0ae1
 
 0.37 Sun Sep  2 22:51:08 EDT 2012
 * Fix compiler issues around older compilers. Bug 1039629.
