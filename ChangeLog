--- conflicted
+++ resolved
@@ -1,4 +1,3 @@
-<<<<<<< HEAD
 1.1.2
 
 1.1.1 Wed Sep 19 22:04:56 EDT 2012
@@ -7,10 +6,7 @@
 1.1.0 Wed Sep  5 08:33:37 PDT 2012
 * Fix for ABI compatibility issues.
 
-0.40
-=======
 0.41
->>>>>>> 567ba952
 * Switched from --having-debug to --enable-debug
 * Fix for SQLITE, it wasn't replaying its queue on startup.
 
