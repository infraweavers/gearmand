<<<<<<< HEAD
1.1.5
* Rollup of bug fixes for 1.0.3
* --threads=0 for gearmand will now result in gearmand using all available cores.

1.1.4 Mon Dec 17 21:24:16 EST 2012
* Add GEARMAN_CLIENT_GENERATE_UNIQUE, with default set to not generate.
* Experimental addition to queue service which will allow a queue to be stored on shutdown (--libsqlite3-store-on-shutdown).
* Rollup of all changes in 1.0.2

1.1.3 Wed Nov  7 22:48:21 EST 2012
* Merge with 1.0.1

1.1.2 Fri Oct 12 05:34:29 EDT 2012
* Merge with 0.41

1.1.1 Wed Sep 19 22:04:56 EDT 2012
* Merge with 0.39

1.1.0 Wed Sep  5 08:33:37 PDT 2012
* Fix for ABI compatibility issues.

1.0.3 
=======
1.0.3 Sun Feb  3 21:05:52 EST 2013
>>>>>>> d52fbd84
* Allow for a longer set of retries if port is in use when the server starts up.
* Added checking for valgrind sgcheck
* Fedora 18 fixes.

1.0.2 Mon Dec 17 07:24:42 EST 2012
* Add --expceptions to Gearmand to enable exceptions by default
* Backtraces on some types of crashes.
* Add GEARMAN_CLIENT_GENERATE_UNIQUE.
* If the unique value passed to any client function is "#" then the unique value will be derived by hashing the workload that is being supplied to the function.
* Optimize status requests so that they exit as soon as request is received.
* Fix test case results for FreeBSD.

1.0.1 Tue Nov  6 01:07:07 EST 2012
* Stable branch labeled as 1.0
* Update all build related files.
* Add a few additional platforms to the supported list.

0.41 Fri Oct 12 05:34:29 EDT 2012
* Switched from --having-debug to --enable-debug
* Fix for SQLITE, it wasn't replaying its queue on startup.
* More testing done now on durable queues.

0.39 Wed Sep 19 03:36:06 EDT 2012
* Added gearman_job_error() interface.
* gearman_client_errno() and gearman_worker_errno() now return EINVAL if client or worker is invalid.

0.38 Fri Sep 14 02:16:01 EDT 2012
* Updates for compiling on different platforms.
* UUID portability fixes.

0.37 Sun Sep  2 22:51:08 EDT 2012
* Fix compiler issues around older compilers. Bug 1039629.

0.36 Sat Aug 18 16:57:13 EDT 2012
* Fix issue where sqlite was not correctly being shutdown.
* Check for more warnings (and cleanup found from).
* Fix thread safety issue for uuid_generate().

0.35 Sun Aug  5 16:03:21 EDT 2012
* Critical bug fix for rare case in which initialization of pipe for a worker fails.
* Add support for MySQL specific driver to specify port.
* Fix library issue with OSX Mountain Lion.

0.34 Tue Jul 10 21:19:10 EDT 2012
* Alpha support for direct MySQL queue.
* XML option for testing under valgrind.
* gearmand now allows for a user to specify the format for the server key
* First pass support for checking status via unique value.

0.33 Thu May  3 22:09:29 PDT 2012
* Add --config-file option
* Additional testing for Drizzle
* Fix for OSX 10.6.8 compile issue.

0.32 Wed Apr 11 02:25:38 PDT 2012
* Fix for shutdown bug.

0.31 Sat Apr  7 11:56:58 PDT 2012
* Fixes for bugs 975591, 974712, 970828, 967859, 967463,
* Valgrind fix around epoch retry.
* Numerous issues cleaned up around bouncing server during testing.

0.29 Tue Mar 13 22:58:16 PDT 2012
* Additional Fixes for Postgres
* Additional debug calls in server via tuneable logging.
* Documentation update.
* Fixes for Ubuntu 11.10

0.28 Thu Jan 26 22:43:46 PST 2012
* -v has been deprecated because of parsing issues. Please use --verbose instead
* --log-file=stderr will set output to stderr.
* Fix for gearman.spec file for rpm build.

0.27 Mon Jan  9 20:02:16 PST 2012
* Fix for TokyoCabinet
* Build updates for building on Ubuntu

0.26 Wed Nov 30 09:25:49 PST 2011
* Completed support for syslog for gearmand
* Fix libdrizzle issues
* Add API for killing a worker.

0.25 Thu Nov  3 09:18:46 PDT 2011
  * 1.0 libgearman API extracted.
  * Fix for long function names.
  * Fix for Worker consuming CPU by hanging.
  * TokyoCabinet build fix.
  * Fix for 32bit fix.

0.24 Sun Jul 24 20:57:02 PDT 2011
  * Minor bug fixes.
  * Updated test framework.
  * make fixes for Fedora.

0.23 Wed Jun 29 13:26:26 PDT 2011
  * Defined workers can now return GEARMAN_SHUTDOWN.
  * Benchmark worker can now be told to shutdown.
  * Allocator code has been cleaned up (gearman_allocator_t).
  * Added "workers" option to gearadmin
  * Workers will now default to -1 as timeout (lowers CPU on gearmand server for non-active workers).
  * SO_KEEPALIVE is now enabled on client/worker connections.
  * By default, workers now grab the unique value of the job.

0.22 Sun Jun 19 20:32:18 PDT 2011
  * Added gearman_work_map() for gearman_work_t describer.
  * gearman_execute_by_partition() added. 
  * gearamn_task_attr_t added.
  * Additional documentation update.
  * Issue with PHP client using automated task free (Thanks Taneli Leppä!!)
  * Fixed issue where PHP client's custom allocator was free'ing memory that did not belong to it.

0.21 Wed Jun 15 21:01:04 PDT 2011
  * Support for "drop function" in admin client
  * Fixed issue where server would not report on a bad unique value due to size
  * Forces do operations to complete no matter how the worker is designed.
  * Tasks inherit actions from client, and use them throughout execution.
  * Support for namespaces.
  * gearman_worker_define_function() has been added. It allows jobs to map out work to other workers and then aggregate the results.
  * gearman_client_run_tasks() will now reset the IO state for all connections on exit if all hosts have been marked down. The next call will check all hosts.
  * Lots of bug fixes.

0.20 Fri Apr  8 09:25:15 PDT 2011
  * gearman_client_execute() interface added
  * New types of gearman_unique_t, gearman_function_st, gearman_workload_t
  * Better error reporting from clients.
  * Server no longer hangs because of bad job list.
  * First bit of work on supporting epoch portion of protocol. John Ewart, john@johnewart.net 
  * Improved error message handling in client. 
  * Updates for manpages.

0.19 Fri Apr  1 09:50:22 PDT 2011
  * Fix bug where gearman util would create duplicate output.
  * Update sqlite queue so that it uses a prepared statement.
  * Fixes a number cases where server was not initializing default values internally correctly.  
  * gearman_client_compare()  API added. Returns true if the client connections are connects are equivalent.

0.18 Tue Mar 15 13:32:33 PDT 2011
  * Bug fix for compile when no plugins are requested.
  * Bug fix where during startup using Drizzle or MySQL the server could crash.
  * Bug fix to make sure test programs will run if NULL sized objects are sent.


0.17 Tue Mar  8 08:27:04 PST 2011
  * gearadmin added, easy access to shutdown, version, and verbose commands on the server.
  * Bug fixes related to CLI.
  * Bug fixes related to Memcached support.
  * Bug fixes related to Drizzle support.
  * Dependency on boost now required for build.
  * Drizzle queue module expects that a schema named "gearmand" exists.
  * Fix copyright headers were needed.

0.16 Tue Feb 22 10:55:33 PST 2011
  * Fixed cases where silent failure of server for queues would not cause tests to fail.
  * Fix for failure when setsockopt() failed on new connection.
  * Fixed silen exit in client library based on signals.
  * Error log now reports failure location in compiled code for ERROR conditions.
  * Fix for failover.
  * Fixed issue in client where it would silently die based on signal issues.
  * "verbose" has been added to the string protocol. It allows you to see what the verbose setting is.

0.15 Mon Feb 14 18:44:32 PST 2011
  * Numerous issues around overflow on buffers are now fixed.
  * Updates on gearmand daemon to share a bit more code.
  * Numerious fixes for gearman command line client.
  * IPV6 fix for server.

0.14 Wed Jun 30 13:04:39 PDT 2010
  * Leak in SQLite resolved.
  * updated build configs
  * Increased testting.

0.13 Sun Apr  4 14:45:08 PDT 2010
 * Fix for bug #518512.
 * Use OR REPLACE syntax for inserting items into the sqlite.
 * Changed default bitfield optimize setting to only be off for Solaris.
 * Refactoring on server.
 * Various bug fixes as reported on mailing list, such as a bad return code and treating EHOSTDOWN as lost connection for FreeBSD.
 * Fixed bug #543402 so jobs taking more than max job retries will be removed from persistentn queue as well.
 * Check to make sure worker job results match assigned worker.

0.12 Thu Feb 18 11:28:49 PST 2010
 * Fixed bug where memory loss occured if data was too large.
 * Added gearman_strerror().
 * Fixed bug where setting an option off in mass would not trip any triggers on the option (for both worker and client).
 * Options that are internal can no longer be set by external callers.
 * Deprecated gearman_client_set_event_watch_fn() and gearman_worker_set_event_watch_fn.  
 * gearman_job_handle() and gearman_job_function_name() now return const char* pointers 
 * gearman_worker_unregister now returns GEARMAN_NO_REGISTERED_FUNCTION if the function does not exist (or is being removed)
 * Added gearman_worker_function_exist()
 * Trying to send too large of a piece of data will result in GEARMAN_ARGUMENT_TOO_LARGE.
 * Added support for gearmand command client to daemonize and create a pid file.
 * Fixed job handle comparison bug with WORK_FAIL responses.
 * Fixed disable assert configure option.
 * Build system updates.

0.11 - 2009-11-30
 * Added max wakeup-worker option to gearmand. Default is still to wakeup all.
 * API and documentation cleanup.
 * Fixed bug where task context free function was getting called for do() functions. This was PECL/Gearman bug #16899 as well.
 * Fixed bug #458912, not flushing with multiple gearmands in client.
 * Fixed PECL/Gearman bug #16847, was actually in C library and not in PHP.
 * Fixed C++ build/test/ issue, updated pandora build system.
 * Removed packet varargs function.

0.10 - 2009-09-28
 * Added timeout option.
 * Separated libgearman client/worker library from the server/gearmand code.
 * Added server option for max job retry.
 * Changed queue_libdrizzle to overwrite the password string to hide in ps.
 * Worker unregister bug fixed. Bug #372074
 * Added memory ownership functions so applications can pass control with tasks, jobs, and packets.
 * Changed gearmand to remap stdio to /dev/null for detaching. Bug #407242
 * Fixed bug that now allows workers to run concurrent jobs.
 * Changed behavior of sending NOOPs to one per PRESLEEP, rather than only having one in the outgoing queue at any time.
 * API cleanup to make the code more consistent and object-oriented.
 * Added more documentation for base classes, client, and worker.
 * Build system updates.

0.9 - 2009-07-20
 * Added libsqlite3 persistent queue support (Cory Bennett).
 * Added libpq (PostgreSQL) persistent queue support.
 * Updated autoconf build system.
 * Doxygen documentation cleanup.
 * Bug fix in HTTP protocol module.

0.8 - 2009-06-30
 * Added pluggable protocol support.
 * Added basic HTTP protocol support.
 * Updated autoconf build system.
 * Renamed modconf to gearman_conf.
 * Improved logging messages for gearmand.
 * Removed all struct memsets and packed structs for better memory usage.
 * Fixed client connect bug with multiple job servers.
 * Fixed server spinning bug with long running jobs and large workloads.

0.7 - 2009-05-31
 * Added libmodconf for config option processing. Eventually this will be split into a separate library. Updated gearmand and tests to use libmodconf.
 * Fixed persistent queue bug where jobs were not removed after replay.
 * Fix for bug #379198.
 * Changed done() function for queue, function_name is now passed to it as well as unique.
 * Fixed text protocol command response to be dynamic length.
 * Fixed libevent usage to support libevent 1.1 (still used in CentOS and Suse).
 * Added gearman_*_add_servers to client/worker interfaces for taking server lists.

0.6 - 2009-05-19
 * Changed behavior so forground jobs are not run when their connected clients disconnect. This is how the Perl server behaves.
 * Changed to named logging macros, making it easier for module writers to use.
 * Added persistent queue support with a libdrizzle module. This allows queue storage for both Drizzle and MySQL.
 * Added Solaris service scripts (Trond Norbye).
 * Fixed rpm building (make rpm).
 * Removed AI_V4MAPPED for client/worker connect lookup, not fully supported in all operating systems (like FreeBSD, bug #373060).
 * Support for gearmand to bind to multiple addresses.
 * Protocol document updates and fixes (Eric Day, Eric Herman).
 * Bind to specific hostname in gearmand (Brian Moon).
 * Minor cleanup and fixes.

0.5 - 2009-04-22
 * Threaded Gearman job server (gearmand).
 * More options to gearmand.
 * OSX bug fixes related to poll().
 * Fix for bug #357881.
 * Man page rework.

0.4 - 2009-03-30
 * New protocol additions such as UNIQ grab and assign for workers.
 * Support for high priority background jobs (Brian Moon).
 * Support for low priority jobs.
 * New priority queue in server to support new protocol options.
 * Reworked the unique ID checking in server.
 * Added hooks to aid in client memory cleanup.
 * Added gearman command line utility to allow you to use clients and workers from the shell.
 * Build fixes (Monty Taylor).
 * Basic init script added.
 * Fixed getopt bugs with variable type and EOF.

0.3 - 2009-02-05
 * Fixed I/O wait bug in packet parse.
 * Switched to different autoconf library detection method.
 * Added detach option to gearmand, can now run in background.
 * Reworked much of the client code for better concurrency and efficiency.
 * Added benchmark utilities.
 * Added man pages.
 * Changed port to new IANA assigned port, 4730.

0.2 - 2009-01-16
 * Improved gearmand efficiency by tracking events and reducing syscalls.
 * Reworked most of the worker code, it now reconnects to the job server.
 * Added version/bugreport options to gearmand (Brian Moon).
 * Fixed bug #315652, libevent usage.

0.1 - 2009-01-08
 * First release.<|MERGE_RESOLUTION|>--- conflicted
+++ resolved
@@ -1,5 +1,4 @@
-<<<<<<< HEAD
-1.1.5
+1.1.5 Mon Feb  4 00:59:19 EST 2013
 * Rollup of bug fixes for 1.0.3
 * --threads=0 for gearmand will now result in gearmand using all available cores.
 
@@ -20,10 +19,7 @@
 1.1.0 Wed Sep  5 08:33:37 PDT 2012
 * Fix for ABI compatibility issues.
 
-1.0.3 
-=======
 1.0.3 Sun Feb  3 21:05:52 EST 2013
->>>>>>> d52fbd84
 * Allow for a longer set of retries if port is in use when the server starts up.
 * Added checking for valgrind sgcheck
 * Fedora 18 fixes.
