<<<<<<< HEAD
1.1.6 
* Merge of 1.0.4 tree
* Added support for gearadmin to "cancel" a job.
* Keep-alive support for gearmand has been extended (more options to control behavior).

1.1.5 Mon Feb  4 00:59:19 EST 2013
* Rollup of bug fixes for 1.0.3
* --threads=0 for gearmand will now result in gearmand using all available cores.

1.1.4 Mon Dec 17 21:24:16 EST 2012
* Add GEARMAN_CLIENT_GENERATE_UNIQUE, with default set to not generate.
* Experimental addition to queue service which will allow a queue to be stored on shutdown (--libsqlite3-store-on-shutdown).
* Rollup of all changes in 1.0.2

1.1.3 Wed Nov  7 22:48:21 EST 2012
* Merge with 1.0.1

1.1.2 Fri Oct 12 05:34:29 EDT 2012
* Merge with 0.41

1.1.1 Wed Sep 19 22:04:56 EDT 2012
* Merge with 0.39

1.1.0 Wed Sep  5 08:33:37 PDT 2012
* Fix for ABI compatibility issues.

1.0.5
=======
1.0.5 Mon Apr 15 06:36:05 EDT 2013
>>>>>>> 0df72f82
* Fix for log_fn

1.0.4 Never Released
* Added --coredump flag to gearmand
* Removed result type enum, since the structure is never exposed to the user this was of limited use.
* Assorted bug fixes.

1.0.3 Sun Feb  3 21:05:52 EST 2013
* Allow for a longer set of retries if port is in use when the server starts up.
* Added checking for valgrind sgcheck
* Fedora 18 fixes.

1.0.2 Mon Dec 17 07:24:42 EST 2012
* Add --expceptions to Gearmand to enable exceptions by default
* Backtraces on some types of crashes.
* Add GEARMAN_CLIENT_GENERATE_UNIQUE.
* If the unique value passed to any client function is "#" then the unique value will be derived by hashing the workload that is being supplied to the function.
* Optimize status requests so that they exit as soon as request is received.
* Fix test case results for FreeBSD.

1.0.1 Tue Nov  6 01:07:07 EST 2012
* Stable branch labeled as 1.0
* Update all build related files.
* Add a few additional platforms to the supported list.

0.41 Fri Oct 12 05:34:29 EDT 2012
* Switched from --having-debug to --enable-debug
* Fix for SQLITE, it wasn't replaying its queue on startup.
* More testing done now on durable queues.

0.39 Wed Sep 19 03:36:06 EDT 2012
* Added gearman_job_error() interface.
* gearman_client_errno() and gearman_worker_errno() now return EINVAL if client or worker is invalid.

0.38 Fri Sep 14 02:16:01 EDT 2012
* Updates for compiling on different platforms.
* UUID portability fixes.

0.37 Sun Sep  2 22:51:08 EDT 2012
* Fix compiler issues around older compilers. Bug 1039629.

0.36 Sat Aug 18 16:57:13 EDT 2012
* Fix issue where sqlite was not correctly being shutdown.
* Check for more warnings (and cleanup found from).
* Fix thread safety issue for uuid_generate().

0.35 Sun Aug  5 16:03:21 EDT 2012
* Critical bug fix for rare case in which initialization of pipe for a worker fails.
* Add support for MySQL specific driver to specify port.
* Fix library issue with OSX Mountain Lion.

0.34 Tue Jul 10 21:19:10 EDT 2012
* Alpha support for direct MySQL queue.
* XML option for testing under valgrind.
* gearmand now allows for a user to specify the format for the server key
* First pass support for checking status via unique value.

0.33 Thu May  3 22:09:29 PDT 2012
* Add --config-file option
* Additional testing for Drizzle
* Fix for OSX 10.6.8 compile issue.

0.32 Wed Apr 11 02:25:38 PDT 2012
* Fix for shutdown bug.

0.31 Sat Apr  7 11:56:58 PDT 2012
* Fixes for bugs 975591, 974712, 970828, 967859, 967463,
* Valgrind fix around epoch retry.
* Numerous issues cleaned up around bouncing server during testing.

0.29 Tue Mar 13 22:58:16 PDT 2012
* Additional Fixes for Postgres
* Additional debug calls in server via tuneable logging.
* Documentation update.
* Fixes for Ubuntu 11.10

0.28 Thu Jan 26 22:43:46 PST 2012
* -v has been deprecated because of parsing issues. Please use --verbose instead
* --log-file=stderr will set output to stderr.
* Fix for gearman.spec file for rpm build.

0.27 Mon Jan  9 20:02:16 PST 2012
* Fix for TokyoCabinet
* Build updates for building on Ubuntu

0.26 Wed Nov 30 09:25:49 PST 2011
* Completed support for syslog for gearmand
* Fix libdrizzle issues
* Add API for killing a worker.

0.25 Thu Nov  3 09:18:46 PDT 2011
  * 1.0 libgearman API extracted.
  * Fix for long function names.
  * Fix for Worker consuming CPU by hanging.
  * TokyoCabinet build fix.
  * Fix for 32bit fix.

0.24 Sun Jul 24 20:57:02 PDT 2011
  * Minor bug fixes.
  * Updated test framework.
  * make fixes for Fedora.

0.23 Wed Jun 29 13:26:26 PDT 2011
  * Defined workers can now return GEARMAN_SHUTDOWN.
  * Benchmark worker can now be told to shutdown.
  * Allocator code has been cleaned up (gearman_allocator_t).
  * Added "workers" option to gearadmin
  * Workers will now default to -1 as timeout (lowers CPU on gearmand server for non-active workers).
  * SO_KEEPALIVE is now enabled on client/worker connections.
  * By default, workers now grab the unique value of the job.

0.22 Sun Jun 19 20:32:18 PDT 2011
  * Added gearman_work_map() for gearman_work_t describer.
  * gearman_execute_by_partition() added. 
  * gearamn_task_attr_t added.
  * Additional documentation update.
  * Issue with PHP client using automated task free (Thanks Taneli Leppä!!)
  * Fixed issue where PHP client's custom allocator was free'ing memory that did not belong to it.

0.21 Wed Jun 15 21:01:04 PDT 2011
  * Support for "drop function" in admin client
  * Fixed issue where server would not report on a bad unique value due to size
  * Forces do operations to complete no matter how the worker is designed.
  * Tasks inherit actions from client, and use them throughout execution.
  * Support for namespaces.
  * gearman_worker_define_function() has been added. It allows jobs to map out work to other workers and then aggregate the results.
  * gearman_client_run_tasks() will now reset the IO state for all connections on exit if all hosts have been marked down. The next call will check all hosts.
  * Lots of bug fixes.

0.20 Fri Apr  8 09:25:15 PDT 2011
  * gearman_client_execute() interface added
  * New types of gearman_unique_t, gearman_function_st, gearman_workload_t
  * Better error reporting from clients.
  * Server no longer hangs because of bad job list.
  * First bit of work on supporting epoch portion of protocol. John Ewart, john@johnewart.net 
  * Improved error message handling in client. 
  * Updates for manpages.

0.19 Fri Apr  1 09:50:22 PDT 2011
  * Fix bug where gearman util would create duplicate output.
  * Update sqlite queue so that it uses a prepared statement.
  * Fixes a number cases where server was not initializing default values internally correctly.  
  * gearman_client_compare()  API added. Returns true if the client connections are connects are equivalent.

0.18 Tue Mar 15 13:32:33 PDT 2011
  * Bug fix for compile when no plugins are requested.
  * Bug fix where during startup using Drizzle or MySQL the server could crash.
  * Bug fix to make sure test programs will run if NULL sized objects are sent.


0.17 Tue Mar  8 08:27:04 PST 2011
  * gearadmin added, easy access to shutdown, version, and verbose commands on the server.
  * Bug fixes related to CLI.
  * Bug fixes related to Memcached support.
  * Bug fixes related to Drizzle support.
  * Dependency on boost now required for build.
  * Drizzle queue module expects that a schema named "gearmand" exists.
  * Fix copyright headers were needed.

0.16 Tue Feb 22 10:55:33 PST 2011
  * Fixed cases where silent failure of server for queues would not cause tests to fail.
  * Fix for failure when setsockopt() failed on new connection.
  * Fixed silen exit in client library based on signals.
  * Error log now reports failure location in compiled code for ERROR conditions.
  * Fix for failover.
  * Fixed issue in client where it would silently die based on signal issues.
  * "verbose" has been added to the string protocol. It allows you to see what the verbose setting is.

0.15 Mon Feb 14 18:44:32 PST 2011
  * Numerous issues around overflow on buffers are now fixed.
  * Updates on gearmand daemon to share a bit more code.
  * Numerious fixes for gearman command line client.
  * IPV6 fix for server.

0.14 Wed Jun 30 13:04:39 PDT 2010
  * Leak in SQLite resolved.
  * updated build configs
  * Increased testting.

0.13 Sun Apr  4 14:45:08 PDT 2010
 * Fix for bug #518512.
 * Use OR REPLACE syntax for inserting items into the sqlite.
 * Changed default bitfield optimize setting to only be off for Solaris.
 * Refactoring on server.
 * Various bug fixes as reported on mailing list, such as a bad return code and treating EHOSTDOWN as lost connection for FreeBSD.
 * Fixed bug #543402 so jobs taking more than max job retries will be removed from persistentn queue as well.
 * Check to make sure worker job results match assigned worker.

0.12 Thu Feb 18 11:28:49 PST 2010
 * Fixed bug where memory loss occured if data was too large.
 * Added gearman_strerror().
 * Fixed bug where setting an option off in mass would not trip any triggers on the option (for both worker and client).
 * Options that are internal can no longer be set by external callers.
 * Deprecated gearman_client_set_event_watch_fn() and gearman_worker_set_event_watch_fn.  
 * gearman_job_handle() and gearman_job_function_name() now return const char* pointers 
 * gearman_worker_unregister now returns GEARMAN_NO_REGISTERED_FUNCTION if the function does not exist (or is being removed)
 * Added gearman_worker_function_exist()
 * Trying to send too large of a piece of data will result in GEARMAN_ARGUMENT_TOO_LARGE.
 * Added support for gearmand command client to daemonize and create a pid file.
 * Fixed job handle comparison bug with WORK_FAIL responses.
 * Fixed disable assert configure option.
 * Build system updates.

0.11 - 2009-11-30
 * Added max wakeup-worker option to gearmand. Default is still to wakeup all.
 * API and documentation cleanup.
 * Fixed bug where task context free function was getting called for do() functions. This was PECL/Gearman bug #16899 as well.
 * Fixed bug #458912, not flushing with multiple gearmands in client.
 * Fixed PECL/Gearman bug #16847, was actually in C library and not in PHP.
 * Fixed C++ build/test/ issue, updated pandora build system.
 * Removed packet varargs function.

0.10 - 2009-09-28
 * Added timeout option.
 * Separated libgearman client/worker library from the server/gearmand code.
 * Added server option for max job retry.
 * Changed queue_libdrizzle to overwrite the password string to hide in ps.
 * Worker unregister bug fixed. Bug #372074
 * Added memory ownership functions so applications can pass control with tasks, jobs, and packets.
 * Changed gearmand to remap stdio to /dev/null for detaching. Bug #407242
 * Fixed bug that now allows workers to run concurrent jobs.
 * Changed behavior of sending NOOPs to one per PRESLEEP, rather than only having one in the outgoing queue at any time.
 * API cleanup to make the code more consistent and object-oriented.
 * Added more documentation for base classes, client, and worker.
 * Build system updates.

0.9 - 2009-07-20
 * Added libsqlite3 persistent queue support (Cory Bennett).
 * Added libpq (PostgreSQL) persistent queue support.
 * Updated autoconf build system.
 * Doxygen documentation cleanup.
 * Bug fix in HTTP protocol module.

0.8 - 2009-06-30
 * Added pluggable protocol support.
 * Added basic HTTP protocol support.
 * Updated autoconf build system.
 * Renamed modconf to gearman_conf.
 * Improved logging messages for gearmand.
 * Removed all struct memsets and packed structs for better memory usage.
 * Fixed client connect bug with multiple job servers.
 * Fixed server spinning bug with long running jobs and large workloads.

0.7 - 2009-05-31
 * Added libmodconf for config option processing. Eventually this will be split into a separate library. Updated gearmand and tests to use libmodconf.
 * Fixed persistent queue bug where jobs were not removed after replay.
 * Fix for bug #379198.
 * Changed done() function for queue, function_name is now passed to it as well as unique.
 * Fixed text protocol command response to be dynamic length.
 * Fixed libevent usage to support libevent 1.1 (still used in CentOS and Suse).
 * Added gearman_*_add_servers to client/worker interfaces for taking server lists.

0.6 - 2009-05-19
 * Changed behavior so forground jobs are not run when their connected clients disconnect. This is how the Perl server behaves.
 * Changed to named logging macros, making it easier for module writers to use.
 * Added persistent queue support with a libdrizzle module. This allows queue storage for both Drizzle and MySQL.
 * Added Solaris service scripts (Trond Norbye).
 * Fixed rpm building (make rpm).
 * Removed AI_V4MAPPED for client/worker connect lookup, not fully supported in all operating systems (like FreeBSD, bug #373060).
 * Support for gearmand to bind to multiple addresses.
 * Protocol document updates and fixes (Eric Day, Eric Herman).
 * Bind to specific hostname in gearmand (Brian Moon).
 * Minor cleanup and fixes.

0.5 - 2009-04-22
 * Threaded Gearman job server (gearmand).
 * More options to gearmand.
 * OSX bug fixes related to poll().
 * Fix for bug #357881.
 * Man page rework.

0.4 - 2009-03-30
 * New protocol additions such as UNIQ grab and assign for workers.
 * Support for high priority background jobs (Brian Moon).
 * Support for low priority jobs.
 * New priority queue in server to support new protocol options.
 * Reworked the unique ID checking in server.
 * Added hooks to aid in client memory cleanup.
 * Added gearman command line utility to allow you to use clients and workers from the shell.
 * Build fixes (Monty Taylor).
 * Basic init script added.
 * Fixed getopt bugs with variable type and EOF.

0.3 - 2009-02-05
 * Fixed I/O wait bug in packet parse.
 * Switched to different autoconf library detection method.
 * Added detach option to gearmand, can now run in background.
 * Reworked much of the client code for better concurrency and efficiency.
 * Added benchmark utilities.
 * Added man pages.
 * Changed port to new IANA assigned port, 4730.

0.2 - 2009-01-16
 * Improved gearmand efficiency by tracking events and reducing syscalls.
 * Reworked most of the worker code, it now reconnects to the job server.
 * Added version/bugreport options to gearmand (Brian Moon).
 * Fixed bug #315652, libevent usage.

0.1 - 2009-01-08
 * First release.<|MERGE_RESOLUTION|>--- conflicted
+++ resolved
@@ -1,4 +1,3 @@
-<<<<<<< HEAD
 1.1.6 
 * Merge of 1.0.4 tree
 * Added support for gearadmin to "cancel" a job.
@@ -25,10 +24,7 @@
 1.1.0 Wed Sep  5 08:33:37 PDT 2012
 * Fix for ABI compatibility issues.
 
-1.0.5
-=======
 1.0.5 Mon Apr 15 06:36:05 EDT 2013
->>>>>>> 0df72f82
 * Fix for log_fn
 
 1.0.4 Never Released
