--- conflicted
+++ resolved
@@ -1,4 +1,6 @@
-<<<<<<< HEAD
+1.1.4
+*
+
 1.1.3 Wed Nov  7 22:48:21 EST 2012
 * Merge with 1.0.1
 
@@ -10,10 +12,9 @@
 
 1.1.0 Wed Sep  5 08:33:37 PDT 2012
 * Fix for ABI compatibility issues.
-=======
+
 1.0.2
 * Add --expceptions to Gearmand to enable exceptions by default
->>>>>>> 947d8598
 
 1.0.1 Tue Nov  6 01:07:07 EST 2012
 * Stable branch labeled as 1.0
