--- conflicted
+++ resolved
@@ -1,11 +1,7 @@
-<<<<<<< HEAD
 1.2.0 
 *
 
-0.39
-=======
 0.39 Wed Sep 19 03:36:06 EDT 2012
->>>>>>> 83b0a31b
 * Added gearman_job_error() interface.
 * gearman_client_errno() and gearman_worker_errno() now return EINVAL if client or worker is invalid.
 
