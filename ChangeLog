--- conflicted
+++ resolved
@@ -1,17 +1,13 @@
-<<<<<<< HEAD
-0.13 Sat Apr  3 18:06:23 PDT 2010
-* Fix for bug #518512.
-* Use OR REPLACE syntax for inserting items into the sqlite.
-* Changed default bitfield optimize setting to only be off for Solaris.
-* Refactoring on server.
-=======
-0.13 - 2010-04-??
+0.13 Sun Apr  4 14:45:08 PDT 2010
+ * Fix for bug #518512.
+ * Use OR REPLACE syntax for inserting items into the sqlite.
+ * Changed default bitfield optimize setting to only be off for Solaris.
+ * Refactoring on server.
  * Various bug fixes as reported on mailing list, such as a bad return
    code and treating EHOSTDOWN as lost connection for FreeBSD.
  * Fixed bug #543402 so jobs taking more than max job retries will
    be removed from persistentn queue as well.
  * Check to make sure worker job results match assigned worker.
->>>>>>> 2a67ab99
 
 0.12 Thu Feb 18 11:28:49 PST 2010
  * Fixed bug where memory loss occured if data was too large.
