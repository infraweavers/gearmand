--- conflicted
+++ resolved
@@ -472,21 +472,7 @@
 
   if (0)
   {
-<<<<<<< HEAD
-    if ((ret= fcntl(_fd[0], F_GETFL, 0)) == -1)
-    {
-      Error << "fcntl(F_GETFL) " << strerror(errno);
-      throw fatal_message(strerror(errno));
-    }
-
-    if ((ret= fcntl(_fd[0], F_SETFL, ret | O_NONBLOCK)) == -1)
-    {
-      Error << "fcntl(F_SETFL) " << strerror(errno);
-      throw fatal_message(strerror(errno));
-    }
-=======
     nonblock();
->>>>>>> 13aca253
   }
 }
 
