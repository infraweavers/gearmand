/*  vim:expandtab:shiftwidth=2:tabstop=2:smarttab:
 *
 *  Data Differential YATL (i.e. libtest)  library
 *
 *  Copyright (C) 2012 Data Differential, http://datadifferential.com/
 *
 *  Redistribution and use in source and binary forms, with or without
 *  modification, are permitted provided that the following conditions are
 *  met:
 *
 *      * Redistributions of source code must retain the above copyright
 *  notice, this list of conditions and the following disclaimer.
 *
 *      * Redistributions in binary form must reproduce the above
 *  copyright notice, this list of conditions and the following disclaimer
 *  in the documentation and/or other materials provided with the
 *  distribution.
 *
 *      * The names of its contributors may not be used to endorse or
 *  promote products derived from this software without specific prior
 *  written permission.
 *
 *  THIS SOFTWARE IS PROVIDED BY THE COPYRIGHT HOLDERS AND CONTRIBUTORS
 *  "AS IS" AND ANY EXPRESS OR IMPLIED WARRANTIES, INCLUDING, BUT NOT
 *  LIMITED TO, THE IMPLIED WARRANTIES OF MERCHANTABILITY AND FITNESS FOR
 *  A PARTICULAR PURPOSE ARE DISCLAIMED. IN NO EVENT SHALL THE COPYRIGHT
 *  OWNER OR CONTRIBUTORS BE LIABLE FOR ANY DIRECT, INDIRECT, INCIDENTAL,
 *  SPECIAL, EXEMPLARY, OR CONSEQUENTIAL DAMAGES (INCLUDING, BUT NOT
 *  LIMITED TO, PROCUREMENT OF SUBSTITUTE GOODS OR SERVICES; LOSS OF USE,
 *  DATA, OR PROFITS; OR BUSINESS INTERRUPTION) HOWEVER CAUSED AND ON ANY
 *  THEORY OF LIABILITY, WHETHER IN CONTRACT, STRICT LIABILITY, OR TORT
 *  (INCLUDING NEGLIGENCE OR OTHERWISE) ARISING IN ANY WAY OUT OF THE USE
 *  OF THIS SOFTWARE, EVEN IF ADVISED OF THE POSSIBILITY OF SUCH DAMAGE.
 *
 */

#pragma once

#ifdef __cplusplus
# include <cstdarg>
# include <cstddef>
# include <cstdio>
# include <cstdlib>
# include <cstring>
#else
# include <stdarg.h>
# include <stdbool.h>
# include <stddef.h>
# include <stdio.h>
# include <stdlib.h>
# include <string.h>
#endif

<<<<<<< HEAD
#if defined(HAVE_VALGRIND_VALGRIND_H) && HAVE_VALGRIND_VALGRIND_H
# include <valgrind/valgrind.h>
#endif

#ifdef _WIN32
=======
#if defined(WIN32)
>>>>>>> 0df72f82
# include <malloc.h>
#else
# include <alloca.h>
#endif

#ifndef __PRETTY_FUNCTION__
# define __PRETTY_FUNCTION__ __func__
#endif

#ifndef EXIT_SKIP
# define EXIT_SKIP 77
#endif

#ifndef YATL_FULL
# define YATL_FULL 0
#endif

#ifndef FAIL
# define FAIL(__message_format, ...)
#endif

#ifndef SKIP
# define SKIP(__message_format, ...)
#endif

#include <libtest/valgrind.h>

static inline size_t yatl_strlen(const char *s)
{
  if (s)
  {
    return strlen(s);
  }

  return (size_t)(0);
}

static inline int yatl_strcmp(const char *s1, const char *s2, size_t *s1_length, size_t *s2_length)
{
  *s1_length= yatl_strlen(s1);
  *s2_length= yatl_strlen(s2);

  if (*s1_length == 0 &&  *s1_length == *s2_length)
  {
    return 0;
  }

  if (*s1_length == 0 && *s2_length)
  {
    return 1;
  }

  if (*s1_length &&  *s2_length == 0)
  {
    return 1;
  }

  return strcmp(s1, s2);
}

#define SKIP_IF(__expression) \
do \
{ \
  if ((__expression)) { \
    if (YATL_FULL) { \
      SKIP(#__expression); \
    } \
    fprintf(stdout, "\n%s:%d: %s SKIP '!(%s)'\n", __FILE__, __LINE__, __PRETTY_FUNCTION__, #__expression); \
    exit(EXIT_SKIP); \
  } \
} while (0)

#define SKIP_IF_(__expression, ...) \
do \
{ \
  if ((__expression)) { \
    size_t ask= snprintf(0, 0, __VA_ARGS__); \
    ask++; \
    char *buffer= (char*)alloca(sizeof(char) * ask); \
    snprintf(buffer, ask, __VA_ARGS__); \
    if (YATL_FULL) { \
      SKIP(#__expression, buffer); \
    } \
    fprintf(stdout, "\n%s:%d: %s SKIP '%s' [ %s ]\n", __FILE__, __LINE__, __PRETTY_FUNCTION__, #__expression, buffer); \
    exit(EXIT_SKIP); \
  } \
} while (0)

#define ASSERT_TRUE(__expression) \
do \
{ \
  if (! (__expression)) { \
    if (YATL_FULL) { \
      FAIL("Assertion '%s'", #__expression); \
    } \
    fprintf(stderr, "\n%s:%d: %s Assertion '%s'\n", __FILE__, __LINE__, __PRETTY_FUNCTION__, #__expression);\
    exit(EXIT_FAILURE); \
  } \
} while (0)

#define ASSERT_FALSE(__expression) \
do \
{ \
  if ((__expression)) { \
    if (YATL_FULL) { \
     FAIL("Assertion '!%s'", #__expression); \
    } \
    fprintf(stderr, "\n%s:%d: %s Assertion '!%s'\n", __FILE__, __LINE__, __PRETTY_FUNCTION__, #__expression);\
    exit(EXIT_FAILURE); \
  } \
} while (0)

#define ASSERT_NULL_(__expression, ...) \
do \
{ \
  if ((__expression) != NULL) { \
    size_t ask= snprintf(0, 0, __VA_ARGS__); \
    ask++; \
    char *buffer= (char*)alloca(sizeof(char) * ask); \
    snprintf(buffer, ask, __VA_ARGS__); \
    if (YATL_FULL) { \
      FAIL("Assertion '%s' != NULL [ %s ]", #__expression, buffer);\
    } \
    fprintf(stderr, "\n%s:%d: %s Assertion '%s' != NULL [ %s ]\n", __FILE__, __LINE__, __PRETTY_FUNCTION__, #__expression, buffer);\
    exit(EXIT_FAILURE); \
  } \
} while (0)

#define ASSERT_NOT_NULL(__expression) \
do \
{ \
  if ((__expression) == NULL) { \
    if (YATL_FULL) { \
      FAIL("Assertion '%s' == NULL", #__expression,);\
    } \
    fprintf(stderr, "\n%s:%d: %s Assertion '%s' == NULL\n", __FILE__, __LINE__, __PRETTY_FUNCTION__, #__expression,);\
    exit(EXIT_FAILURE); \
  } \
} while (0)

#define ASSERT_NOT_NULL_(__expression, ...) \
do \
{ \
  if ((__expression) == NULL) { \
    size_t ask= snprintf(0, 0, __VA_ARGS__); \
    ask++; \
    char *buffer= (char*)alloca(sizeof(char) * ask); \
    snprintf(buffer, ask, __VA_ARGS__); \
    if (YATL_FULL) { \
      FAIL("Assertion '%s' == NULL [ %s ]", #__expression, buffer);\
    } \
    fprintf(stderr, "\n%s:%d: %s Assertion '%s' == NULL [ %s ]\n", __FILE__, __LINE__, __PRETTY_FUNCTION__, #__expression, buffer);\
    exit(EXIT_FAILURE); \
  } \
} while (0)

#define ASSERT_TRUE_(__expression, ...) \
do \
{ \
  if (! (__expression)) { \
    size_t ask= snprintf(0, 0, __VA_ARGS__); \
    ask++; \
    char *buffer= (char*)alloca(sizeof(char) * ask); \
    snprintf(buffer, ask, __VA_ARGS__); \
    if (YATL_FULL) { \
      FAIL("Assertion '%s' [ %s ]", #__expression, buffer); \
    } \
    fprintf(stderr, "\n%s:%d: %s Assertion '%s' [ %s ]\n", __FILE__, __LINE__, __PRETTY_FUNCTION__, #__expression, buffer); \
    exit(EXIT_FAILURE); \
  } \
} while (0)

#define ASSERT_EQ(__expected, __actual) \
do \
{ \
  if ((__expected) != (__actual)) { \
    if (YATL_FULL) { \
      FAIL("Assertion '%s' != '%s'", #__expected, #__actual); \
    } \
    fprintf(stderr, "\n%s:%d: %s Assertion '%s' != '%s'\n", __FILE__, __LINE__, __PRETTY_FUNCTION__, #__expected, #__actual); \
    exit(EXIT_FAILURE); \
  } \
} while (0)

#define ASSERT_EQ_(__expected, __actual, ...) \
do \
{ \
  if ((__expected) != (__actual)) { \
    size_t ask= snprintf(0, 0, __VA_ARGS__); \
    ask++; \
    char *buffer= (char*)alloca(sizeof(char) * ask); \
    snprintf(buffer, ask, __VA_ARGS__); \
    if (YATL_FULL) { \
      FAIL("Assertion '%s' != '%s' [ %s ]", #__expected, #__actual, buffer); \
    } \
    fprintf(stderr, "\n%s:%d: %s Assertion '%s' != '%s' [ %s ]\n", __FILE__, __LINE__, __PRETTY_FUNCTION__, #__expected, #__actual, buffer); \
    exit(EXIT_FAILURE); \
  } \
} while (0)

#define ASSERT_STREQ(__expected_str, __actual_str) \
do \
{ \
  size_t __expected_length; \
  size_t __actual_length; \
  int ret= yatl_strcmp(__expected_str, __actual_str, &__expected_length, &__actual_length); \
  if (ret) { \
    if (YATL_FULL) { \
      FAIL("Assertion '%.*s' != '%.*s'\n", \
           (int)(__expected_length), (__expected_str), \
           (int)__actual_length, (__actual_str)) ; \
    } \
    fprintf(stderr, "\n%s:%d: %s Assertion '%.*s' != '%.*s'\n", __FILE__, __LINE__, __PRETTY_FUNCTION__, \
            (int)(__expected_length), (__expected_str), \
            (int)__actual_length, (__actual_str)) ; \
    exit(EXIT_FAILURE); \
  } \
} while (0)

#define ASSERT_STREQ_(__expected_str, __actual_str, ...) \
do \
{ \
  size_t __expected_length; \
  size_t __actual_length; \
  int ret= yatl_strcmp(__expected_str, __actual_str, &__expected_length, &__actual_length); \
  if (ret) { \
    size_t ask= snprintf(0, 0, __VA_ARGS__); \
    ask++; \
    char *buffer= (char*)alloca(sizeof(char) * ask); \
    ask= snprintf(buffer, ask, __VA_ARGS__); \
    if (YATL_FULL) { \
      FAIL("Assertion '%.*s' != '%.*s' [ %.*s ]", \
           (int)(__expected_length), (__expected_str), \
           (int)(__actual_length), (__actual_str), \
           (int)(ask), buffer); \
    } \
    fprintf(stderr, "\n%s:%d: %s Assertion '%.*s' != '%.*s' [ %.*s ]\n", __FILE__, __LINE__, __PRETTY_FUNCTION__, \
            (int)(__expected_length), (__expected_str), \
            (int)(__actual_length), (__actual_str), \
            (int)(ask), buffer); \
    exit(EXIT_FAILURE); \
  } \
} while (0)

#define ASSERT_STRNE(__expected_str, __actual_str) \
do \
{ \
  size_t __expected_length; \
  size_t __actual_length; \
  int ret= yatl_strcmp(__expected_str, __actual_str, &__expected_length, &__actual_length); \
  if (ret == 0) { \
    if (YATL_FULL) { \
      FAIL("Assertion '%.*s' == '%.*s'", \
           (int)(__expected_length), (__expected_str), \
           (int)__actual_length, (__actual_str)) ; \
    } \
    fprintf(stderr, "\n%s:%d: %s Assertion '%.*s' == '%.*s'\n", __FILE__, __LINE__, __PRETTY_FUNCTION__, \
            (int)(__expected_length), (__expected_str), \
            (int)__actual_length, (__actual_str)) ; \
    exit(EXIT_FAILURE); \
  } \
} while (0)

#define ASSERT_STRNE_(__expected_str, __actual_str, ...) \
do \
{ \
  size_t __expected_length; \
  size_t __actual_length; \
  int ret= yatl_strcmp(__expected_str, __actual_str, &__expected_length, &__actual_length); \
  if (ret == 0) { \
    size_t ask= snprintf(0, 0, __VA_ARGS__); \
    ask++; \
    char *buffer= (char*)alloca(sizeof(char) * ask); \
    ask= snprintf(buffer, ask, __VA_ARGS__); \
    if (YATL_FULL) { \
      FAIL("Assertion '%.*s' == '%.*s' [ %.*s ]", \
           (int)(__expected_length), (__expected_str), \
           (int)(__actual_length), (__actual_str), \
           (int)(ask), buffer); \
    } \
    fprintf(stderr, "\n%s:%d: %s Assertion '%.*s' == '%.*s' [ %.*s ]\n", __FILE__, __LINE__, __PRETTY_FUNCTION__, \
            (int)(__expected_length), (__expected_str), \
            (int)(__actual_length), (__actual_str), \
            (int)(ask), buffer); \
    exit(EXIT_FAILURE); \
  } \
} while (0)

#define ASSERT_NEQ(__expected, __actual) \
do \
{ \
  if ((__expected) == (__actual)) { \
    if (YATL_FULL) { \
      FAIL("Assertion '%s' == '%s'", #__expected, #__actual); \
    } \
    fprintf(stderr, "\n%s:%d: %s Assertion '%s' == '%s'\n", __FILE__, __LINE__, __PRETTY_FUNCTION__, #__expected, #__actual); \
    exit(EXIT_FAILURE); \
  } \
} while (0)

#define ASSERT_NEQ_(__expected, __actual, ...) \
do \
{ \
  if ((__expected) == (__actual)) { \
    size_t ask= snprintf(0, 0, __VA_ARGS__); \
    ask++; \
    char *buffer= (char*)alloca(sizeof(char) * ask); \
    snprintf(buffer, ask, __VA_ARGS__); \
    if (YATL_FULL) { \
      FAIL("Assertion '%s' == '%s' [ %s ]", #__expected, #__actual, buffer); \
    } \
    fprintf(stderr, "\n%s:%d: %s Assertion '%s' == '%s' [ %s ]\n", __FILE__, __LINE__, __PRETTY_FUNCTION__, #__expected, #__actual, buffer); \
    exit(EXIT_FAILURE); \
  } \
} while (0)

#define ASSERT_FALSE_(__expression, ...) \
do \
{ \
  if ((__expression)) { \
    size_t ask= snprintf(0, 0, __VA_ARGS__); \
    ask++; \
    char *buffer= (char*)alloca(sizeof(char) * ask); \
    snprintf(buffer, ask, __VA_ARGS__); \
    if (YATL_FULL) { \
      FAIL("Assertion '!%s' [ %s ]", #__expression, buffer); \
    } \
    fprintf(stderr, "\n%s:%d: %s Assertion '!%s' [ %s ]\n", __FILE__, __LINE__, __PRETTY_FUNCTION__, #__expression, buffer); \
    exit(EXIT_FAILURE); \
  } \
} while (0)<|MERGE_RESOLUTION|>--- conflicted
+++ resolved
@@ -51,15 +51,7 @@
 # include <string.h>
 #endif
 
-<<<<<<< HEAD
-#if defined(HAVE_VALGRIND_VALGRIND_H) && HAVE_VALGRIND_VALGRIND_H
-# include <valgrind/valgrind.h>
-#endif
-
-#ifdef _WIN32
-=======
 #if defined(WIN32)
->>>>>>> 0df72f82
 # include <malloc.h>
 #else
 # include <alloca.h>
