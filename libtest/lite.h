--- conflicted
+++ resolved
@@ -81,34 +81,7 @@
 # define SKIP(__message_format, ...)
 #endif
 
-<<<<<<< HEAD
-static inline bool valgrind_is_caller(void)
-{
-#if defined(HAVE_VALGRIND_VALGRIND_H) && HAVE_VALGRIND_VALGRIND_H
-  if (RUNNING_ON_VALGRIND)
-  {
-    return true;
-  }
-#endif
-
-  if (getenv("TESTS_ENVIRONMENT")  && strstr(getenv("TESTS_ENVIRONMENT"), "valgrind"))
-  {
-    if (strstr(getenv("TESTS_ENVIRONMENT"), "--tool") == NULL)
-    {
-      return true;
-    }
-
-    if (strstr(getenv("TESTS_ENVIRONMENT"), "--tool=memcheck"))
-    {
-      return true;
-    }
-  }
-
-  return false;
-}
-=======
 #include <libtest/valgrind.h>
->>>>>>> a5088c99
 
 static inline size_t yatl_strlen(const char *s)
 {
