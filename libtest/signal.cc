/*  vim:expandtab:shiftwidth=2:tabstop=2:smarttab:
 *
 *  Data Differential YATL (i.e. libtest)  library
 *
 *  Copyright (C) 2012 Data Differential, http://datadifferential.com/
 *
 *  Redistribution and use in source and binary forms, with or without
 *  modification, are permitted provided that the following conditions are
 *  met:
 *
 *      * Redistributions of source code must retain the above copyright
 *  notice, this list of conditions and the following disclaimer.
 *
 *      * Redistributions in binary form must reproduce the above
 *  copyright notice, this list of conditions and the following disclaimer
 *  in the documentation and/or other materials provided with the
 *  distribution.
 *
 *      * The names of its contributors may not be used to endorse or
 *  promote products derived from this software without specific prior
 *  written permission.
 *
 *  THIS SOFTWARE IS PROVIDED BY THE COPYRIGHT HOLDERS AND CONTRIBUTORS
 *  "AS IS" AND ANY EXPRESS OR IMPLIED WARRANTIES, INCLUDING, BUT NOT
 *  LIMITED TO, THE IMPLIED WARRANTIES OF MERCHANTABILITY AND FITNESS FOR
 *  A PARTICULAR PURPOSE ARE DISCLAIMED. IN NO EVENT SHALL THE COPYRIGHT
 *  OWNER OR CONTRIBUTORS BE LIABLE FOR ANY DIRECT, INDIRECT, INCIDENTAL,
 *  SPECIAL, EXEMPLARY, OR CONSEQUENTIAL DAMAGES (INCLUDING, BUT NOT
 *  LIMITED TO, PROCUREMENT OF SUBSTITUTE GOODS OR SERVICES; LOSS OF USE,
 *  DATA, OR PROFITS; OR BUSINESS INTERRUPTION) HOWEVER CAUSED AND ON ANY
 *  THEORY OF LIABILITY, WHETHER IN CONTRACT, STRICT LIABILITY, OR TORT
 *  (INCLUDING NEGLIGENCE OR OTHERWISE) ARISING IN ANY WAY OUT OF THE USE
 *  OF THIS SOFTWARE, EVEN IF ADVISED OF THE POSSIBILITY OF SUCH DAMAGE.
 *
 */

#include "libtest/yatlcon.h"
#include <libtest/common.h>

#include <csignal>

#include <libtest/signal.h>

using namespace libtest;

#define MAGIC_MEMORY 123569

bool SignalThread::is_shutdown()
{
  bool ret;
  pthread_mutex_lock(&shutdown_mutex);
  ret= bool(__shutdown != SHUTDOWN_RUNNING);
  pthread_mutex_unlock(&shutdown_mutex);

  return ret;
}

void SignalThread::set_shutdown(shutdown_t arg)
{
  pthread_mutex_lock(&shutdown_mutex);
  __shutdown= arg;
  pthread_mutex_unlock(&shutdown_mutex);

  if (arg == SHUTDOWN_GRACEFUL)
  {
    if (pthread_kill(thread, SIGUSR2) == 0)
    {
      void *retval;
      pthread_join(thread, &retval);
    }
  }
}

shutdown_t SignalThread::get_shutdown()
{
  shutdown_t local;
  pthread_mutex_lock(&shutdown_mutex);
  local= __shutdown;
  pthread_mutex_unlock(&shutdown_mutex);

  return local;
}

void SignalThread::post()
{
  sem_post(&lock);
}

void SignalThread::test()
{
  assert(magic_memory == MAGIC_MEMORY);
  if (bool(getenv("LIBTEST_IN_GDB")) == false)
  {
    assert(sigismember(&set, SIGALRM));
    assert(sigismember(&set, SIGABRT));
    assert(sigismember(&set, SIGQUIT));
    assert(sigismember(&set, SIGINT));
    assert(sigismember(&set, SIGVTALRM));
  }
  assert(sigismember(&set, SIGUSR2));
}

bool SignalThread::unblock()
{
  int error;
  if ((error= pthread_sigmask(SIG_UNBLOCK, &set, NULL)) != 0)
  {
    Error << "While trying to reset signal mask to original set, pthread_sigmask() died during pthread_sigmask(" << strerror(error) << ")";
    return false;
  }

  return true;
}

SignalThread::~SignalThread()
{
  if (is_shutdown() == false)
  {
    set_shutdown(SHUTDOWN_GRACEFUL);
  }

#if 0
  if (pthread_equal(thread, pthread_self()) != 0 and (pthread_kill(thread, 0) == ESRCH) == true)
  {
    void *retval;
    pthread_join(thread, &retval);
  }
#endif
  sem_destroy(&lock);

  unblock();
}

extern "C" {

static void *sig_thread(void *arg)
{   
  SignalThread *context= (SignalThread*)arg;

  context->test();
  context->post();

  while (context->get_shutdown() == SHUTDOWN_RUNNING)
  {
    int sig;

    if (context->wait(sig) == -1)
    {
      Error << "sigwait() returned errno:" << strerror(errno);
      continue;
    }

    switch (sig)
    {
    case SIGALRM:
      Error << "SIGALRM";
<<<<<<< HEAD
=======
      if (gdb_is_caller())
      {
        abort();
      }
>>>>>>> 05caeb96
      exit(EXIT_SKIP);

    case SIGVTALRM:
      Error << "SIGVTALRM was called";
      context->unblock();
      raise(SIGVTALRM);

    case SIGABRT:
    case SIGUSR2:
    case SIGINT:
    case SIGQUIT:
      if (context->is_shutdown() == false)
      {
        context->set_shutdown(SHUTDOWN_FORCED);
      }
      break;
    case SIGPIPE:
      {
        Error << "Ignoring SIGPIPE";
      }
      break;

    case 0:
      Error << "Inside of gdb";
      break;

    default:
      Error << "Signal handling thread got unexpected signal " <<  strsignal(sig);
      break;
    }
  }

  return NULL;
}

}

SignalThread::SignalThread() :
  magic_memory(MAGIC_MEMORY),
  thread(pthread_self())
{
  pthread_mutex_init(&shutdown_mutex, NULL);
  sigemptyset(&set);
  if (bool(getenv("LIBTEST_IN_GDB")) == false)
  {
    sigaddset(&set, SIGALRM);
    sigaddset(&set, SIGABRT);
    sigaddset(&set, SIGQUIT);
    sigaddset(&set, SIGINT);
    sigaddset(&set, SIGVTALRM);
  }
  sigaddset(&set, SIGPIPE);

  sigaddset(&set, SIGUSR2);

  sem_init(&lock, 0, 0);

  sigemptyset(&original_set);
  pthread_sigmask(SIG_BLOCK, NULL, &original_set);
}


bool SignalThread::setup()
{
  set_shutdown(SHUTDOWN_RUNNING);

  if (sigismember(&original_set, SIGQUIT))
  {
    Error << strsignal(SIGQUIT) << " has been previously set.";
  }

  if (sigismember(&original_set, SIGINT))
  {
    Error << strsignal(SIGINT) << " has been previously set.";
  }

  if (sigismember(&original_set, SIGVTALRM))
  {
    Error << strsignal(SIGVTALRM) << " has been previously set.";
  }

  if (sigismember(&original_set, SIGUSR2))
  {
    Error << strsignal(SIGUSR2) << " has been previously set.";
  }

  int error;
  if ((error= pthread_sigmask(SIG_BLOCK, &set, NULL)) != 0)
  {
    Error << "pthread_sigmask() died during pthread_sigmask(" << strerror(error) << ")";
    return false;
  }

  if ((error= pthread_create(&thread, NULL, &sig_thread, this)) != 0)
  {
    Error << "pthread_create() died during pthread_create(" << strerror(error) << ")";
    return false;
  }

  sem_wait(&lock);

  return true;
}<|MERGE_RESOLUTION|>--- conflicted
+++ resolved
@@ -154,13 +154,10 @@
     {
     case SIGALRM:
       Error << "SIGALRM";
-<<<<<<< HEAD
-=======
       if (gdb_is_caller())
       {
         abort();
       }
->>>>>>> 05caeb96
       exit(EXIT_SKIP);
 
     case SIGVTALRM:
