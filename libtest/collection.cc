--- conflicted
+++ resolved
@@ -51,12 +51,7 @@
   try 
   {
     _timer.reset();
-<<<<<<< HEAD
-    alarm(360);
-    return_code= frame->runner()->run(run->test_fn, frame->creators_ptr());
-=======
     return_code= frame->runner()->main(run->test_fn, frame->creators_ptr());
->>>>>>> 05caeb96
   }
   // Special case where check for the testing of the exception
   // system.
