/*  vim:expandtab:shiftwidth=2:tabstop=2:smarttab:
 *
 *  Data Differential YATL (i.e. libtest)  library
 *
 *  Copyright (C) 2012 Data Differential, http://datadifferential.com/
 *
 *  Redistribution and use in source and binary forms, with or without
 *  modification, are permitted provided that the following conditions are
 *  met:
 *
 *      * Redistributions of source code must retain the above copyright
 *  notice, this list of conditions and the following disclaimer.
 *
 *      * Redistributions in binary form must reproduce the above
 *  copyright notice, this list of conditions and the following disclaimer
 *  in the documentation and/or other materials provided with the
 *  distribution.
 *
 *      * The names of its contributors may not be used to endorse or
 *  promote products derived from this software without specific prior
 *  written permission.
 *
 *  THIS SOFTWARE IS PROVIDED BY THE COPYRIGHT HOLDERS AND CONTRIBUTORS
 *  "AS IS" AND ANY EXPRESS OR IMPLIED WARRANTIES, INCLUDING, BUT NOT
 *  LIMITED TO, THE IMPLIED WARRANTIES OF MERCHANTABILITY AND FITNESS FOR
 *  A PARTICULAR PURPOSE ARE DISCLAIMED. IN NO EVENT SHALL THE COPYRIGHT
 *  OWNER OR CONTRIBUTORS BE LIABLE FOR ANY DIRECT, INDIRECT, INCIDENTAL,
 *  SPECIAL, EXEMPLARY, OR CONSEQUENTIAL DAMAGES (INCLUDING, BUT NOT
 *  LIMITED TO, PROCUREMENT OF SUBSTITUTE GOODS OR SERVICES; LOSS OF USE,
 *  DATA, OR PROFITS; OR BUSINESS INTERRUPTION) HOWEVER CAUSED AND ON ANY
 *  THEORY OF LIABILITY, WHETHER IN CONTRACT, STRICT LIABILITY, OR TORT
 *  (INCLUDING NEGLIGENCE OR OTHERWISE) ARISING IN ANY WAY OUT OF THE USE
 *  OF THIS SOFTWARE, EVEN IF ADVISED OF THE POSSIBILITY OF SUCH DAMAGE.
 *
 */

#include <config.h>

#include <libtest/common.h>

static test_return_t runner_code(libtest::Framework* frame,
                                 test_st* run, 
                                 libtest::Timer& _timer)
{ // Runner Code

  assert(frame->runner());
  assert(run->test_fn);

  test_return_t return_code;
  try 
  {
    _timer.reset();
    alarm(360);
    return_code= frame->runner()->run(run->test_fn, frame->creators_ptr());
  }
  // Special case where check for the testing of the exception
  // system.
  catch (libtest::fatal &e)
  {
    alarm(0);
    if (libtest::fatal::is_disabled())
    {
      libtest::fatal::increment_disabled_counter();
      return_code= TEST_SUCCESS;
    }
    else
    {
      throw;
    }
  }
  catch (...)
  {
    alarm(0);
    throw;
  }

  _timer.sample();

  return return_code;
}

namespace libtest {

Collection::Collection(Framework* frame_arg,
                       collection_st* arg) :
  _name(arg->name),
  _pre(arg->pre),
  _post(arg->post),
  _tests(arg->tests),
  _frame(frame_arg),
  _success(0),
  _skipped(0),
  _failed(0),
  _total(0),
  _formatter(_name)
{
  fatal_assert(arg);
}

test_return_t Collection::exec()
{
  if (test_success(_frame->runner()->pre(_pre, _frame->creators_ptr())))
  {
    for (test_st *run= _tests; run->name; run++)
    {
      formatter()->push_testcase(run->name);
      if (_frame->match(run->name))
      {
        formatter()->skipped();
        continue;
      }
      _total++;

      test_return_t return_code;
      try 
      {
        if (run->requires_flush)
        {
          if (test_failed(_frame->runner()->flush(_frame->creators_ptr())))
          {
            Error << "frame->runner()->flush(creators_ptr)";
            _skipped++;
            formatter()->skipped();
            continue;
          }
        }

<<<<<<< HEAD
        return_code= runner_code(_frame, run, _timer);
=======
        set_alarm();

        try 
        {
          return_code= runner_code(_frame, run, _timer);
        }
        catch (...)
        {
          cancel_alarm();

          throw;
        }
        libtest::cancel_alarm();
>>>>>>> 0d66710a
      }
      catch (libtest::fatal &e)
      {
        stream::cerr(e.file(), e.line(), e.func()) << e.what();
        _failed++;
        formatter()->failed();
        throw;
      }

      switch (return_code)
      {
      case TEST_SUCCESS:
        _success++;
        formatter()->success(_timer);
        break;

      case TEST_FAILURE:
        _failed++;
        formatter()->failed();
        break;

      case TEST_SKIPPED:
        _skipped++;
        formatter()->skipped();
        break;

      default:
        fatal_message("invalid return code");
      }
#if 0
      @TODO add code here to allow for a collection to define a method to reset to allow tests to continue.
#endif
    }

    (void) _frame->runner()->post(_post, _frame->creators_ptr());
  }

  if (_failed == 0 and _skipped == 0 and _success)
  {
    return TEST_SUCCESS;
  }

  if (_failed)
  {
    return TEST_FAILURE;
  }

  fatal_assert(_skipped or _success == 0);

  return TEST_SKIPPED;
}

} // namespace libtest
<|MERGE_RESOLUTION|>--- conflicted
+++ resolved
@@ -125,9 +125,6 @@
           }
         }
 
-<<<<<<< HEAD
-        return_code= runner_code(_frame, run, _timer);
-=======
         set_alarm();
 
         try 
@@ -141,7 +138,6 @@
           throw;
         }
         libtest::cancel_alarm();
->>>>>>> 0d66710a
       }
       catch (libtest::fatal &e)
       {
