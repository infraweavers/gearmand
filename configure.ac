--- conflicted
+++ resolved
@@ -98,15 +98,6 @@
 # First check for gcc and g++
 if test "$GCC" = "yes"
 then
-  # If you're on a Mac, and you didn't ask for a specific compiler
-  # You're gonna get 4.2.
-  if test "$host_vendor" = "apple" -a "x${ac_cv_env_CC_set}" = "x" -a -x "/usr/bin/gcc-4.2"
-  then
-    CPP="/usr/bin/gcc-4.2 -E"
-    CC=/usr/bin/gcc-4.2
-    CXX=/usr/bin/g++-4.2
-  fi
-
   CFLAGS="-ggdb3 ${CFLAGS}"
   CXXFLAGS="-ggdb3 ${CXXFLAGS}"
 
@@ -347,10 +338,7 @@
           ])
     ])
 
-<<<<<<< HEAD
-
-=======
->>>>>>> d58af44e
+
   W_STRICT_ALIASING="-Wno-strict-aliasing"
 
   AS_IF([test "$ac_profiling" = "yes"],
@@ -366,15 +354,6 @@
   BASE_WARNINGS="-pedantic -W -Wall -Wextra ${W_FAIL} -Wundef -Wshadow -Wmissing-declarations ${W_STRICT_ALIASING} ${F_DIAGNOSTICS_SHOW_OPTION} ${W_CONVERSION}"
   CC_WARNINGS="${BASE_WARNINGS} -Wstrict-prototypes -Wmissing-prototypes -Wredundant-decls -Wswitch-default -Wswitch-enum -Wcast-align"
   CXX_WARNINGS="${BASE_WARNINGS} -Woverloaded-virtual -Wnon-virtual-dtor -Wctor-dtor-privacy -Wold-style-cast -Weffc++ -Wno-long-long"
-<<<<<<< HEAD
-
-
-  AS_IF([test "$ac_cv_safe_to_use_Wconversion_" = "no"],
-        [
-          NO_CONVERSION="-Wno-conversion"
-        ])
-=======
->>>>>>> d58af44e
 
   AC_CACHE_CHECK([whether it is safe to use -Wlogical-op],
     [ac_cv_safe_to_use_Wlogical_op_],
