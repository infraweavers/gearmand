# Gearman server and library
# Copyright (C) 2008 Brian Aker, Eric Day
# All rights reserved.
#
# Use and distribution licensed under the BSD license.  See
# the COPYING file in this directory for full text.

AC_PREREQ(2.59)
AC_INIT(gearmand, [0.3.0], [https://launchpad.net/gearmand])
AC_CONFIG_SRCDIR(libgearman/gearman.c)
AC_CONFIG_AUX_DIR(config)
AC_CONFIG_HEADERS([config.h])

GEARMAN_MAJOR_VERSION=0
GEARMAN_MINOR_VERSION=3
GEARMAN_MICRO_VERSION=0
GEARMAN_VERSION=$GEARMAN_MAJOR_VERSION.$GEARMAN_MINOR_VERSION.$GEARMAN_MICRO_VERSION
GEARMAN_RELEASE=$GEARMAN_MAJOR_VERSION.$GEARMAN_MINOR_VERSION
GEARMAN_LIBRARY_VERSION=$GEARMAN_MAJOR_VERSION:$GEARMAN_MINOR_VERSION:$GEARMAN_MICRO_VERSION

PACKAGE=gearmand
VERSION=$GEARMAN_RELEASE

AC_SUBST(GEARMAN_VERSION)
AC_SUBST(GEARMAN_RELEASE)
AC_SUBST(GEARMAN_LIBRARY_VERSION)

# Setting CFLAGS here prevents AC_CANONICAL_TARGET from injecting them
SAVE_CFLAGS=${CFLAGS}
SAVE_CXXFLAGS=${CXXFLAGS}
CFLAGS=
CXXFLAGS=

AC_CANONICAL_TARGET

CFLAGS=${SAVE_CFLAGS}
CXXFLAGS=${SAVE_CXXFLAGS}

AM_INIT_AUTOMAKE($PACKAGE, $VERSION, "-Wall -Werror nostdinc subdir-objects")

if test "x${enable_dependency_tracking}" = "x"
then
  enable_dependency_tracking=yes
fi

<<<<<<< HEAD
if test -d ".bzr"
then
  building_from_bzr=yes
else
  building_from_bzr=no
fi

AC_PROG_CC
=======
AC_PROG_CXX
>>>>>>> 14beea34
AM_PROG_CC_STDC

ACX_USE_SYSTEM_EXTENSIONS

AC_PROG_CPP
AM_PROG_CC_C_O

AC_CHECK_DECL([__SUNPRO_C], [SUNCC="yes"], [SUNCC="no"])
AC_PROG_GCC_TRADITIONAL

# We use libtool
AC_PROG_LIBTOOL
AM_SANITY_CHECK
LIBTOOL="$LIBTOOL --preserve-dup-deps"

AC_C_BIGENDIAN
AC_C_CONST
AC_TYPE_SIZE_T
AC_TYPE_SSIZE_T

AC_MSG_CHECKING("C Compiler version")
if test "$GCC" = "yes"
then
  CC_VERSION=`$CC --version | sed 1q`
elif test "$SUNCC" = "yes"
then
  CC_VERSION=`$CC -V 2>&1 | sed 1q`
else
  CC_VERSION=""
fi
AC_MSG_RESULT("$CC_VERSION")
AC_SUBST(CC_VERSION)

AC_DEFINE([_THREAD_SAFE],[1],[Thread safe code])
AC_DEFINE([_REENTRANT],[1],[Re-entrant code])

# Build optimized or debug version ?
# First check for gcc and g++
if test "$GCC" = "yes"
then
  CFLAGS="-ggdb3 -std=gnu99 ${CFLAGS}"
  DEBUG_CFLAGS="-O0"
  OPTMIIZE_CFLAGS="-O3"
fi
if test "$SUNCC" = "yes"
then
  isainfo_k=`isainfo -k`
  if test "$target_cpu" = "sparc"
  then
    MEMALIGN_FLAGS="-xmemalign=8s"
    IS_64="-m64"
    LDFLAGS="${LDFLAGS} -L/usr/lib/${isainfo_k} -L/usr/local/lib/${isainfo_k}"
  else
    if test "$isainfo_k" = "amd64"
    then
      IS_64="-m64"
      LDFLAGS="${LDFLAGS} -L/usr/lib/${isainfo_k} -L/usr/local/lib/${isainfo_k}"
    fi
  fi
  CPPFLAGS="${CPPFLAGS} -I/usr/local/include"

  CFLAGS="-g -mt -xc99=all ${IS_64} ${MEMALIGN_FLAGS} ${CFLAGS}"
  CXXFLAGS="-g -xlang=c99 ${IS_64} ${CXXFLAGS}"
  DEBUG_CFLAGS="-xO0"
  OPTIMIZE_CFLAGS="-xO4 -xlibmil -xdepend -Xa -mt -xstrconst"
fi


AC_HEADER_TIME
AC_CHECK_HEADERS(assert.h errno.h fcntl.h netinet/tcp.h signal.h stdarg.h)
AC_CHECK_HEADERS(stdio.h stdlib.h string.h sys/socket.h sys/types.h)
AC_CHECK_HEADERS(sys/utsname.h unistd.h)

#--------------------------------------------------------------------
# Check for libevent
#--------------------------------------------------------------------

AC_LIB_HAVE_LINKFLAGS(event,,
[
#include <sys/types.h>
#include <sys/time.h>
#include <stdlib.h>
#include <event.h>
],[
  struct bufferevent bev;
  bufferevent_settimeout(&bev, 1, 1);
  event_init();
  event_loop(EVLOOP_ONCE);
])
AS_IF([test x$ac_cv_libevent = xno],
      AC_MSG_ERROR([A recent libevent is required for Gearman. Check http://www.monkey.org/~provos/libevent ]))

save_LIBS="${LIBS}"
LIBS="${LIBS} ${LTLIBEVENT}"
AC_CHECK_FUNCS(event_base_new)
AC_CHECK_FUNCS(event_base_get_method)
LIBS="$save_LIBS"

#--------------------------------------------------------------------
# Check for libuuid
#--------------------------------------------------------------------

AC_CHECK_HEADERS(uuid/uuid.h)
if test "x$ac_cv_header_uuid_uuid_h" = "xno"
then
  AC_MSG_ERROR([Couldn't find uuid/uuid.h. Try installing libuuid development packages])
fi
AC_LIB_HAVE_LINKFLAGS(uuid,,
[
#include <uuid/uuid.h>
],
[
  uuid_t uout;
  uuid_generate(uout);
])

#--------------------------------------------------------------------
# Check for tcmalloc
#--------------------------------------------------------------------

AC_ARG_ENABLE([tcmalloc],
    [AS_HELP_STRING([--enable-tcmalloc],
       [Enable linking with tcmalloc @<:@default=off@:>@])],
    [ac_enable_tcmalloc="$enableval"],
    [ac_enable_tcmalloc="no"])

if test "x$ac_enable_tcmalloc" != "xno"
then
  AC_CHECK_LIB(tcmalloc,malloc,[],[])
fi

if test "x$ac_cv_lib_tcmalloc_malloc" != "xyes"
then
  AC_CHECK_LIB(mtmalloc,malloc,[],[])
fi



dnl TODO: Remove this define once we are using 2.61 across the board.
# AX_HEADER_ASSERT
# ----------------
# Check whether to enable assertions.
AC_DEFUN([AX_HEADER_ASSERT],
[
  AC_MSG_CHECKING([whether to enable assertions])
  AC_ARG_ENABLE([assert],
    [AS_HELP_STRING([--disable-assert],
       [Turn off assertions])],
    [ac_cv_assert="no"],
    [ac_cv_assert="yes"])
  AC_MSG_RESULT([$ac_cv_assert])
])
AX_HEADER_ASSERT

dnl This is likely subverted by vpath builds. How do we find the original
dnl source dir in the configure step of a vpath build?
if test -d ".bzr"
then
  building_from_bzr=yes
else
  building_from_bzr=no
fi

AC_ARG_WITH([debug],
    [AS_HELP_STRING([--with-debug],
       [Add debug code/turns off optimizations (yes|no) @<:@default=no@:>@])],
    [with_debug=$withval],
    [with_debug=no])
if test "$with_debug" = "yes"
then
  # Debugging. No optimization.
  CFLAGS="${DEBUG_CFLAGS} -DDEBUG ${CFLAGS}"
else
  # Optimized version. No debug
  CFLAGS="${OPTIMIZE_CFLAGS} ${CFLAGS}"
fi


AC_ARG_ENABLE([profiling],
    [AS_HELP_STRING([--enable-profiling],
       [Toggle profiling @<:@default=off@:>@])],
    [ac_profiling="$enableval"],
    [ac_profiling="no"])

AC_ARG_ENABLE([coverage],
    [AS_HELP_STRING([--enable-coverage],
       [Toggle coverage @<:@default=off@:>@])],
    [ac_coverage="$enableval"],
    [ac_coverage="no"])

AC_ARG_ENABLE([fail],
  [AS_HELP_STRING([--disable-fail],
    [Turn warnings into failures @<:@default=yes@:>@])],
  [ac_warn_fail="$enableval"],
  [ac_warn_fail="$building_from_bzr"])

AC_ARG_ENABLE([pedantic-warnings],
  [AS_HELP_STRING([--disable-pedantic-warnings],
    [Toggle pedanticness @<:@default=yes@:>@])],
  [ac_warn_pedantic="$enableval"],
  [ac_warn_pedantic="$building_from_bzr"])

AC_ARG_ENABLE([unreachable],
  [AS_HELP_STRING([--enable-unreachable],
    [Enable warnings about unreachable code @<:@default=no@:>@])],
  [ac_warn_unreachable="$enableval"],
  [ac_warn_unreachable="no"])

if test "$GCC" = "yes"
then

  if test "$ac_warn_fail" = "yes"
  then
    W_FAIL="-Werror"
  fi
  BASE_WARNINGS="-W -Wall -Wextra -Winvalid-pch ${W_FAIL}"

  if test "$ac_profiling" = "yes"
  then
    GPROF_PROFILING="-pg"
  else
    GPROF_PROFILING=" "
  fi

  if test "$ac_coverage" = "yes"
  then
    GPROF_COVERAGE="-fprofile-arcs -ftest-coverage"
  else
    GPROF_COVERAGE=" "
  fi

  if test "$ac_warn_pedantic" = "yes"
  then
<<<<<<< HEAD
    W_PEDANTIC="-pedantic -Wundef -Wstrict-prototypes -Wmissing-prototypes -Wmissing-declarations -Wredundant-decls -Wswitch-enum -Wcast-align"
    save_CFLAGS="$CFLAGS"
    CFLAGS="-Wlogical-op"
    AC_TRY_COMPILE([#include <stdio>],,W_PEDANTIC="${W_PEDANTIC} -Wlogical-op")
=======
    W_PEDANTIC="-pedantic -Wundef -Wstrict-prototypes -Wmissing-prototypes -Wmissing-declarations -Wredundant-decls -Wswitch-default -Wswitch-enum -Wcast-align"
    save_CFLAGS="$CFLAGS"
    CFLAGS="-Wlogical-op"
    AC_TRY_COMPILE([#include <stdio>],,
                    W_PEDANTIC="${W_PEDANTIC} -Wlogical-op")
>>>>>>> 14beea34
    CFLAGS="$save_CFLAGS"
  fi

  if test "$ac_warn_unreachable" = "yes"
  then
    W_UNREACHABLE="-Wunreachable-code"
  fi

  CC_WARNINGS="${BASE_WARNINGS} ${W_PEDANTIC} ${W_UNREACHABLE} ${GPROF_PROFILING} ${GPROF_COVERAGE} "

  NO_REDUNDANT_DECLS="-Wno-redundant-decls"
  CPPFLAGS="-fpch-deps ${CPPFLAGS}"
fi
if test "$SUNCC" = "yes"
then

  if test "$ac_warn_fail" = "yes"
  then
    W_FAIL="-errwarn=%all"
  fi

  AC_CACHE_CHECK([whether E_PASTE_RESULT_NOT_TOKEN is usable],
    [ac_cv_paste_result],
    [
      save_CFLAGS="${CFLAGS}"
      CFLAGS="-errwarn=%all -erroff=E_PASTE_RESULT_NOT_TOKEN ${CFLAGS}" 
      AC_COMPILE_IFELSE(
        [AC_LANG_PROGRAM([
          AC_INCLUDES_DEFAULT
        ],[
          int x= 0;])],
        [ac_cv_paste_result=yes],
        [ac_cv_paste_result=no])
      CFLAGS="${save_CFLAGS}"
    ])
  AS_IF([test $ac_cv_paste_result = yes],
    [W_PASTE_RESULT=",E_PASTE_RESULT_NOT_TOKEN"])

      
  CC_WARNINGS="-v -errtags=yes ${W_FAIL} -erroff=E_INTEGER_OVERFLOW_DETECTED${W_PASTE_RESULT}"

fi


AM_CFLAGS="${CC_WARNINGS} ${AM_CFLAGS}"

AC_SUBST(NO_REDUNDANT_DECLS)

AM_CPPFLAGS="-I\$(top_srcdir) -I\$(top_builddir) ${CPPFLAGS}"
AM_CFLAGS="${CC_WARNINGS} ${CFLAGS}"

AC_SUBST([AM_CPPFLAGS])
AC_SUBST([AM_CFLAGS])

dnl We've collected the flags in AM_*FLAGS now, so blank these.
CFLAGS=""
CPPFLAGS=""

AC_CHECK_PROGS([DOXYGEN], [doxygen])
AC_CHECK_PROGS([PERL], [perl])


AC_CONFIG_FILES(Makefile libgearman/Makefile gearmand/Makefile bin/Makefile
                tests/Makefile examples/Makefile support/Makefile
                benchmark/Makefile support/gearmand.pc support/gearmand.spec)

AC_OUTPUT

echo "---"
echo "Configuration summary for $PACKAGE_NAME version $VERSION"
echo ""
echo "   * Installation prefix:       $prefix"
echo "   * System type:               $host_vendor-$host_os"
echo "   * Host CPU:                  $host_cpu"
echo "   * C Compiler:                $CC_VERSION"
echo "   * Assertions enabled:        $ac_cv_assert"
echo "   * Debug enabled:             $ac_enable_debug"
echo "   * Warnings as failure:       $ac_warn_fail"
echo ""
echo "---"
<|MERGE_RESOLUTION|>--- conflicted
+++ resolved
@@ -43,7 +43,6 @@
   enable_dependency_tracking=yes
 fi
 
-<<<<<<< HEAD
 if test -d ".bzr"
 then
   building_from_bzr=yes
@@ -51,10 +50,7 @@
   building_from_bzr=no
 fi
 
-AC_PROG_CC
-=======
 AC_PROG_CXX
->>>>>>> 14beea34
 AM_PROG_CC_STDC
 
 ACX_USE_SYSTEM_EXTENSIONS
@@ -288,18 +284,10 @@
 
   if test "$ac_warn_pedantic" = "yes"
   then
-<<<<<<< HEAD
-    W_PEDANTIC="-pedantic -Wundef -Wstrict-prototypes -Wmissing-prototypes -Wmissing-declarations -Wredundant-decls -Wswitch-enum -Wcast-align"
+    W_PEDANTIC="-pedantic -Wundef -Wstrict-prototypes -Wmissing-prototypes -Wmissing-declarations -Wredundant-decls -Wswitch-default -Wswitch-enum -Wcast-align"
     save_CFLAGS="$CFLAGS"
     CFLAGS="-Wlogical-op"
     AC_TRY_COMPILE([#include <stdio>],,W_PEDANTIC="${W_PEDANTIC} -Wlogical-op")
-=======
-    W_PEDANTIC="-pedantic -Wundef -Wstrict-prototypes -Wmissing-prototypes -Wmissing-declarations -Wredundant-decls -Wswitch-default -Wswitch-enum -Wcast-align"
-    save_CFLAGS="$CFLAGS"
-    CFLAGS="-Wlogical-op"
-    AC_TRY_COMPILE([#include <stdio>],,
-                    W_PEDANTIC="${W_PEDANTIC} -Wlogical-op")
->>>>>>> 14beea34
     CFLAGS="$save_CFLAGS"
   fi
 
