--- conflicted
+++ resolved
@@ -241,8 +241,9 @@
 ])
 
 AM_CONDITIONAL(HAVE_LIBMEMCACHED, test x$ac_cv_libmemcached = xyes)
-
-<<<<<<< HEAD
+AS_IF([test x$ac_cv_libmemcached = xyes],
+      [ WITH_MEMCACHED ])
+
 #--------------------------------------------------------------------
 # Check for libtokyocabinet
 #--------------------------------------------------------------------
@@ -260,10 +261,6 @@
 ])
 
 AM_CONDITIONAL(HAVE_LIBTOKYOCABINET, test x$ac_cv_libtokyocabinet = xyes)
-=======
-AS_IF([test x$ac_cv_libmemcached = xyes],
-      [ WITH_MEMCACHED ])
->>>>>>> dac59516
 
 AC_CHECK_HEADERS(assert.h errno.h fcntl.h getopt.h netinet/tcp.h pwd.h signal.h)
 AC_CHECK_HEADERS(stdarg.h stddef.h stdio.h stdlib.h string.h)
