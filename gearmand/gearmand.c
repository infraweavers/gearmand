/* Gearman server and library
 * Copyright (C) 2008 Brian Aker, Eric Day
 * All rights reserved.
 *
 * Use and distribution licensed under the BSD license.  See
 * the COPYING file in the parent directory for full text.
 */

#include "config.h"

#ifdef HAVE_ERRNO_H
#include <errno.h>
#endif
#ifdef HAVE_FCNTL_H
#include <fcntl.h>
#endif
#ifdef HAVE_PWD_H
#include <pwd.h>
#endif
#ifdef HAVE_SIGNAL_H
#include <signal.h>
#endif
#ifdef HAVE_STDIO_H
#include <stdio.h>
#endif
#ifdef HAVE_STDLIB_H
#include <stdlib.h>
#endif
#ifdef HAVE_STRING_H
#include <string.h>
#endif
#ifdef HAVE_SYS_RESOURCE_H
#include <sys/resource.h>
#endif
#ifdef HAVE_SYS_STAT_H
#include <sys/stat.h>
#endif
#ifdef HAVE_SYS_TYPES_H
#include <sys/types.h>
#endif
#ifdef HAVE_UNISTD_H
#include <unistd.h>
#endif

#ifdef TIME_WITH_SYS_TIME
# include <sys/time.h>
# include <time.h>
#else
# ifdef HAVE_SYS_TIME_H
#  include <sys/time.h>
# else
#  include <time.h>
# endif
#endif

#include <libgearman-server/gearmand.h>

#ifdef HAVE_LIBDRIZZLE
#include <libgearman-server/queue_libdrizzle.h>
#endif

#ifdef HAVE_LIBMEMCACHED
#include <libgearman-server/queue_libmemcached.h>
#endif

#ifdef HAVE_LIBSQLITE3
#include <libgearman-server/queue_libsqlite3.h>
#endif

#ifdef HAVE_LIBPQ
#include <libgearman-server/queue_libpq.h>
#endif

#include <libgearman-server/protocol_http.h>

#define GEARMAND_LOG_REOPEN_TIME 60
#define GEARMAND_LISTEN_BACKLOG 32

typedef struct
{
  const char *file;
  int fd;
  time_t reopen;
} gearmand_log_info_st;

static gearmand_st *_gearmand;

static bool _set_fdlimit(rlim_t fds);
static bool _pid_write(const char *pid_file);
static void _pid_delete(const char *pid_file);
static bool _switch_user(const char *user);
static bool _set_signals(void);
static void _shutdown_handler(int signal_arg);
static void _log(const char *line, gearman_verbose_t verbose, void *context);

int main(int argc, char *argv[])
{
  gearman_conf_st conf;
  gearman_conf_module_st module;
  const char *name;
  const char *value;
  int backlog= GEARMAND_LISTEN_BACKLOG;
  rlim_t fds= 0;
  uint8_t job_retries= 0;
  uint8_t worker_wakeup= 0;
  in_port_t port= 0;
  const char *host= NULL;
  const char *pid_file= NULL;
  const char *queue_type= NULL;
  uint32_t threads= 0;
  const char *user= NULL;
  uint8_t verbose= 0;
  uint8_t time_order = 0;
  gearman_return_t ret;
  gearmand_log_info_st log_info;
  bool close_stdio= false;
  int fd;

  log_info.file= NULL;
  log_info.fd= -1;
  log_info.reopen= 0;

  if (gearman_conf_create(&conf) == NULL)
  {
    fprintf(stderr, "gearmand: gearman_conf_create: NULL\n");
    return 1;
  }

  if (gearman_conf_module_create(&conf, &module, NULL) == NULL)
  {
    fprintf(stderr, "gearmand: gearman_conf_module_create: NULL\n");
    return 1;
  }

  /* Add all main configuration options. */
#define MCO(__name, __short, __value, __help) \
  gearman_conf_module_add_option(&module, __name, __short, __value, __help);

  MCO("backlog", 'b', "BACKLOG", "Number of backlog connections for listen.")
  MCO("daemon", 'd', NULL, "Daemon, detach and run in the background.")
  MCO("file-descriptors", 'f', "FDS",
      "Number of file descriptors to allow for the process (total connections "
      "will be slightly less). Default is max allowed for user.")
  MCO("help", 'h', NULL, "Print this help menu.");
  MCO("job-retries", 'j', "RETRIES",
      "Number of attempts to run the job before the job server removes it. This"
      "is helpful to ensure a bad job does not crash all available workers. "
      "Default is no limit.")
  MCO("log-file", 'l', "FILE",
      "Log file to write errors and information to. Turning this option on "
      "also forces the first verbose level to be enabled.")
  MCO("listen", 'L', "ADDRESS",
      "Address the server should listen on. Default is INADDR_ANY.")
  MCO("port", 'p', "PORT", "Port the server should listen on.")
  MCO("pid-file", 'P', "FILE", "File to write process ID out to.")
  MCO("protocol", 'r', "PROTOCOL", "Load protocol module.")
  MCO("queue-type", 'q', "QUEUE", "Persistent queue type to use.")
  MCO("threads", 't', "THREADS", "Number of I/O threads to use. Default=0.")
  MCO("time-order", 'T', NULL, "Dispatch jobs in order received")
  MCO("user", 'u', "USER", "Switch to given user after startup.")
  MCO("verbose", 'v', NULL, "Increase verbosity level by one.")
  MCO("version", 'V', NULL, "Display the version of gearmand and exit.")
  MCO("worker-wakeup", 'w', "WORKERS",
      "Number of workers to wakeup for each job received. The default is to "
      "wakeup all available workers.")

  /* Make sure none of the gearman_conf_module_add_option calls failed. */
  if (gearman_conf_return(&conf) != GEARMAN_SUCCESS)
  {
    fprintf(stderr, "gearmand: gearman_conf_module_add_option: %s\n",
            gearman_conf_error(&conf));
    return 1;
  }

  /* Add queue configuration options. */

#ifdef HAVE_LIBDRIZZLE
  if (gearman_server_queue_libdrizzle_conf(&conf) != GEARMAN_SUCCESS)
  {
    fprintf(stderr, "gearmand: gearman_queue_libdrizzle_conf: %s\n",
            gearman_conf_error(&conf));
    return 1;
  }
#endif

#ifdef HAVE_LIBMEMCACHED
  if (gearman_server_queue_libmemcached_conf(&conf) != GEARMAN_SUCCESS)
  {
    fprintf(stderr, "gearmand: gearman_queue_libmemcached_conf: %s\n",
            gearman_conf_error(&conf));
    return 1;
  }
#endif

#ifdef HAVE_LIBSQLITE3
  if (gearman_server_queue_libsqlite3_conf(&conf) != GEARMAN_SUCCESS)
  {
    fprintf(stderr, "gearmand: gearman_queue_libsqlite3_conf: %s\n",
            gearman_conf_error(&conf));
    return 1;
  }
#endif

#ifdef HAVE_LIBPQ
  if (gearman_server_queue_libpq_conf(&conf) != GEARMAN_SUCCESS)
  {
    fprintf(stderr, "gearmand: gearman_queue_libpq_conf: %s\n",
            gearman_conf_error(&conf));
    return 1;
  }
#endif

  if (gearmand_protocol_http_conf(&conf) != GEARMAN_SUCCESS)
  {
    fprintf(stderr, "gearmand: gearman_protocol_http_conf: %s\n",
            gearman_conf_error(&conf));
    return 1;
  }

  /* Let gearman conf parse the command line arguments. */
  if (gearman_conf_parse_args(&conf, argc, argv) != GEARMAN_SUCCESS)
  {
    printf("\n%s\n\n", gearman_conf_error(&conf));
    printf("gearmand %s - %s\n\n", gearman_version(), gearman_bugreport());
    printf("usage: %s [OPTIONS]\n", argv[0]);
    gearman_conf_usage(&conf);
    return 1;
  }

  /* Check for option values that were given. */
  while (gearman_conf_module_value(&module, &name, &value))
  {
    if (!strcmp(name, "backlog"))
      backlog= atoi(value);
    else if (!strcmp(name, "daemon"))
    {
      switch (fork())
      {
      case -1:
        fprintf(stderr, "gearmand: fork:%d\n", errno);
        return 1;

      case 0:
        break;

      default:
        return 0;
      }

      if (setsid() == -1)
      {
        fprintf(stderr, "gearmand: setsid:%d\n", errno);
        return 1;
      }

      close_stdio= true;
    }
    else if (!strcmp(name, "file-descriptors"))
      fds= (rlim_t)atoi(value);
    else if (!strcmp(name, "help"))
    {
      printf("\ngearmand %s - %s\n\n", gearman_version(), gearman_bugreport());
      printf("usage: %s [OPTIONS]\n", argv[0]);
      gearman_conf_usage(&conf);
      return 1;
    }
    else if (!strcmp(name, "job-retries"))
      job_retries= (uint8_t)atoi(value);
    else if (!strcmp(name, "log-file"))
      log_info.file= value;
    else if (!strcmp(name, "listen"))
      host= value;
    else if (!strcmp(name, "port"))
      port= (in_port_t)atoi(value);
    else if (!strcmp(name, "pid-file"))
      pid_file= value;
    else if (!strcmp(name, "protocol"))
      continue;
    else if (!strcmp(name, "queue-type"))
      queue_type= value;
    else if (!strcmp(name, "threads"))
      threads= (uint32_t)atoi(value);
    else if (!strcmp(name, "time-order"))
      time_order++;
    else if (!strcmp(name, "user"))
      user= value;
    else if (!strcmp(name, "verbose"))
      verbose++;
    else if (!strcmp(name, "version"))
      printf("\ngearmand %s - %s\n", gearman_version(), gearman_bugreport());
    else if (!strcmp(name, "worker-wakeup"))
      worker_wakeup= (uint8_t)atoi(value);
    else
    {
      fprintf(stderr, "gearmand: Unknown option:%s\n", name);
      return 1;
    }
  }

  if (verbose == 0 && close_stdio)
  {
    /* If we can't remap stdio, it should not a fatal error. */
    fd = open("/dev/null", O_RDWR, 0);
    if (fd != -1)
    {
      if (dup2(fd, STDIN_FILENO) == -1)
      {
        fprintf(stderr, "gearmand: dup2:%d\n", errno);
        return 1;
      }

      if (dup2(fd, STDOUT_FILENO) == -1)
      {
        fprintf(stderr, "gearmand: dup2:%d\n", errno);
        return 1;
      }

      if (dup2(fd, STDERR_FILENO) == -1)
      {
        fprintf(stderr, "gearmand: dup2:%d\n", errno);
        return 1;
      }

      close(fd);
    }
  }

  if ((fds > 0 && _set_fdlimit(fds)) || _switch_user(user) || _set_signals())
    return 1;

  if (pid_file != NULL && _pid_write(pid_file))
    return 1;

  _gearmand= gearmand_create(host, port);
  if (_gearmand == NULL)
  {
    fprintf(stderr, "gearmand: Could not create gearmand library instance\n");
    return 1;
  }

  gearmand_set_backlog(_gearmand, backlog);
  gearmand_set_threads(_gearmand, threads);
<<<<<<< HEAD
  gearmand_set_log(_gearmand, _log, &log_info, verbose);
  gearmand_set_time_order(_gearmand, time_order);
=======
  gearmand_set_job_retries(_gearmand, job_retries);
  gearmand_set_worker_wakeup(_gearmand, worker_wakeup);
  gearmand_set_log_fn(_gearmand, _log, &log_info, verbose);
>>>>>>> 23fa9a2c

  if (queue_type != NULL)
  {
#ifdef HAVE_LIBDRIZZLE
    if (!strcmp(queue_type, "libdrizzle"))
    {
      ret= gearmand_queue_libdrizzle_init(_gearmand, &conf);
      if (ret != GEARMAN_SUCCESS)
        return 1;
    }
    else
#endif
#ifdef HAVE_LIBMEMCACHED
    if (!strcmp(queue_type, "libmemcached"))
    {
      ret= gearmand_queue_libmemcached_init(_gearmand, &conf);
      if (ret != GEARMAN_SUCCESS)
        return 1;
    }
    else
#endif
#ifdef HAVE_LIBSQLITE3
    if (!strcmp(queue_type, "libsqlite3"))
    {
      ret= gearmand_queue_libsqlite3_init(_gearmand, &conf);
      if (ret != GEARMAN_SUCCESS)
        return 1;
    }
    else
#endif
#ifdef HAVE_LIBPQ
    if (!strcmp(queue_type, "libpq"))
    {
      ret= gearmand_queue_libpq_init(_gearmand, &conf);
      if (ret != GEARMAN_SUCCESS)
        return 1;
    }
    else
#endif
    {
      fprintf(stderr, "gearmand: Unknown queue module: %s\n", queue_type);
      return 1;
    }
  }

  while (gearman_conf_module_value(&module, &name, &value))
  {
    if (strcmp(name, "protocol"))
      continue;

    if (!strcmp(value, "http"))
    {
      ret= gearmand_protocol_http_init(_gearmand, &conf);
      if (ret != GEARMAN_SUCCESS)
        return 1;
    }
    else
    {
      fprintf(stderr, "gearmand: Unknown protocol module: %s\n", value);
      return 1;
    }
  }

  ret= gearmand_run(_gearmand);

  if (queue_type != NULL)
  {
#ifdef HAVE_LIBDRIZZLE
    if (!strcmp(queue_type, "libdrizzle"))
      gearmand_queue_libdrizzle_deinit(_gearmand);
#endif
#ifdef HAVE_LIBMEMCACHED
    if (!strcmp(queue_type, "libmemcached"))
      gearmand_queue_libmemcached_deinit(_gearmand);
#endif
#ifdef HAVE_LIBSQLITE3
    if (!strcmp(queue_type, "libsqlite3"))
      gearmand_queue_libsqlite3_deinit(_gearmand);
#endif
#ifdef HAVE_LIBPQ
    if (!strcmp(queue_type, "libpq"))
      gearmand_queue_libpq_deinit(_gearmand);
#endif
  }

  while (gearman_conf_module_value(&module, &name, &value))
  {
    if (strcmp(name, "protocol"))
      continue;

    if (!strcmp(value, "http"))
      gearmand_protocol_http_deinit(_gearmand);
  }

  gearmand_free(_gearmand);

  if (pid_file != NULL)
    _pid_delete(pid_file);

  if (log_info.fd != -1)
    (void) close(log_info.fd);

  gearman_conf_free(&conf);

  return (ret == GEARMAN_SUCCESS || ret == GEARMAN_SHUTDOWN) ? 0 : 1;
}

static bool _set_fdlimit(rlim_t fds)
{
  struct rlimit rl;

  if (getrlimit(RLIMIT_NOFILE, &rl) == -1)
  {
    fprintf(stderr, "gearmand: Could not get file descriptor limit:%d\n",
            errno);
    return true;
  }

  rl.rlim_cur= fds;
  if (rl.rlim_max < rl.rlim_cur)
    rl.rlim_max= rl.rlim_cur;

  if (setrlimit(RLIMIT_NOFILE, &rl) == -1)
  {
    fprintf(stderr, "gearmand: Failed to set limit for the number of file "
                    "descriptors (%d). Try running as root or giving a "
                    "smaller value to -f.\n",
            errno);
    return true;
  }

  return false;
}

static bool _pid_write(const char *pid_file)
{
  FILE *f;

  f= fopen(pid_file, "w");
  if (f == NULL)
  {
    fprintf(stderr, "gearmand: Could not open pid file for writing: %s (%d)\n",
            pid_file, errno);
    return true;
  }

  fprintf(f, "%" PRId64 "\n", (int64_t)getpid());

  if (fclose(f) == -1)
  {
    fprintf(stderr, "gearmand: Could not close the pid file: %s (%d)\n",
            pid_file, errno);
    return true;
  }

  return false;
}

static void _pid_delete(const char *pid_file)
{
  if (unlink(pid_file) == -1)
  {
    fprintf(stderr, "gearmand: Could not remove the pid file: %s (%d)\n",
            pid_file, errno);
  }
}

static bool _switch_user(const char *user)
{
  struct passwd *pw;

  if (getuid() == 0 || geteuid() == 0)
  {
    if (user == NULL || user[0] == 0)
    {
      fprintf(stderr,
              "gearmand: Must specify '-u root' if you want to run as root\n");
      return true;
    }

    pw= getpwnam(user);
    if (pw == NULL)
    {
      fprintf(stderr, "gearmand: Could not find user '%s'\n", user);
      return 1;
    }

    if (setgid(pw->pw_gid) == -1 || setuid(pw->pw_uid) == -1)
    {
      fprintf(stderr, "gearmand: Could not switch to user '%s'\n", user);
      return 1;
    }
  }
  else if (user != NULL)
  {
    fprintf(stderr, "gearmand: Must be root to switch users\n");
    return true;
  }

  return false;
}

static bool _set_signals(void)
{
  struct sigaction sa;

  memset(&sa, 0, sizeof(struct sigaction));

  sa.sa_handler= SIG_IGN;
  if (sigemptyset(&sa.sa_mask) == -1 ||
      sigaction(SIGPIPE, &sa, 0) == -1)
  {
    fprintf(stderr, "gearmand: Could not set SIGPIPE handler (%d)\n", errno);
    return true;
  }

  sa.sa_handler= _shutdown_handler;
  if (sigaction(SIGTERM, &sa, 0) == -1)
  {
    fprintf(stderr, "gearmand: Could not set SIGTERM handler (%d)\n", errno);
    return true;
  }

  if (sigaction(SIGINT, &sa, 0) == -1)
  {
    fprintf(stderr, "gearmand: Could not set SIGINT handler (%d)\n", errno);
    return true;
  }

  if (sigaction(SIGUSR1, &sa, 0) == -1)
  {
    fprintf(stderr, "gearmand: Could not set SIGUSR1 handler (%d)\n", errno);
    return true;
  }

  return false;
}

static void _shutdown_handler(int signal_arg)
{
  if (signal_arg == SIGUSR1)
    gearmand_wakeup(_gearmand, GEARMAND_WAKEUP_SHUTDOWN_GRACEFUL);
  else
    gearmand_wakeup(_gearmand, GEARMAND_WAKEUP_SHUTDOWN);
}

static void _log(const char *line, gearman_verbose_t verbose, void *context)
{
  gearmand_log_info_st *log_info= (gearmand_log_info_st *)context;
  int fd;
  time_t t;
  char buffer[GEARMAN_MAX_ERROR_SIZE];

  if (log_info->file == NULL)
    fd= 1;
  else
  {
    t= time(NULL);

    if (log_info->fd != -1 && log_info->reopen < t)
    {
      (void) close(log_info->fd);
      log_info->fd= -1;
    }

    if (log_info->fd == -1)
    {
      log_info->fd= open(log_info->file, O_CREAT | O_WRONLY | O_APPEND, 0644);
      if (log_info->fd == -1)
      {
        fprintf(stderr, "gearmand: Could not open log file for writing (%d)\n",
                errno);
        return;
      }

      log_info->reopen= t + GEARMAND_LOG_REOPEN_TIME;
    }

    fd= log_info->fd;
  }

  snprintf(buffer, GEARMAN_MAX_ERROR_SIZE, "%5s %s\n",
           gearman_verbose_name(verbose), line);
  if (write(fd, buffer, strlen(buffer)) == -1)
    fprintf(stderr, "gearmand: Could not write to log file: %d\n", errno);
}<|MERGE_RESOLUTION|>--- conflicted
+++ resolved
@@ -340,14 +340,10 @@
 
   gearmand_set_backlog(_gearmand, backlog);
   gearmand_set_threads(_gearmand, threads);
-<<<<<<< HEAD
-  gearmand_set_log(_gearmand, _log, &log_info, verbose);
   gearmand_set_time_order(_gearmand, time_order);
-=======
   gearmand_set_job_retries(_gearmand, job_retries);
   gearmand_set_worker_wakeup(_gearmand, worker_wakeup);
   gearmand_set_log_fn(_gearmand, _log, &log_info, verbose);
->>>>>>> 23fa9a2c
 
   if (queue_type != NULL)
   {
