# Gearman server and library
# Copyright (C) 2008 Brian Aker, Eric Day
# All rights reserved.
#
# Use and distribution licensed under the BSD license.  See
# the COPYING file in the parent directory for full text.

<<<<<<< HEAD
AM_CFLAGS= -I$(top_builddir)
AM_LDFLAGS= $(LIBUUID) $(LIBEVENT) $(top_builddir)/libgearman/libgearman.la
=======
>>>>>>> 14beea34

bin_PROGRAMS= gearmand
gearmand_LDADD= $(LIBUUID) $(LIBEVENT) $(top_builddir)/libgearman/libgearman.la

gearmand_SOURCES= gearmand.c

valgrind: gearmand
	libtool --mode=execute valgrind --leak-check=yes --show-reachable=yes  gearmand

debug: gearmand
	libtool --mode=execute gdb gearmand<|MERGE_RESOLUTION|>--- conflicted
+++ resolved
@@ -4,12 +4,6 @@
 #
 # Use and distribution licensed under the BSD license.  See
 # the COPYING file in the parent directory for full text.
-
-<<<<<<< HEAD
-AM_CFLAGS= -I$(top_builddir)
-AM_LDFLAGS= $(LIBUUID) $(LIBEVENT) $(top_builddir)/libgearman/libgearman.la
-=======
->>>>>>> 14beea34
 
 bin_PROGRAMS= gearmand
 gearmand_LDADD= $(LIBUUID) $(LIBEVENT) $(top_builddir)/libgearman/libgearman.la
