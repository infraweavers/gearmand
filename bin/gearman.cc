--- conflicted
+++ resolved
@@ -242,12 +242,7 @@
 
 void _client(Args &args)
 {
-<<<<<<< HEAD
-  bin::Client local_client;
-  gearman_client_st &client= local_client.client();
-=======
   libgearman::Client client;
->>>>>>> 5ffd3dd9
   Bytes workload;
   if (args.timeout() >= 0)
   {
@@ -504,12 +499,7 @@
 
 void _worker(Args &args)
 {
-<<<<<<< HEAD
-  bin::Worker local_worker;
-  gearman_worker_st &worker= local_worker.worker();
-=======
   libgearman::Worker worker;
->>>>>>> 5ffd3dd9
 
   if (args.timeout() >= 0)
   {
