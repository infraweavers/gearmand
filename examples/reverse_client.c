/* Gearman server and library
 * Copyright (C) 2008 Brian Aker
 *
 * This program is free software; you can redistribute it and/or modify
 * it under the terms of the GNU General Public License as published by
 * the Free Software Foundation; either version 2 of the License, or
 * (at your option) any later version.
 *
 * This program is distributed in the hope that it will be useful,
 * but WITHOUT ANY WARRANTY; without even the implied warranty of
 * MERCHANTABILITY or FITNESS FOR A PARTICULAR PURPOSE.  See the
 * GNU General Public License for more details.
 *
 * You should have received a copy of the GNU General Public License along
 * with this program; if not, write to the Free Software Foundation, Inc.,
 * 51 Franklin Street, Fifth Floor, Boston, MA 02110-1301 USA.
 */

#include <assert.h>
#include <errno.h>
#include <stdio.h>
#include <stdlib.h>
#include <string.h>
#include <sys/time.h>
#include <sys/types.h>
#include <sys/stat.h>
#include <unistd.h>
#include <time.h>

#include <libgearman/gearman.h>

int main(int argc, char *argv[])
{
  gearman_client_st *client;
  char c;
  unsigned short port= 0;

  while((c = getopt(argc, argv, "hp:")) != EOF)
  {
    switch(c)
    {
    case 'p':
      port= atoi(optarg);
      break;

    case 'h':
    default:
      printf("\nusage: %s [-p <port>] [-h]\n", argv[0]);
      printf("\t-h        - print this help menu\n");
      printf("\t-p <port> - port for server to listen on\n");
      return EINVAL;
    }
  }

  if (argc < 2)
    return 0;

  /* Create Connection */
  {
    gearman_return rc;

    client= gearman_client_create(NULL);

    assert(client);

    rc= gearman_client_server_add(client, "localhost", 0);

    if (rc != GEARMAN_SUCCESS)
    {
      printf("Failure: %s\n", gearman_strerror(rc));
      exit(0);
    }
  }

  /* Send the data */
  {
    gearman_return rc;
    ssize_t job_length;
    uint8_t *job_result;

    job_result= gearman_client_do(client, "reverse",
                                  argv[optind], strlen(argv[optind]), &job_length, &rc);

    if (rc == GEARMAN_SUCCESS)
<<<<<<< HEAD
      printf("Returned: %.*s\n", (int32_t)gearman_result_length(result), gearman_result_value(result));
=======
    {
      printf("Returned: %.*s\n", job_length, job_result);
      free(job_result);
    }
>>>>>>> 2a4a975d
    else
      printf("Failure: %s\n", gearman_strerror(rc));
  }

  return 0;
}<|MERGE_RESOLUTION|>--- conflicted
+++ resolved
@@ -82,14 +82,10 @@
                                   argv[optind], strlen(argv[optind]), &job_length, &rc);
 
     if (rc == GEARMAN_SUCCESS)
-<<<<<<< HEAD
-      printf("Returned: %.*s\n", (int32_t)gearman_result_length(result), gearman_result_value(result));
-=======
     {
       printf("Returned: %.*s\n", job_length, job_result);
       free(job_result);
     }
->>>>>>> 2a4a975d
     else
       printf("Failure: %s\n", gearman_strerror(rc));
   }
