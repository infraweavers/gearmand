/*  vim:expandtab:shiftwidth=2:tabstop=2:smarttab:
 * 
 *  Gearmand client and server library.
 *
 *  Copyright (C) 2011 Data Differential, http://datadifferential.com/
 *  All rights reserved.
 *
 *  Redistribution and use in source and binary forms, with or without
 *  modification, are permitted provided that the following conditions are
 *  met:
 *
 *      * Redistributions of source code must retain the above copyright
 *  notice, this list of conditions and the following disclaimer.
 *
 *      * Redistributions in binary form must reproduce the above
 *  copyright notice, this list of conditions and the following disclaimer
 *  in the documentation and/or other materials provided with the
 *  distribution.
 *
 *      * The names of its contributors may not be used to endorse or
 *  promote products derived from this software without specific prior
 *  written permission.
 *
 *  THIS SOFTWARE IS PROVIDED BY THE COPYRIGHT HOLDERS AND CONTRIBUTORS
 *  "AS IS" AND ANY EXPRESS OR IMPLIED WARRANTIES, INCLUDING, BUT NOT
 *  LIMITED TO, THE IMPLIED WARRANTIES OF MERCHANTABILITY AND FITNESS FOR
 *  A PARTICULAR PURPOSE ARE DISCLAIMED. IN NO EVENT SHALL THE COPYRIGHT
 *  OWNER OR CONTRIBUTORS BE LIABLE FOR ANY DIRECT, INDIRECT, INCIDENTAL,
 *  SPECIAL, EXEMPLARY, OR CONSEQUENTIAL DAMAGES (INCLUDING, BUT NOT
 *  LIMITED TO, PROCUREMENT OF SUBSTITUTE GOODS OR SERVICES; LOSS OF USE,
 *  DATA, OR PROFITS; OR BUSINESS INTERRUPTION) HOWEVER CAUSED AND ON ANY
 *  THEORY OF LIABILITY, WHETHER IN CONTRACT, STRICT LIABILITY, OR TORT
 *  (INCLUDING NEGLIGENCE OR OTHERWISE) ARISING IN ANY WAY OUT OF THE USE
 *  OF THIS SOFTWARE, EVEN IF ADVISED OF THE POSSIBILITY OF SUCH DAMAGE.
 *
 */

#include "gear_config.h"
#include <libgearman/common.h>

#include <libgearman/unique.hpp>
#include <libgearman/result.hpp>

#include "libgearman/assert.hpp"

#include <memory>

struct gearman_result_st;

static gearman_return_t _client_pause_data(gearman_task_st* shell)
{
  Task* task= shell->impl();
  if (task->options.is_paused)
  {
    task->options.is_paused= false;
    return GEARMAN_SUCCESS;
  }

  if (gearman_task_data_size(shell))
  {
    if (gearman_task_result(shell))
    {
      gearman_task_result(shell)->clear();
      gearman_task_result(shell)->reserve(gearman_task_data_size(shell));
    }
    else
    {
<<<<<<< HEAD
      task->create_result(gearman_task_data_size(shell));
=======
      task->result_ptr= new (std::nothrow) gearman_result_st(gearman_task_data_size(task));
      if (task->result_ptr == NULL)
      {
        return GEARMAN_MEMORY_ALLOCATION_FAILURE;
      }
>>>>>>> e57b998b
    }
    assert_msg(task->result(), "programmer error, result_ptr has not been allocated for task");

    gearman_string_append(gearman_task_mutable_result(shell)->mutable_string(), static_cast<const char*>(gearman_task_data(shell)), gearman_task_data_size(shell));
  }

  if (task->recv->command == GEARMAN_COMMAND_WORK_DATA)
  { }
  else if (task->recv->command == GEARMAN_COMMAND_WORK_WARNING)
  { }
  else if (task->recv->command == GEARMAN_COMMAND_WORK_EXCEPTION)
  { }
  else // GEARMAN_COMMAND_WORK_COMPLETE
  {
    return GEARMAN_SUCCESS;
  }

  task->options.is_paused= true;

  return GEARMAN_PAUSE;
}

static gearman_return_t _client_pause_complete(gearman_task_st *task)
{
  return _client_pause_data(task);
}


static gearman_return_t _client_pause_status(gearman_task_st* shell)
{
  Task* task= shell->impl();
  assert_msg(task->recv->command == GEARMAN_COMMAND_WORK_STATUS or
             task->recv->command == GEARMAN_COMMAND_STATUS_RES_UNIQUE or
             task->recv->command == GEARMAN_COMMAND_STATUS_RES, "status has been called out of order for task, or was registered to run on non-status callback, see gearman_actions_t(3)");
  if (task->options.is_paused)
  {
    task->options.is_paused= false;
    return GEARMAN_SUCCESS;
  }
  task->options.is_paused= true;

  return GEARMAN_PAUSE;
}

static gearman_return_t _client_pause_fail(gearman_task_st* shell)
{
  Task* task= shell->impl();
  assert_msg(task->recv->command == GEARMAN_COMMAND_WORK_FAIL, 
             "fail callback has been called out of order for task, or was registered to run on non-fail callback, see gearman_actions_t(3)");
  if (task->options.is_paused)
  {
    task->options.is_paused= false;
    return GEARMAN_SUCCESS;
  }
  task->options.is_paused= true;

  return GEARMAN_PAUSE;
}

static gearman_return_t _client_do_data(gearman_task_st* shell)
{
  Task* task= shell->impl();

  if (gearman_task_data_size(shell))
  {
    if (gearman_task_result(shell) == NULL)
    {
      if (task->create_result(gearman_task_data_size(shell)) == false)
      {
        return GEARMAN_MEMORY_ALLOCATION_FAILURE;
      }
    }

<<<<<<< HEAD
    gearman_string_append(gearman_task_mutable_result(shell)->mutable_string(), static_cast<const char*>(gearman_task_data(shell)), gearman_task_data_size(shell));
=======
    assert(gearman_task_mutable_result(task));
    gearman_task_mutable_result(task)->mutable_string()->append(static_cast<const char*>(gearman_task_data(task)), gearman_task_data_size(task));
>>>>>>> e57b998b
  }

  return GEARMAN_SUCCESS;
}

static gearman_return_t _client_do_complete(gearman_task_st *shell)
{
  Task* task= shell->impl();

  if (gearman_task_data_size(shell))
  {
    if (gearman_task_result(shell) == NULL)
    {
      if (task->create_result(gearman_task_data_size(shell)) == false)
      {
        return GEARMAN_MEMORY_ALLOCATION_FAILURE;
      }
    }

    gearman_string_append(gearman_task_mutable_result(shell)->mutable_string(), static_cast<const char*>(gearman_task_data(shell)), gearman_task_data_size(shell));
  }

  task->result_rc= GEARMAN_SUCCESS;

  return GEARMAN_SUCCESS;
}

const gearman_actions_t &gearman_actions_default(void)
{
  static gearman_actions_t default_actions= { 0, 0, 0, 0, 0, 0, 0, 0 };

  return default_actions;
}


const gearman_actions_t &gearman_actions_do_default(void)
{
  static gearman_actions_t default_actions= { 0, 0, _client_do_data, 0, 0, _client_do_complete, 0, 0 };

  return default_actions;
}

const gearman_actions_t &gearman_actions_execute_defaults(void)
{
  static gearman_actions_t default_actions= { 0, 0, _client_do_data, 0, 0, _client_do_complete, 0, 0 };

  return default_actions;
}

const gearman_actions_t &gearman_actions_pause(void)
{
  static gearman_actions_t default_actions= { 0, 0, 
    _client_pause_data,  // gearman_data_fn
    _client_pause_data,  // gearman_warning_fn
    _client_pause_status,  // gearman_universal_status_fn
    _client_pause_complete, // gearman_complete_fn 
    _client_pause_data, // gearman_exception_fn
    _client_pause_fail }; // gearman_fail_fn

  return default_actions;
}<|MERGE_RESOLUTION|>--- conflicted
+++ resolved
@@ -65,15 +65,10 @@
     }
     else
     {
-<<<<<<< HEAD
-      task->create_result(gearman_task_data_size(shell));
-=======
-      task->result_ptr= new (std::nothrow) gearman_result_st(gearman_task_data_size(task));
-      if (task->result_ptr == NULL)
+      if (task->create_result(gearman_task_data_size(shell)) == false)
       {
         return GEARMAN_MEMORY_ALLOCATION_FAILURE;
       }
->>>>>>> e57b998b
     }
     assert_msg(task->result(), "programmer error, result_ptr has not been allocated for task");
 
@@ -147,12 +142,8 @@
       }
     }
 
-<<<<<<< HEAD
-    gearman_string_append(gearman_task_mutable_result(shell)->mutable_string(), static_cast<const char*>(gearman_task_data(shell)), gearman_task_data_size(shell));
-=======
-    assert(gearman_task_mutable_result(task));
-    gearman_task_mutable_result(task)->mutable_string()->append(static_cast<const char*>(gearman_task_data(task)), gearman_task_data_size(task));
->>>>>>> e57b998b
+    assert(gearman_task_mutable_result(shell));
+    gearman_task_mutable_result(shell)->mutable_string()->append(static_cast<const char*>(gearman_task_data(shell)), gearman_task_data_size(shell));
   }
 
   return GEARMAN_SUCCESS;
