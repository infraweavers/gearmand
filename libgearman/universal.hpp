--- conflicted
+++ resolved
@@ -37,6 +37,8 @@
  */
 
 #pragma once
+
+#include "libgearman/interface/client.hpp"
 
 // Get next connection that is ready for I/O.
 gearman_connection_st *gearman_ready(gearman_universal_st&);
@@ -114,66 +116,4 @@
                                         const char *id,
                                         size_t id_size);
 
-const char *gearman_univeral_namespace(gearman_universal_st& universal);
-<<<<<<< HEAD
-=======
-
-/**
-  Push the state of IO
-*/
-class PushBlocking {
-public:
-  PushBlocking(gearman_universal_st& arg) :
-    _original(arg.options.non_blocking),
-    _universal(arg)
-  {
-    _universal.options.non_blocking= false;
-  }
-
-  PushBlocking(gearman_client_st& client_) :
-    _original(client_.universal.options.non_blocking),
-    _universal(client_.universal)
-  {
-    _universal.options.non_blocking= false;
-  }
-
-  ~PushBlocking()
-  {
-    _universal.options.non_blocking= _original;
-  }
-
-private:
-  bool _original;
-  gearman_universal_st& _universal;
-};
-
-#define PUSH_BLOCKING(__univeral) PushBlocking _push_block((__univeral));
-
-class PushNonBlocking {
-public:
-  PushNonBlocking(gearman_universal_st& universal_) :
-    _original(universal_.options.non_blocking),
-    _universal(universal_)
-  {
-    _universal.options.non_blocking= true;
-  }
-
-  PushNonBlocking(gearman_client_st& client_) :
-    _original(client_.universal.options.non_blocking),
-    _universal(client_.universal)
-  {
-    _universal.options.non_blocking= true;
-  }
-
-  ~PushNonBlocking()
-  {
-    _universal.options.non_blocking= _original;
-  }
-
-private:
-  bool _original;
-  gearman_universal_st& _universal;
-};
-
-#define PUSH_NON_BLOCKING(__univeral) PushNonBlocking _push_block((__univeral));
->>>>>>> 05caeb96
+const char *gearman_univeral_namespace(gearman_universal_st& universal);