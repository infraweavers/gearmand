--- conflicted
+++ resolved
@@ -60,8 +60,6 @@
   }
 }
 
-<<<<<<< HEAD
-=======
 void gearman_log(gearman_universal_st& state, gearman_verbose_t verbose,
                  const char *format, ...)
 {
@@ -86,7 +84,6 @@
   }
 }
 
->>>>>>> d7b51c4c
 void gearman_log_info(gearman_universal_st& gearman, const char *format, ...)
 {
   va_list args;
