/*  vim:expandtab:shiftwidth=2:tabstop=2:smarttab:
 * 
 *  Gearmand client and server library.
 *
 *  Copyright (C) 2011-2013 Data Differential, http://datadifferential.com/
 *  Copyright (C) 2008 Brian Aker, Eric Day
 *  All rights reserved.
 *
 *  Redistribution and use in source and binary forms, with or without
 *  modification, are permitted provided that the following conditions are
 *  met:
 *
 *      * Redistributions of source code must retain the above copyright
 *  notice, this list of conditions and the following disclaimer.
 *
 *      * Redistributions in binary form must reproduce the above
 *  copyright notice, this list of conditions and the following disclaimer
 *  in the documentation and/or other materials provided with the
 *  distribution.
 *
 *      * The names of its contributors may not be used to endorse or
 *  promote products derived from this software without specific prior
 *  written permission.
 *
 *  THIS SOFTWARE IS PROVIDED BY THE COPYRIGHT HOLDERS AND CONTRIBUTORS
 *  "AS IS" AND ANY EXPRESS OR IMPLIED WARRANTIES, INCLUDING, BUT NOT
 *  LIMITED TO, THE IMPLIED WARRANTIES OF MERCHANTABILITY AND FITNESS FOR
 *  A PARTICULAR PURPOSE ARE DISCLAIMED. IN NO EVENT SHALL THE COPYRIGHT
 *  OWNER OR CONTRIBUTORS BE LIABLE FOR ANY DIRECT, INDIRECT, INCIDENTAL,
 *  SPECIAL, EXEMPLARY, OR CONSEQUENTIAL DAMAGES (INCLUDING, BUT NOT
 *  LIMITED TO, PROCUREMENT OF SUBSTITUTE GOODS OR SERVICES; LOSS OF USE,
 *  DATA, OR PROFITS; OR BUSINESS INTERRUPTION) HOWEVER CAUSED AND ON ANY
 *  THEORY OF LIABILITY, WHETHER IN CONTRACT, STRICT LIABILITY, OR TORT
 *  (INCLUDING NEGLIGENCE OR OTHERWISE) ARISING IN ANY WAY OUT OF THE USE
 *  OF THIS SOFTWARE, EVEN IF ADVISED OF THE POSSIBILITY OF SUCH DAMAGE.
 *
 */



#include "gear_config.h"
#include <libgearman/common.h>

#include <cstdarg>

#include <libgearman/log.hpp>

#include <cstdio>

#pragma GCC diagnostic ignored "-Wformat-nonliteral"
void gearman_log(gearman_universal_st& state, gearman_verbose_t verbose,
                 const char *format, va_list args)
{
<<<<<<< HEAD
  char log_buffer[GEARMAN_MAX_ERROR_SIZE];

  if (state->log_fn)
=======
  if (state.log_fn)
>>>>>>> 76766518
  {
    char log_buffer[GEARMAN_MAX_ERROR_SIZE];
    vsnprintf(log_buffer, GEARMAN_MAX_ERROR_SIZE, format, args);
    state.log_fn(log_buffer, verbose, state.log_context);
  }
}


void gearman_log_info(gearman_universal_st& gearman, const char *format, ...)
{
  va_list args;

  if (gearman.verbose >= GEARMAN_VERBOSE_INFO)
  {
    va_start(args, format);
    gearman_log(gearman, GEARMAN_VERBOSE_INFO, format, args);
    va_end(args);
  }
}

<<<<<<< HEAD
void gearman_log_debug(gearman_universal_st *gearman, const char *format, ...)
=======
void gearman_log_debug(gearman_universal_st& gearman, const char *format, ...)
>>>>>>> 76766518
{
  va_list args;

  if (gearman.verbose >= GEARMAN_VERBOSE_DEBUG)
  {
    va_start(args, format);
    gearman_log(gearman, GEARMAN_VERBOSE_DEBUG, format, args);
    va_end(args);
  }
<<<<<<< HEAD
}

void gearman_log_crazy(gearman_universal_st *gearman, const char *format, ...)
{
  va_list args;

  if (gearman->verbose >= GEARMAN_VERBOSE_CRAZY)
  {
    va_start(args, format);
    gearman_log(gearman, GEARMAN_VERBOSE_CRAZY, format, args);
    va_end(args);
  }
=======
>>>>>>> 76766518
}<|MERGE_RESOLUTION|>--- conflicted
+++ resolved
@@ -51,13 +51,7 @@
 void gearman_log(gearman_universal_st& state, gearman_verbose_t verbose,
                  const char *format, va_list args)
 {
-<<<<<<< HEAD
-  char log_buffer[GEARMAN_MAX_ERROR_SIZE];
-
-  if (state->log_fn)
-=======
   if (state.log_fn)
->>>>>>> 76766518
   {
     char log_buffer[GEARMAN_MAX_ERROR_SIZE];
     vsnprintf(log_buffer, GEARMAN_MAX_ERROR_SIZE, format, args);
@@ -78,11 +72,7 @@
   }
 }
 
-<<<<<<< HEAD
-void gearman_log_debug(gearman_universal_st *gearman, const char *format, ...)
-=======
 void gearman_log_debug(gearman_universal_st& gearman, const char *format, ...)
->>>>>>> 76766518
 {
   va_list args;
 
@@ -92,19 +82,4 @@
     gearman_log(gearman, GEARMAN_VERBOSE_DEBUG, format, args);
     va_end(args);
   }
-<<<<<<< HEAD
-}
-
-void gearman_log_crazy(gearman_universal_st *gearman, const char *format, ...)
-{
-  va_list args;
-
-  if (gearman->verbose >= GEARMAN_VERBOSE_CRAZY)
-  {
-    va_start(args, format);
-    gearman_log(gearman, GEARMAN_VERBOSE_CRAZY, format, args);
-    va_end(args);
-  }
-=======
->>>>>>> 76766518
 }