--- conflicted
+++ resolved
@@ -46,11 +46,8 @@
 #include <libgearman/common.h>
 
 #include "libgearman/assert.hpp"
-<<<<<<< HEAD
 #include "libgearman/interface/push.hpp"
-=======
 #include "libgearman/server_options.hpp"
->>>>>>> d52fbd84
 
 #include <cerrno>
 #include <cstdarg>
@@ -61,48 +58,6 @@
 #include <unistd.h>
 #include <memory>
 
-<<<<<<< HEAD
-=======
-void gearman_universal_initialize(gearman_universal_st &self, const gearman_universal_options_t *options)
-{
-  { // Set defaults on all options.
-    self.options.non_blocking= false;
-  }
-
-  if (options)
-  {
-    while (*options != GEARMAN_MAX)
-    {
-      /**
-        @note Check for bad value, refactor gearman_add_options().
-      */
-      gearman_universal_add_options(self, *options);
-      options++;
-    }
-  }
-
-  self.verbose= GEARMAN_VERBOSE_NEVER;
-  self.con_count= 0;
-  self.packet_count= 0;
-  self.pfds_size= 0;
-  self.sending= 0;
-  self.timeout= -1;
-  self.con_list= NULL;
-  self.packet_list= NULL;
-  self.server_options_list= NULL;
-  self.pfds= NULL;
-  self.log_fn= NULL;
-  self.log_context= NULL;
-  self.allocator= gearman_default_allocator();
-  self._namespace= NULL;
-  self.error.rc= GEARMAN_SUCCESS;
-  self.error.last_errno= 0;
-  self.error.last_error[0]= 0;
-  self.wakeup_fd[0]= INVALID_SOCKET;
-  self.wakeup_fd[1]= INVALID_SOCKET;
-}
-
->>>>>>> d52fbd84
 void gearman_nap(int arg)
 {
   if (arg < 1)
