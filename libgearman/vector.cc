/*  vim:expandtab:shiftwidth=2:tabstop=2:smarttab:
 * 
 *  Gearmand String
 *
 *  Copyright (C) 2011-2013 Data Differential, http://datadifferential.com/
 *
 *  Redistribution and use in source and binary forms, with or without
 *  modification, are permitted provided that the following conditions are
 *  met:
 *
 *      * Redistributions of source code must retain the above copyright
 *  notice, this list of conditions and the following disclaimer.
 *
 *      * Redistributions in binary form must reproduce the above
 *  copyright notice, this list of conditions and the following disclaimer
 *  in the documentation and/or other materials provided with the
 *  distribution.
 *
 *      * The names of its contributors may not be used to endorse or
 *  promote products derived from this software without specific prior
 *  written permission.
 *
 *  THIS SOFTWARE IS PROVIDED BY THE COPYRIGHT HOLDERS AND CONTRIBUTORS
 *  "AS IS" AND ANY EXPRESS OR IMPLIED WARRANTIES, INCLUDING, BUT NOT
 *  LIMITED TO, THE IMPLIED WARRANTIES OF MERCHANTABILITY AND FITNESS FOR
 *  A PARTICULAR PURPOSE ARE DISCLAIMED. IN NO EVENT SHALL THE COPYRIGHT
 *  OWNER OR CONTRIBUTORS BE LIABLE FOR ANY DIRECT, INDIRECT, INCIDENTAL,
 *  SPECIAL, EXEMPLARY, OR CONSEQUENTIAL DAMAGES (INCLUDING, BUT NOT
 *  LIMITED TO, PROCUREMENT OF SUBSTITUTE GOODS OR SERVICES; LOSS OF USE,
 *  DATA, OR PROFITS; OR BUSINESS INTERRUPTION) HOWEVER CAUSED AND ON ANY
 *  THEORY OF LIABILITY, WHETHER IN CONTRACT, STRICT LIABILITY, OR TORT
 *  (INCLUDING NEGLIGENCE OR OTHERWISE) ARISING IN ANY WAY OUT OF THE USE
 *  OF THIS SOFTWARE, EVEN IF ADVISED OF THE POSSIBILITY OF SUCH DAMAGE.
 *
 */


#include "gear_config.h"

#include "libgearman/assert.hpp"
#include "libgearman/is.hpp"
#include "libgearman/vector.hpp"

#include <cstdlib>
#include <cstring>
#include <memory>

#include "util/memory.h"
using namespace org::tangent;

<<<<<<< HEAD
#define GEARMAN_BLOCK_SIZE 1024*4

inline static bool _string_check(gearman_vector_st *string, const size_t need)
{
  assert(string);
=======
inline static bool _string_check(gearman_vector_st *string, const size_t need)
{
  assert_msg(string, "Programmer error, _string_check() was passed a null gearman_vector_st");
>>>>>>> 5ffd3dd9
  if (string)
  {
    if (need and need > size_t(string->current_size - size_t(string->end - string->string)))
    {
      size_t current_offset= size_t(string->end - string->string);

      /* This is the block multiplier. To keep it larger and surive division errors we must round it up */
<<<<<<< HEAD
      size_t adjust= (need - size_t(string->current_size - size_t(string->end - string->string))) / GEARMAN_BLOCK_SIZE;
      adjust++;

      size_t new_size= sizeof(char) * size_t((adjust * GEARMAN_BLOCK_SIZE) + string->current_size);
=======
      size_t adjust= (need - size_t(string->current_size - size_t(string->end - string->string))) / GEARMAN_VECTOR_BLOCK_SIZE;
      adjust++;

      size_t new_size= sizeof(char) * size_t((adjust * GEARMAN_VECTOR_BLOCK_SIZE) + string->current_size);
>>>>>>> 5ffd3dd9
      /* Test for overflow */
      if (new_size < need)
      {
        return false;
      }

      char* new_value= static_cast<char *>(realloc(string->string, new_size));
      if (new_value == NULL)
      {
        return false;
      }

      string->string= new_value;
      string->end= string->string + current_offset;

      string->current_size+= (GEARMAN_VECTOR_BLOCK_SIZE * adjust);
    }

    return true;
  }

  return false;
}

void gearman_vector_st::init()
{
<<<<<<< HEAD
  assert(self);
  self->current_size= 0;
  self->end= self->string= NULL;
=======
  current_size= 0;
  end= string= NULL;
>>>>>>> 5ffd3dd9
}

gearman_vector_st *gearman_string_create(gearman_vector_st *self, const char *str, size_t str_size)
{
  assert_msg(str, "Programmer error, gearman_string_clear() was passed a null string");
  if (str == NULL)
  {
    return NULL;
  }

  self= gearman_string_create(self, str_size);
  assert_vmsg(self, "Programmer error, gearman_string_create() returned a null gearman_vector_st() requesting a reserve of %u", uint32_t(str_size));
  if (self)
  {
<<<<<<< HEAD
    if ((gearman_string_append(self, str, initial_size) == false))
=======
    if ((gearman_string_append(self, str, str_size) == false))
>>>>>>> 5ffd3dd9
    {
      assert_vmsg(self, "Programmer error, gearman_string_append() returned false while trying to append a string of %u length", uint32_t(str_size));
      gearman_string_free(self);
      return NULL;
    }
  }

  return self;
}

gearman_vector_st::gearman_vector_st(size_t initial_size) :
  end(NULL),
  string(NULL),
  current_size(0)
{
  if (initial_size)
  {
    _string_check(this, initial_size +1);
  }
}

gearman_vector_st *gearman_string_create(gearman_vector_st *self, size_t reserve_)
{
  /* Saving malloc calls :) */
  if (self == NULL)
  {
    self= new (std::nothrow) gearman_vector_st(reserve_);
    assert_vmsg(self, "Programmer error, new gearman_vector_st() failed reserve: %u", uint32_t(reserve_));

    if (self == NULL)
    {
      return NULL;
    }

    gearman_set_allocated(self, true);
  }
  else
  {
    self->clear();
    self->resize(reserve_);
  }
  gearman_set_initialized(self, true);

<<<<<<< HEAD
  _init_string(self);

  if (_string_check(self, initial_size) == false)
=======
  assert_vmsg(reserve_ <= self->capacity(), "Programmer error, capacity: %u reserve: %u", uint32_t(self->capacity()), uint32_t(reserve_));
  if (reserve_ > self->capacity())
>>>>>>> 5ffd3dd9
  {
    gearman_string_free(self);

    return NULL;
  }

  return self;
}

gearman_vector_st *gearman_string_clone(const gearman_vector_st *self)
{
  gearman_vector_st *clone= NULL;
  if (self)
  {
    clone= gearman_string_create(NULL, gearman_string_length(self));

    if (clone)
    {
      if (gearman_string_length(self))
      {
        if (gearman_string_append(clone, gearman_string_value(self), gearman_string_length(self)) == false)
        {
          gearman_string_free(clone);
          return NULL;
        }
      }
    }
  }

  return clone;
}

bool gearman_string_append_character(gearman_vector_st *string, char character)
{
<<<<<<< HEAD
=======
  assert_msg(string, "Programmer error, gearman_string_append_character() was passed a null gearman_vector_st");
>>>>>>> 5ffd3dd9
  if (_string_check(string, 1 +1) == false) // Null terminate
  {
    return false;
  }

  *string->end= character;
  string->end++;
  *string->end= 0;

  return true;
}

bool gearman_string_append(gearman_vector_st *string,
                           const char *value, size_t length)
{
<<<<<<< HEAD
=======
  assert_msg(string, "Programmer error, gearman_string_append() was passed a null gearman_vector_st");
>>>>>>> 5ffd3dd9
  if (_string_check(string, length +1) == false)
  {
    return false;
  }

  memcpy(string->end, value, length);
  string->end+= length;
  *string->end= 0; // Add a NULL

  return true;
}

char *gearman_string_c_copy(gearman_vector_st *string)
{
  char *c_ptr= NULL;

  if (gearman_string_length(string) == 0)
  {
    c_ptr= static_cast<char *>(malloc((gearman_string_length(string) +1) * sizeof(char)));
    if (c_ptr)
    {
      memcpy(c_ptr, gearman_string_value(string), gearman_string_length(string));
      c_ptr[gearman_string_length(string)]= 0;
    }
  }

  return c_ptr;
}

void gearman_string_clear(gearman_vector_st *string)
{
<<<<<<< HEAD
  assert(string);
  string->clear();
}

void gearman_string_free(gearman_vector_st *string)
{
  if (string)
  {
    if (string->string)
    {
      void* tmp_ptr= string->string;
      util::free__(tmp_ptr);
=======
  assert_msg(string, "Programmer error, gearman_string_clear() was passed a null gearman_vector_st");
  string->clear();
}

gearman_vector_st::~gearman_vector_st()
{
  if (string)
  {
    void* tmp_ptr= string;
    util::free__(tmp_ptr);
  }
}

void gearman_vector_st::resize(const size_t size_)
{
  if (size_ == 0)
  {
    void* tmp_ptr= string;
    util::free__(tmp_ptr);
    init();
  }
  else if (size_ > capacity())
  {
    reserve(size_);
  }
  else if (size_ < capacity())
  {
    size_t final_size= (size_ < size()) ?  size_ : size();
    char* new_value= static_cast<char *>(realloc(string, size_ +1));
    if (new_value == NULL)
    {
      return;
>>>>>>> 5ffd3dd9
    }
    string= new_value;
    end= string +final_size;
    current_size= size_ +1;
    string[final_size]= 0;
  }
}

<<<<<<< HEAD
    if (gearman_is_allocated(string))
    {
      void* tmp_ptr= string;
      util::free__(tmp_ptr);
=======
void gearman_string_free(gearman_vector_st *string)
{
  if (string)
  {
    if (gearman_is_allocated(string))
    {
      delete string;
>>>>>>> 5ffd3dd9
      return;
    }

    assert(gearman_is_allocated(string) == false);
<<<<<<< HEAD
    gearman_set_initialized(string, false);
    string->string= NULL;
    string->end= NULL;
    string->current_size= 0;
  }
}

bool gearman_string_reserve(gearman_vector_st *string, size_t need)
=======
    string->resize(0);
    gearman_set_initialized(string, false);
  }
}

bool gearman_string_reserve(gearman_vector_st *string, size_t need_)
{
  if (need_)
  {
    return _string_check(string, need_ +1);
  }

  // Let _string_check handle the behavior of zero
  return _string_check(string, need_);
}

size_t gearman_vector_st::size() const
>>>>>>> 5ffd3dd9
{
  assert(end >= string);
  return size_t(end -string);
}

void gearman_vector_st::reserve(size_t need_)
{
  if (need_)
  {
    _string_check(this, need_ +1);
  }

  // Let _string_check handle the behavior of zero
  _string_check(this, need_);
}

size_t gearman_string_length(const gearman_vector_st *self)
{
  if (self)
  {
    return self->size();
  }

  return 0;
}

const char *gearman_string_value(const gearman_vector_st *self)
{
  if (self)
  {
    return self->string;
  }

  return NULL;
}

gearman_string_t gearman_string(const gearman_vector_st *self)
{
  assert(self);
  gearman_string_t passable= { gearman_string_value(self), gearman_string_length(self) };
  return passable;
}

gearman_string_t gearman_string_take_string(gearman_vector_st *self)
{
  assert(self);
  if (gearman_string_length(self))
  {
    gearman_string_t passable= gearman_string(self);
    self->init();
    return passable;
  }

  static gearman_string_t ret= {0, 0};
  return ret;
}<|MERGE_RESOLUTION|>--- conflicted
+++ resolved
@@ -48,17 +48,9 @@
 #include "util/memory.h"
 using namespace org::tangent;
 
-<<<<<<< HEAD
-#define GEARMAN_BLOCK_SIZE 1024*4
-
 inline static bool _string_check(gearman_vector_st *string, const size_t need)
 {
-  assert(string);
-=======
-inline static bool _string_check(gearman_vector_st *string, const size_t need)
-{
   assert_msg(string, "Programmer error, _string_check() was passed a null gearman_vector_st");
->>>>>>> 5ffd3dd9
   if (string)
   {
     if (need and need > size_t(string->current_size - size_t(string->end - string->string)))
@@ -66,17 +58,10 @@
       size_t current_offset= size_t(string->end - string->string);
 
       /* This is the block multiplier. To keep it larger and surive division errors we must round it up */
-<<<<<<< HEAD
-      size_t adjust= (need - size_t(string->current_size - size_t(string->end - string->string))) / GEARMAN_BLOCK_SIZE;
-      adjust++;
-
-      size_t new_size= sizeof(char) * size_t((adjust * GEARMAN_BLOCK_SIZE) + string->current_size);
-=======
       size_t adjust= (need - size_t(string->current_size - size_t(string->end - string->string))) / GEARMAN_VECTOR_BLOCK_SIZE;
       adjust++;
 
       size_t new_size= sizeof(char) * size_t((adjust * GEARMAN_VECTOR_BLOCK_SIZE) + string->current_size);
->>>>>>> 5ffd3dd9
       /* Test for overflow */
       if (new_size < need)
       {
@@ -103,14 +88,8 @@
 
 void gearman_vector_st::init()
 {
-<<<<<<< HEAD
-  assert(self);
-  self->current_size= 0;
-  self->end= self->string= NULL;
-=======
   current_size= 0;
   end= string= NULL;
->>>>>>> 5ffd3dd9
 }
 
 gearman_vector_st *gearman_string_create(gearman_vector_st *self, const char *str, size_t str_size)
@@ -125,11 +104,7 @@
   assert_vmsg(self, "Programmer error, gearman_string_create() returned a null gearman_vector_st() requesting a reserve of %u", uint32_t(str_size));
   if (self)
   {
-<<<<<<< HEAD
-    if ((gearman_string_append(self, str, initial_size) == false))
-=======
     if ((gearman_string_append(self, str, str_size) == false))
->>>>>>> 5ffd3dd9
     {
       assert_vmsg(self, "Programmer error, gearman_string_append() returned false while trying to append a string of %u length", uint32_t(str_size));
       gearman_string_free(self);
@@ -173,14 +148,8 @@
   }
   gearman_set_initialized(self, true);
 
-<<<<<<< HEAD
-  _init_string(self);
-
-  if (_string_check(self, initial_size) == false)
-=======
   assert_vmsg(reserve_ <= self->capacity(), "Programmer error, capacity: %u reserve: %u", uint32_t(self->capacity()), uint32_t(reserve_));
   if (reserve_ > self->capacity())
->>>>>>> 5ffd3dd9
   {
     gearman_string_free(self);
 
@@ -215,10 +184,7 @@
 
 bool gearman_string_append_character(gearman_vector_st *string, char character)
 {
-<<<<<<< HEAD
-=======
   assert_msg(string, "Programmer error, gearman_string_append_character() was passed a null gearman_vector_st");
->>>>>>> 5ffd3dd9
   if (_string_check(string, 1 +1) == false) // Null terminate
   {
     return false;
@@ -234,10 +200,7 @@
 bool gearman_string_append(gearman_vector_st *string,
                            const char *value, size_t length)
 {
-<<<<<<< HEAD
-=======
   assert_msg(string, "Programmer error, gearman_string_append() was passed a null gearman_vector_st");
->>>>>>> 5ffd3dd9
   if (_string_check(string, length +1) == false)
   {
     return false;
@@ -269,20 +232,6 @@
 
 void gearman_string_clear(gearman_vector_st *string)
 {
-<<<<<<< HEAD
-  assert(string);
-  string->clear();
-}
-
-void gearman_string_free(gearman_vector_st *string)
-{
-  if (string)
-  {
-    if (string->string)
-    {
-      void* tmp_ptr= string->string;
-      util::free__(tmp_ptr);
-=======
   assert_msg(string, "Programmer error, gearman_string_clear() was passed a null gearman_vector_st");
   string->clear();
 }
@@ -315,7 +264,6 @@
     if (new_value == NULL)
     {
       return;
->>>>>>> 5ffd3dd9
     }
     string= new_value;
     end= string +final_size;
@@ -324,34 +272,17 @@
   }
 }
 
-<<<<<<< HEAD
+void gearman_string_free(gearman_vector_st *string)
+{
+  if (string)
+  {
     if (gearman_is_allocated(string))
     {
-      void* tmp_ptr= string;
-      util::free__(tmp_ptr);
-=======
-void gearman_string_free(gearman_vector_st *string)
-{
-  if (string)
-  {
-    if (gearman_is_allocated(string))
-    {
       delete string;
->>>>>>> 5ffd3dd9
       return;
     }
 
     assert(gearman_is_allocated(string) == false);
-<<<<<<< HEAD
-    gearman_set_initialized(string, false);
-    string->string= NULL;
-    string->end= NULL;
-    string->current_size= 0;
-  }
-}
-
-bool gearman_string_reserve(gearman_vector_st *string, size_t need)
-=======
     string->resize(0);
     gearman_set_initialized(string, false);
   }
@@ -369,7 +300,6 @@
 }
 
 size_t gearman_vector_st::size() const
->>>>>>> 5ffd3dd9
 {
   assert(end >= string);
   return size_t(end -string);
