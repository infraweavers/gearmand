--- conflicted
+++ resolved
@@ -50,16 +50,7 @@
 
 inline static gearman_return_t _string_check(gearman_vector_st *string, const size_t need)
 {
-<<<<<<< HEAD
-  if (string == NULL)
-  {
-    return GEARMAN_INVALID_ARGUMENT;
-  }
-
-  if (need and need > size_t(string->current_size - size_t(string->end - string->string)))
-=======
   if (string)
->>>>>>> fd6b3045
   {
     if (need && need > size_t(string->current_size - size_t(string->end - string->string)))
     {
@@ -156,13 +147,6 @@
     {
       gearman_set_initialized(self, false);
     }
-<<<<<<< HEAD
-    else
-    {
-      gearman_set_initialized(self, false);
-    }
-=======
->>>>>>> fd6b3045
 
     return NULL;
   }
