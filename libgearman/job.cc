--- conflicted
+++ resolved
@@ -251,30 +251,16 @@
       gearman_argument_t value= gearman_argument_make(NULL, 0, static_cast<const char *>(data), data_size);
       job->reducer->add(value);
 
-<<<<<<< HEAD
-  if ((job->options.work_in_use) == false)
-  {
-    args[0]= job->assigned.arg[0];
-    args_size[0]= job->assigned.arg_size[0];
-    args[1]= data;
-    args_size[1]= data_size;
-    gearman_return_t ret= gearman_packet_create_args(job->worker->impl()->universal, job->work,
-                                                     GEARMAN_MAGIC_REQUEST,
-                                                     GEARMAN_COMMAND_WORK_DATA,
-                                                     args, args_size, 2);
-    if (gearman_failed(ret))
-=======
       return GEARMAN_SUCCESS;
     }
 
     if ((job->options.work_in_use) == false)
->>>>>>> bb4fb889
     {
       args[0]= job->assigned.arg[0];
       args_size[0]= job->assigned.arg_size[0];
       args[1]= data;
       args_size[1]= data_size;
-      gearman_return_t ret= gearman_packet_create_args(job->worker->universal, job->work,
+      gearman_return_t ret= gearman_packet_create_args(job->worker->impl()->universal, job->work,
                                                        GEARMAN_MAGIC_REQUEST,
                                                        GEARMAN_COMMAND_WORK_DATA,
                                                        args, args_size, 2);
@@ -301,16 +287,7 @@
     const void *args[2];
     size_t args_size[2];
 
-<<<<<<< HEAD
-    gearman_return_t ret;
-    ret= gearman_packet_create_args(job->worker->impl()->universal, job->work,
-                                    GEARMAN_MAGIC_REQUEST,
-                                    GEARMAN_COMMAND_WORK_WARNING,
-                                    args, args_size, 2);
-    if (gearman_failed(ret))
-=======
     if ((job->options.work_in_use) == false)
->>>>>>> bb4fb889
     {
       args[0]= job->assigned.arg[0];
       args_size[0]= job->assigned.arg_size[0];
@@ -318,7 +295,7 @@
       args_size[1]= warning_size;
 
       gearman_return_t ret;
-      ret= gearman_packet_create_args(job->worker->universal, job->work,
+      ret= gearman_packet_create_args(job->worker->impl()->universal, job->work,
                                       GEARMAN_MAGIC_REQUEST,
                                       GEARMAN_COMMAND_WORK_WARNING,
                                       args, args_size, 2);
@@ -347,23 +324,7 @@
     const void *args[3];
     size_t args_size[3];
 
-<<<<<<< HEAD
-    args[0]= job->assigned.arg[0];
-    args_size[0]= job->assigned.arg_size[0];
-    args[1]= numerator_string;
-    args_size[1]= strlen(numerator_string) + 1;
-    args[2]= denominator_string;
-    args_size[2]= strlen(denominator_string);
-
-    gearman_return_t ret;
-    ret= gearman_packet_create_args(job->worker->impl()->universal, job->work,
-                                    GEARMAN_MAGIC_REQUEST,
-                                    GEARMAN_COMMAND_WORK_STATUS,
-                                    args, args_size, 3);
-    if (gearman_failed(ret))
-=======
     if (not (job->options.work_in_use))
->>>>>>> bb4fb889
     {
       snprintf(numerator_string, 12, "%u", numerator);
       snprintf(denominator_string, 12, "%u", denominator);
@@ -376,7 +337,7 @@
       args_size[2]= strlen(denominator_string);
 
       gearman_return_t ret;
-      ret= gearman_packet_create_args(job->worker->universal, job->work,
+      ret= gearman_packet_create_args(job->worker->impl()->universal, job->work,
                                       GEARMAN_MAGIC_REQUEST,
                                       GEARMAN_COMMAND_WORK_STATUS,
                                       args, args_size, 3);
@@ -423,21 +384,16 @@
 
     if (job->reducer)
     {
-<<<<<<< HEAD
-      return gearman_error(job->worker->impl()->universal, rc, "The reducer's complete() returned an error");
-    }
-=======
       if (result_size)
       {
         gearman_argument_t value= gearman_argument_make(NULL, 0, static_cast<const char *>(result), result_size);
         job->reducer->add(value);
       }
->>>>>>> bb4fb889
 
       gearman_return_t rc= job->reducer->complete();
       if (gearman_failed(rc))
       {
-        return gearman_error(job->worker->universal, rc, "The reducer's complete() returned an error");
+        return gearman_error(job->worker->impl()->universal, rc, "The reducer's complete() returned an error");
       }
 
       const gearman_vector_st *reduced_value= job->reducer->result.string();
@@ -456,14 +412,6 @@
     const void *args[2];
     size_t args_size[2];
 
-<<<<<<< HEAD
-    args[1]= result;
-    args_size[1]= result_size;
-    gearman_return_t ret= gearman_packet_create_args(job->worker->impl()->universal, job->work,
-                                                     GEARMAN_MAGIC_REQUEST,
-                                                     GEARMAN_COMMAND_WORK_COMPLETE,
-                                                     args, args_size, 2);
-=======
     if (not (job->options.work_in_use))
     {
       args[0]= job->assigned.arg[0];
@@ -471,7 +419,7 @@
 
       args[1]= result;
       args_size[1]= result_size;
-      gearman_return_t ret= gearman_packet_create_args(job->worker->universal, job->work,
+      gearman_return_t ret= gearman_packet_create_args(job->worker->impl()->universal, job->work,
                                                        GEARMAN_MAGIC_REQUEST,
                                                        GEARMAN_COMMAND_WORK_COMPLETE,
                                                        args, args_size, 2);
@@ -483,7 +431,6 @@
     }
 
     gearman_return_t ret= _job_send(job);
->>>>>>> bb4fb889
     if (gearman_failed(ret))
     {
       return ret;
@@ -506,14 +453,6 @@
     const void *args[2];
     size_t args_size[2];
 
-<<<<<<< HEAD
-    gearman_return_t ret= gearman_packet_create_args(job->worker->impl()->universal, job->work,
-                                                     GEARMAN_MAGIC_REQUEST,
-                                                     GEARMAN_COMMAND_WORK_EXCEPTION,
-                                                     args, args_size, 2);
-    if (gearman_failed(ret))
-      return ret;
-=======
     if (not (job->options.work_in_use))
     {
       args[0]= job->assigned.arg[0];
@@ -521,7 +460,7 @@
       args[1]= exception;
       args_size[1]= exception_size;
 
-      gearman_return_t ret= gearman_packet_create_args(job->worker->universal, job->work,
+      gearman_return_t ret= gearman_packet_create_args(job->worker->impl()->universal, job->work,
                                                        GEARMAN_MAGIC_REQUEST,
                                                        GEARMAN_COMMAND_WORK_EXCEPTION,
                                                        args, args_size, 2);
@@ -530,7 +469,6 @@
 
       job->options.work_in_use= true;
     }
->>>>>>> bb4fb889
 
     return _job_send(job);
   }
@@ -560,19 +498,7 @@
     const void *args[1];
     size_t args_size[1];
 
-<<<<<<< HEAD
-  if (not (job->options.work_in_use))
-  {
-    args[0]= job->assigned.arg[0];
-    args_size[0]= job->assigned.arg_size[0] - 1;
-    gearman_return_t ret= gearman_packet_create_args(job->worker->impl()->universal, job->work,
-                                                     GEARMAN_MAGIC_REQUEST,
-                                                     GEARMAN_COMMAND_WORK_FAIL,
-                                                     args, args_size, 1);
-    if (gearman_failed(ret))
-=======
     if (job->options.finished)
->>>>>>> bb4fb889
     {
       return GEARMAN_SUCCESS;
     }
@@ -581,7 +507,7 @@
     {
       args[0]= job->assigned.arg[0];
       args_size[0]= job->assigned.arg_size[0] - 1;
-      gearman_return_t ret= gearman_packet_create_args(job->worker->universal, job->work,
+      gearman_return_t ret= gearman_packet_create_args(job->worker->impl()->universal, job->work,
                                                        GEARMAN_MAGIC_REQUEST,
                                                        GEARMAN_COMMAND_WORK_FAIL,
                                                        args, args_size, 1);
@@ -621,7 +547,6 @@
   {
     return static_cast<char *>(job->assigned.arg[1]);
   }
-
   return NULL;
 }
 
@@ -660,7 +585,7 @@
     return bool(job->assigned.command == GEARMAN_COMMAND_JOB_ASSIGN_ALL) and job->assigned.arg_size[3] > 1;
   }
 
-  return false;
+  return NULL;
 }
 
 gearman_string_t gearman_job_reducer_string(const gearman_job_st *job)
@@ -702,7 +627,7 @@
   if (job)
   {
     return job->assigned.data;
-  } 
+  }
 
   return NULL;
 }
@@ -741,36 +666,21 @@
       gearman_packet_free(&(job->work));
     }
 
-<<<<<<< HEAD
-  if (job->worker->impl()->job_list == job)
-  {
-    job->worker->impl()->job_list= job->next;
-  }
-=======
-    if (job->worker->job_list == job)
-    {
-      job->worker->job_list= job->next;
-    }
->>>>>>> bb4fb889
+    if (job->worker->impl()->job_list == job)
+    {
+      job->worker->impl()->job_list= job->next;
+    }
 
     if (job->prev)
     {
       job->prev->next= job->next;
     }
 
-<<<<<<< HEAD
-  if (job->next)
-  {
-    job->next->prev= job->prev;
-  }
-  job->worker->impl()->job_count--;
-=======
     if (job->next)
     {
       job->next->prev= job->prev;
     }
-    job->worker->job_count--;
->>>>>>> bb4fb889
+    job->worker->impl()->job_count--;
 
     delete job->reducer;
     job->reducer= NULL;
@@ -788,40 +698,26 @@
 
 static gearman_return_t _job_send(gearman_job_st *job)
 {
-  if (job)
-  {
-<<<<<<< HEAD
+  gearman_return_t ret= job->con->send_packet(job->work, true);
+
+  while ((ret == GEARMAN_IO_WAIT) or (ret == GEARMAN_TIMEOUT))
+  {
     ret= gearman_wait(job->worker->impl()->universal);
     if (ret == GEARMAN_SUCCESS)
-=======
-    gearman_return_t ret= job->con->send_packet(job->work, true);
-
-    while ((ret == GEARMAN_IO_WAIT) or (ret == GEARMAN_TIMEOUT))
-    {
-#if 0
-      assert(job->work.universal);
-      ret= gearman_wait(*(job->work.universal));
-#endif
-      ret= gearman_wait(job->worker->universal);
-      if (ret == GEARMAN_SUCCESS)
-      {
-        ret= job->con->send_packet(job->work, true);
-      }
-    }
-
-    if (gearman_failed(ret))
->>>>>>> bb4fb889
-    {
-      return ret;
-    }
-
-    gearman_packet_free(&(job->work));
-    job->options.work_in_use= false;
-
-    return GEARMAN_SUCCESS;
-  }
-
-  return GEARMAN_INVALID_ARGUMENT;
+    {
+      ret= job->con->send_packet(job->work, true);
+    }
+  }
+
+  if (gearman_failed(ret))
+  {
+    return ret;
+  }
+
+  gearman_packet_free(&(job->work));
+  job->options.work_in_use= false;
+
+  return GEARMAN_SUCCESS;
 }
 
 const char *gearman_job_error(gearman_job_st *job)
