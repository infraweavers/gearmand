--- conflicted
+++ resolved
@@ -609,15 +609,7 @@
 
   while ((ret == GEARMAN_IO_WAIT) or (ret == GEARMAN_TIMEOUT))
   {
-<<<<<<< HEAD
     ret= gearman_wait(job->worker->impl()->universal);
-=======
-#if 0
-    assert(job->work.universal);
-    ret= gearman_wait(*(job->work.universal));
-#endif
-    ret= gearman_wait(job->worker->universal);
->>>>>>> 5f043614
     if (ret == GEARMAN_SUCCESS)
     {
       ret= job->con->send_packet(job->work, true);
