/*  vim:expandtab:shiftwidth=2:tabstop=2:smarttab:
 * 
 *  Gearmand client and server library.
 *
 *  Copyright (C) 2011 Data Differential, http://datadifferential.com/
 *  Copyright (C) 2008 Brian Aker, Eric Day
 *  All rights reserved.
 *
 *  Redistribution and use in source and binary forms, with or without
 *  modification, are permitted provided that the following conditions are
 *  met:
 *
 *      * Redistributions of source code must retain the above copyright
 *  notice, this list of conditions and the following disclaimer.
 *
 *      * Redistributions in binary form must reproduce the above
 *  copyright notice, this list of conditions and the following disclaimer
 *  in the documentation and/or other materials provided with the
 *  distribution.
 *
 *      * The names of its contributors may not be used to endorse or
 *  promote products derived from this software without specific prior
 *  written permission.
 *
 *  THIS SOFTWARE IS PROVIDED BY THE COPYRIGHT HOLDERS AND CONTRIBUTORS
 *  "AS IS" AND ANY EXPRESS OR IMPLIED WARRANTIES, INCLUDING, BUT NOT
 *  LIMITED TO, THE IMPLIED WARRANTIES OF MERCHANTABILITY AND FITNESS FOR
 *  A PARTICULAR PURPOSE ARE DISCLAIMED. IN NO EVENT SHALL THE COPYRIGHT
 *  OWNER OR CONTRIBUTORS BE LIABLE FOR ANY DIRECT, INDIRECT, INCIDENTAL,
 *  SPECIAL, EXEMPLARY, OR CONSEQUENTIAL DAMAGES (INCLUDING, BUT NOT
 *  LIMITED TO, PROCUREMENT OF SUBSTITUTE GOODS OR SERVICES; LOSS OF USE,
 *  DATA, OR PROFITS; OR BUSINESS INTERRUPTION) HOWEVER CAUSED AND ON ANY
 *  THEORY OF LIABILITY, WHETHER IN CONTRACT, STRICT LIABILITY, OR TORT
 *  (INCLUDING NEGLIGENCE OR OTHERWISE) ARISING IN ANY WAY OUT OF THE USE
 *  OF THIS SOFTWARE, EVEN IF ADVISED OF THE POSSIBILITY OF SUCH DAMAGE.
 *
 */

#include "gear_config.h"

#include <libgearman/common.h>
#include <libgearman/log.hpp>

#include "libgearman/assert.hpp"
#include "libgearman/interface/push.hpp"

#include <arpa/inet.h>
#include <cerrno>
#include <cstdio>
#include <cstdlib>
#include <cstring>
#include <memory>
#include <netdb.h>
#include <netinet/in.h>
#include <sys/socket.h>

/*
  Allocate a client structure.
 */
static gearman_client_st *_client_allocate(gearman_client_st *client_shell, bool is_clone)
{
  Client *client= new (std::nothrow) Client(client_shell);
  if (client)
  {
    if (is_clone == false)
    {
#if 0
      gearman_universal_initialize(client_shell->impl()->universal);
  gearman_universal_initialize(universal);
#endif
    }

    return client->shell();
  }

  return NULL;
}

/**
 * Callback function used when parsing server lists.
 */
static gearman_return_t _client_add_server(const char *host, in_port_t port,
                                           void *context)
{
  return gearman_client_add_server(static_cast<gearman_client_st *>(context), host, port);
}


/**
 * Real do function.
 */
static void *_client_do(gearman_client_st *client, gearman_command_t command,
                        const char *function_name,
                        const char *unique,
                        const void *workload_str, size_t workload_size,
                        size_t *result_size, gearman_return_t *ret_ptr)
{
  gearman_return_t unused;
  if (ret_ptr == NULL)
  {
    ret_ptr= &unused;
  }

  if (client == NULL)
  {
    *ret_ptr= GEARMAN_INVALID_ARGUMENT;
    return NULL;
  }

  client->impl()->universal.reset_error();

  size_t unused_size;
  if (result_size == NULL)
  {
    result_size= &unused_size;
  }
  *result_size= 0;

  gearman_string_t function= { gearman_string_param_cstr(function_name) };
  gearman_unique_t local_unique= gearman_unique_make(unique, unique ? strlen(unique) : 0);
  gearman_string_t workload= { static_cast<const char*>(workload_str), workload_size };

  gearman_task_st do_task;
  {
    gearman_task_st *do_task_ptr= add_task(*client, &do_task, NULL, command,
                                           function,
                                           local_unique,
                                           workload,
                                           time_t(0),
                                           gearman_actions_do_default());
    if (do_task_ptr == NULL)
    {
      *ret_ptr= client->impl()->universal.error_code();
      return NULL;
    }
    assert_msg(do_task.impl(), "Bad return by add_task()");
    assert_msg(&do_task == do_task_ptr, "Bad return by add_task()");
  }

  do_task.impl()->type= GEARMAN_TASK_KIND_DO;

  gearman_return_t ret= gearman_client_run_block_tasks(client, &do_task);

  // gearman_client_run_tasks failed
  assert(client->impl()->task_list); // Programmer error, we should always have the task that we used for do

  char *returnable= NULL;
  if (gearman_failed(ret))
  {
    if (ret == GEARMAN_COULD_NOT_CONNECT)
    { }
    else
    {
      gearman_error(client->impl()->universal, ret, "occured during gearman_client_run_tasks()");
    }

    *ret_ptr= ret;
    *result_size= 0;
  }
  else if (gearman_success(ret) and do_task.impl()->result_rc == GEARMAN_SUCCESS)
  {
    *ret_ptr= do_task.impl()->result_rc;
    if (gearman_task_result(&do_task))
    {
      if (gearman_has_allocator(client->impl()->universal))
      {
        gearman_string_t result= gearman_result_string(do_task.impl()->result());
        returnable= static_cast<char *>(gearman_malloc(client->impl()->universal, gearman_size(result) +1));
        if (returnable == NULL)
        {
          gearman_error(client->impl()->universal, GEARMAN_MEMORY_ALLOCATION_FAILURE, "custom workload_fn failed to allocate memory");
          *result_size= 0;
        }
        else // NULL terminate
        {
          memcpy(returnable, gearman_c_str(result), gearman_size(result));
          returnable[gearman_size(result)]= 0;
          *result_size= gearman_size(result);
        }
      }
      else
      {
        gearman_string_t result= gearman_result_take_string(do_task.impl()->result());
        *result_size= gearman_size(result);
        returnable= const_cast<char *>(gearman_c_str(result));
      }
    }
    else // NULL job
    {
      *result_size= 0;
    }
  }
  else // gearman_client_run_tasks() was successful, but the task was not
  {
    gearman_error(client->impl()->universal, do_task.impl()->result_rc, "occured during gearman_client_run_tasks()");

    *ret_ptr= do_task.impl()->result_rc;
    *result_size= 0;
  }

  gearman_task_free(&do_task);
  client->impl()->new_tasks= 0;
  client->impl()->running_tasks= 0;

  return returnable;
}

/*
  Real background do function.
*/
static gearman_return_t _client_do_background(gearman_client_st *client,
                                              gearman_command_t command,
                                              gearman_string_t &function,
                                              gearman_unique_t &unique,
                                              gearman_string_t &workload,
                                              gearman_job_handle_t job_handle)
{
  if (client == NULL)
  {
    return GEARMAN_INVALID_ARGUMENT;
  }

  client->impl()->universal.reset_error();

  if (gearman_size(function) == 0)
  {
    return gearman_error(client->impl()->universal, GEARMAN_INVALID_ARGUMENT, "function argument was empty");
  }

  client->impl()->_do_handle[0]= 0; // Reset the job_handle we store in client

  gearman_task_st do_task;
  {
    gearman_task_st* do_task_ptr= add_task(*client, &do_task, 
                                           client, 
                                           command,
                                           function,
                                           unique,
                                           workload,
                                           time_t(0),
                                           gearman_actions_do_default());
    if (do_task_ptr == NULL)
    {
      return client->impl()->universal.error_code();
    }
    assert(do_task_ptr);
    assert(&do_task == do_task_ptr);
  }
  do_task.impl()->type= GEARMAN_TASK_KIND_DO;

  gearman_return_t ret= gearman_client_run_block_tasks(client, &do_task);

  if (job_handle)
  {
    strncpy(job_handle, do_task.impl()->job_handle, GEARMAN_JOB_HANDLE_SIZE);
  }
  strncpy(client->impl()->_do_handle, do_task.impl()->job_handle, GEARMAN_JOB_HANDLE_SIZE);
  client->impl()->new_tasks= 0;
  client->impl()->running_tasks= 0;
  gearman_task_free(&do_task);

  return ret;
}


/*
 * Public Definitions
 */

gearman_client_st *gearman_client_create(gearman_client_st *client)
{
  return _client_allocate(client, false);
}

gearman_client_st *gearman_client_clone(gearman_client_st *destination,
                                        const gearman_client_st *source)
{
<<<<<<< HEAD
  if (source == NULL)
=======
  if (from == NULL)
>>>>>>> e57b998b
  {
    return _client_allocate(destination, false);
  }

  destination= _client_allocate(destination, true);

  if (destination == NULL)
  {
    return destination;
  }

  destination->impl()->options.non_blocking= source->impl()->options.non_blocking;
  destination->impl()->options.unbuffered_result= source->impl()->options.unbuffered_result;
  destination->impl()->options.no_new= source->impl()->options.no_new;
  destination->impl()->options.free_tasks= source->impl()->options.free_tasks;
  destination->impl()->options.generate_unique= source->impl()->options.generate_unique;
  destination->impl()->actions= source->impl()->actions;
  destination->impl()->_do_handle[0]= 0;

  gearman_universal_clone(destination->impl()->universal, source->impl()->universal);

  return destination;
}

void gearman_client_free(gearman_client_st *client_shell)
{
  if (client_shell and client_shell->impl())
  {
    gearman_client_task_free_all(client_shell);

    gearman_universal_free(client_shell->impl()->universal);

    delete client_shell->impl();
  }
}

const char *gearman_client_error(const gearman_client_st *client_shell)
{
  if (client_shell)
  {
    return client_shell->impl()->universal.error();
  }

  return NULL;
}

gearman_return_t gearman_client_error_code(const gearman_client_st *client_shell)
{
  if (client_shell)
  {
    return client_shell->impl()->universal.error_code();
  }

  return GEARMAN_INVALID_ARGUMENT;
}

int gearman_client_errno(const gearman_client_st *client_shell)
{
  if (client_shell)
  {
    return client_shell->impl()->universal.last_errno();
  }

  return EINVAL;
}

gearman_client_options_t gearman_client_options(const gearman_client_st *client_shell)
{
  if (client)
  {
    int32_t options;
    memset(&options, 0, sizeof(int32_t));

<<<<<<< HEAD
  if (gearman_is_allocated(client_shell))
    options|= int(GEARMAN_CLIENT_ALLOCATED);

  if (client_shell->impl()->options.non_blocking)
    options|= int(GEARMAN_CLIENT_NON_BLOCKING);

  if (client_shell->impl()->options.unbuffered_result)
    options|= int(GEARMAN_CLIENT_UNBUFFERED_RESULT);

  if (client_shell->impl()->options.no_new)
    options|= int(GEARMAN_CLIENT_NO_NEW);

  if (client_shell->impl()->options.free_tasks)
    options|= int(GEARMAN_CLIENT_FREE_TASKS);

  if (client_shell->impl()->options.generate_unique)
    options|= int(GEARMAN_CLIENT_GENERATE_UNIQUE);
=======
    if (client->options.allocated)
      options|= int(GEARMAN_CLIENT_ALLOCATED);

    if (client->options.non_blocking)
      options|= int(GEARMAN_CLIENT_NON_BLOCKING);

    if (client->options.unbuffered_result)
      options|= int(GEARMAN_CLIENT_UNBUFFERED_RESULT);

    if (client->options.no_new)
      options|= int(GEARMAN_CLIENT_NO_NEW);

    if (client->options.free_tasks)
      options|= int(GEARMAN_CLIENT_FREE_TASKS);

    if (client->options.generate_unique)
      options|= int(GEARMAN_CLIENT_GENERATE_UNIQUE);
>>>>>>> e57b998b

    return gearman_client_options_t(options);
  }

  return gearman_client_options_t(GEARMAN_WORKER_MAX);
}

bool gearman_client_has_option(gearman_client_st *client_shell,
                                gearman_client_options_t option)
{
  if (client_shell and client_shell->impl())
  {
    switch (option)
    {
    case GEARMAN_CLIENT_ALLOCATED:
      return gearman_is_allocated(client_shell);

    case GEARMAN_CLIENT_NON_BLOCKING:
      return client_shell->impl()->options.non_blocking;

    case GEARMAN_CLIENT_UNBUFFERED_RESULT:
      return client_shell->impl()->options.unbuffered_result;

    case GEARMAN_CLIENT_NO_NEW:
      return client_shell->impl()->options.no_new;

    case GEARMAN_CLIENT_FREE_TASKS:
      return client_shell->impl()->options.free_tasks;

    case GEARMAN_CLIENT_GENERATE_UNIQUE:
      return client_shell->impl()->options.generate_unique;

    default:
    case GEARMAN_CLIENT_TASK_IN_USE:
    case GEARMAN_CLIENT_MAX:
      break; // Let these fall through to false
    }
  }

  return false;
}

void gearman_client_set_options(gearman_client_st *client_shell,
                                gearman_client_options_t options)
{
  if (client_shell)
  {
    gearman_client_options_t usable_options[]= {
      GEARMAN_CLIENT_NON_BLOCKING,
      GEARMAN_CLIENT_UNBUFFERED_RESULT,
      GEARMAN_CLIENT_FREE_TASKS,
      GEARMAN_CLIENT_GENERATE_UNIQUE,
      GEARMAN_CLIENT_MAX
    };

    for (gearman_client_options_t* ptr= usable_options; *ptr != GEARMAN_CLIENT_MAX ; ptr++)
    {
      if (options & *ptr)
      {
        gearman_client_add_options(client_shell, *ptr);
      }
      else
      {
        gearman_client_remove_options(client_shell, *ptr);
      }
    }
  }
}

void gearman_client_add_options(gearman_client_st *client_shell,
                                gearman_client_options_t options)
{
  if (client_shell)
  {
    if (options & GEARMAN_CLIENT_NON_BLOCKING)
    {
      gearman_universal_add_options(client_shell->impl()->universal, GEARMAN_NON_BLOCKING);
      client_shell->impl()->options.non_blocking= true;
    }

    if (options & GEARMAN_CLIENT_UNBUFFERED_RESULT)
    {
      client_shell->impl()->options.unbuffered_result= true;
    }

    if (options & GEARMAN_CLIENT_FREE_TASKS)
    {
      client_shell->impl()->options.free_tasks= true;
    }

    if (options & GEARMAN_CLIENT_GENERATE_UNIQUE)
    {
      client_shell->impl()->options.generate_unique= true;
    }
  }
}

void gearman_client_remove_options(gearman_client_st *client_shell,
                                   gearman_client_options_t options)
{
  if (client_shell)
  {
    if (options & GEARMAN_CLIENT_NON_BLOCKING)
    {
      gearman_universal_remove_options(client_shell->impl()->universal, GEARMAN_NON_BLOCKING);
      client_shell->impl()->options.non_blocking= false;
    }

    if (options & GEARMAN_CLIENT_UNBUFFERED_RESULT)
    {
      client_shell->impl()->options.unbuffered_result= false;
    }

    if (options & GEARMAN_CLIENT_FREE_TASKS)
    {
      client_shell->impl()->options.free_tasks= false;
    }

    if (options & GEARMAN_CLIENT_GENERATE_UNIQUE)
    {
      client_shell->impl()->options.generate_unique= false;
    }
  }
}

int gearman_client_timeout(gearman_client_st *client_shell)
{
<<<<<<< HEAD
  return gearman_universal_timeout(client_shell->impl()->universal);
=======
  if (client)
  {
    return gearman_universal_timeout(client->universal);
  }

  return -1;
>>>>>>> e57b998b
}

void gearman_client_set_timeout(gearman_client_st *client_shell, int timeout)
{
  if (client_shell)
  {
    gearman_universal_set_timeout(client_shell->impl()->universal, timeout);
  }
}

void *gearman_client_context(const gearman_client_st *client_shell)
{
  if (client_shell)
  {
    return const_cast<void *>(client_shell->impl()->context);
  }

  return NULL;
}

void gearman_client_set_context(gearman_client_st *client_shell, void *context)
{
  if (client_shell)
  {
    client_shell->impl()->context= context;
  }
}

void gearman_client_set_log_fn(gearman_client_st *client_shell,
                               gearman_log_fn *function, void *context,
                               gearman_verbose_t verbose)
{
  if (client_shell)
  {
    gearman_set_log_fn(client_shell->impl()->universal, function, context, verbose);
  }
}

void gearman_client_set_workload_malloc_fn(gearman_client_st *client_shell,
                                           gearman_malloc_fn *function,
                                           void *context)
{
  if (client_shell)
  {
    gearman_set_workload_malloc_fn(client_shell->impl()->universal, function, context);
  }
}

void gearman_client_set_workload_free_fn(gearman_client_st *client_shell, gearman_free_fn *function, void *context)
{
  if (client_shell)
  {
    gearman_set_workload_free_fn(client_shell->impl()->universal, function, context);
  }
}

gearman_return_t gearman_client_add_server(gearman_client_st *client_shell,
                                           const char *host, in_port_t port)
{
  if (client_shell)
  {
    if (gearman_connection_create_args(client_shell->impl()->universal, host, port) == false)
    {
      assert(client_shell->impl()->universal.error_code() != GEARMAN_SUCCESS);
      return client_shell->impl()->universal.error_code();
    }

    return GEARMAN_SUCCESS;
  }

  return GEARMAN_INVALID_ARGUMENT;
}

gearman_return_t Client::add_server(const char *host, const char* service_)
{
  if (gearman_connection_create_args(universal, host, service_) == false)
  {
    assert(universal.error_code() != GEARMAN_SUCCESS);
    return universal.error_code();
  }

  return GEARMAN_SUCCESS;
}

gearman_return_t gearman_client_add_servers(gearman_client_st *client_shell,
                                            const char *servers)
{
  return gearman_parse_servers(servers, _client_add_server, client_shell);
}

void gearman_client_remove_servers(gearman_client_st *client_shell)
{
  if (client_shell)
  {
    gearman_free_all_cons(client_shell->impl()->universal);
  }
}

gearman_return_t gearman_client_wait(gearman_client_st *client_shell)
{
  if (client_shell)
  {
    return gearman_wait(client_shell->impl()->universal);
  }

  return GEARMAN_INVALID_ARGUMENT;
}

void *gearman_client_do(gearman_client_st *client_shell,
                        const char *function,
                        const char *unique,
                        const void *workload,
                        size_t workload_size, size_t *result_size,
                        gearman_return_t *ret_ptr)
{
  return _client_do(client_shell, GEARMAN_COMMAND_SUBMIT_JOB,
                    function,
                    unique,
                    workload, workload_size,
                    result_size, ret_ptr);
}

void *gearman_client_do_high(gearman_client_st *client_shell,
                             const char *function,
                             const char *unique,
                             const void *workload, size_t workload_size,
                             size_t *result_size, gearman_return_t *ret_ptr)
{
  return _client_do(client_shell, GEARMAN_COMMAND_SUBMIT_JOB_HIGH,
                    function,
                    unique,
                    workload, workload_size,
                    result_size, ret_ptr);
}

void *gearman_client_do_low(gearman_client_st *client_shell,
                            const char *function,
                            const char *unique,
                            const void *workload, size_t workload_size,
                            size_t *result_size, gearman_return_t *ret_ptr)
{
  return _client_do(client_shell, GEARMAN_COMMAND_SUBMIT_JOB_LOW,
                    function,
                    unique,
                    workload, workload_size,
                    result_size, ret_ptr);
}

size_t gearman_client_count_tasks(gearman_client_st *client_shell)
{
  if (client_shell == NULL)
  {
    return 0;
  }

  size_t count= 1;
  gearman_task_st *search= client_shell->impl()->task_list;

  while ((search= search->impl()->next))
  {
    count++;
  }

  return count;
}

#if 0
static bool _active_tasks(gearman_client_st *client_shell)
{
  assert(client_shell);
  gearman_task_st *search= client_shell->impl()->task_list;

  if (not search)
    return false;

  do
  {
    if (gearman_task_is_active(search))
    {
      return true;
    }
  } while ((search= search->next));

  return false;
}
#endif

const char *gearman_client_do_job_handle(gearman_client_st *self)
{
  if (self)
  {
    return self->impl()->_do_handle;
  }

  errno= EINVAL;
  return NULL;
}

void gearman_client_do_status(gearman_client_st *, uint32_t *numerator, uint32_t *denominator)
{
  if (numerator)
  {
    *numerator= 0;
  }

  if (denominator)
  {
    *denominator= 0;
  }
}

gearman_return_t gearman_client_do_background(gearman_client_st *client_shell,
                                              const char *function_name,
                                              const char *unique,
                                              const void *workload_str,
                                              size_t workload_size,
                                              gearman_job_handle_t job_handle)
{
  gearman_string_t function= { gearman_string_param_cstr(function_name) };
  gearman_unique_t local_unique= gearman_unique_make(unique, unique ? strlen(unique) : 0);
  gearman_string_t workload= { static_cast<const char*>(workload_str), workload_size };

  return _client_do_background(client_shell, GEARMAN_COMMAND_SUBMIT_JOB_BG,
                               function,
                               local_unique,
                               workload,
                               job_handle);
}

gearman_return_t gearman_client_do_high_background(gearman_client_st *client_shell,
                                                   const char *function_name,
                                                   const char *unique,
                                                   const void *workload_str,
                                                   size_t workload_size,
                                                   gearman_job_handle_t job_handle)
{
  gearman_string_t function= { gearman_string_param_cstr(function_name) };
  gearman_unique_t local_unique= gearman_unique_make(unique, unique ? strlen(unique) : 0);
  gearman_string_t workload= { static_cast<const char*>(workload_str), workload_size };

  return _client_do_background(client_shell, GEARMAN_COMMAND_SUBMIT_JOB_HIGH_BG,
                               function,
                               local_unique,
                               workload,
                               job_handle);
}

gearman_return_t gearman_client_do_low_background(gearman_client_st *client_shell,
                                                  const char *function_name,
                                                  const char *unique,
                                                  const void *workload_str,
                                                  size_t workload_size,
                                                  gearman_job_handle_t job_handle)
{
  gearman_string_t function= { gearman_string_param_cstr(function_name) };
  gearman_unique_t local_unique= gearman_unique_make(unique, unique ? strlen(unique) : 0);
  gearman_string_t workload= { static_cast<const char*>(workload_str), workload_size };

  return _client_do_background(client_shell, GEARMAN_COMMAND_SUBMIT_JOB_LOW_BG,
                               function,
                               local_unique,
                               workload,
                               job_handle);
}

gearman_status_t gearman_client_unique_status(gearman_client_st *client,
                                              const char *unique, size_t unique_length)
{
  (void)unique_length;
  gearman_status_t status;
  gearman_init(status);

  if (client == NULL)
  {
    gearman_status_set_return(status, GEARMAN_INVALID_ARGUMENT);
    return status;
  }

  client->impl()->universal.reset_error();

  gearman_return_t ret;
  gearman_task_st do_task;
  {
    gearman_task_st *do_task_ptr= gearman_client_add_task_status_by_unique(client,
                                                                           &do_task,
                                                                           unique, &ret);
    if (gearman_failed(ret))
    {
      gearman_status_set_return(status, ret);
      return status;
    }
    (void)do_task_ptr;
    assert(do_task_ptr);
    assert(&do_task == do_task_ptr);
  }

  Task* task= do_task.impl();
  task->type= GEARMAN_TASK_KIND_DO;

  gearman_task_clear_fn(&do_task);

  ret= gearman_client_run_block_tasks(client, &do_task);

  // @note we don't know if our task was run or not, we just know something
  // happened.

  if (gearman_success(ret))
  {
    gearman_status_set(status,
                       task->options.is_known,
                       task->options.is_running,
                       task->numerator,
                       task->denominator,
                       task->client_count);

    if (gearman_status_is_known(status) == false and gearman_status_is_running(status) == false)
    {
      if (task->options.is_running) 
      {
        ret= GEARMAN_IN_PROGRESS;
      }
      else if (task->options.is_known)
      {
        ret= GEARMAN_JOB_EXISTS;
      }
    }
  }

  gearman_task_free(&do_task);

  gearman_status_set_return(status, ret);

  return status;
}

gearman_return_t gearman_client_job_status(gearman_client_st *client,
                                           const gearman_job_handle_t job_handle,
                                           bool *is_known, bool *is_running,
                                           uint32_t *numerator,
                                           uint32_t *denominator)
{
  gearman_return_t ret;

  if (client == NULL)
  {
    return GEARMAN_INVALID_ARGUMENT;
  }

  client->impl()->universal.reset_error();

  gearman_task_st do_task;
  {
    gearman_task_st *do_task_ptr= gearman_client_add_task_status(client, &do_task, client,
                                                                 job_handle, &ret);
    if (gearman_failed(ret))
    {
      return ret;
    }
    assert_msg(do_task_ptr, "Programming error, a NULL return happend from gearman_client_add_task_status() without an error");
  }
  do_task.impl()->type= GEARMAN_TASK_KIND_DO;

  gearman_task_clear_fn(&do_task);

  ret= gearman_client_run_block_tasks(client, &do_task);

  // @note we don't know if our task was run or not, we just know something
  // happened.

  if (gearman_success(ret))
  {
    if (is_known)
    {
      *is_known= do_task.impl()->options.is_known;
    }

    if (is_running)
    {
      *is_running= do_task.impl()->options.is_running;
    }

    if (numerator)
    {
      *numerator= do_task.impl()->numerator;
    }

    if (denominator)
    {
      *denominator= do_task.impl()->denominator;
    }

    if (is_known == false and is_running == false)
    {
      if (do_task.impl()->options.is_running) 
      {
        ret= GEARMAN_IN_PROGRESS;
      }
      else if (do_task.impl()->options.is_known)
      {
        ret= GEARMAN_JOB_EXISTS;
      }
    }
  }
  else
  {
    if (is_known)
    {
      *is_known= false;
    }

    if (is_running)
    {
      *is_running= false;
    }

    if (numerator)
    {
      *numerator= 0;
    }

    if (denominator)
    {
      *denominator= 0;
    }
  }
  gearman_task_free(&do_task);

  return ret;
}

gearman_return_t gearman_client_echo(gearman_client_st *client,
                                     const void *workload,
                                     size_t workload_size)
{
  if (client == NULL)
  {
    return GEARMAN_INVALID_ARGUMENT;
  }

  return gearman_echo(client->impl()->universal, workload, workload_size);
}

void gearman_client_task_free_all(gearman_client_st *client)
{
  if (client and client->impl() and client->impl()->task_list)
  {
    while (client->impl()->task_list)
    {
      gearman_task_free(client->impl()->task_list);
    }
  }
}


void gearman_client_set_task_context_free_fn(gearman_client_st *client,
                                             gearman_task_context_free_fn *function)
{
  if (client)
  {
    client->impl()->task_context_free_fn= function;
  }
}

gearman_return_t gearman_client_set_memory_allocators(gearman_client_st *client,
                                                      gearman_malloc_fn *malloc_fn,
                                                      gearman_free_fn *free_fn,
                                                      gearman_realloc_fn *realloc_fn,
                                                      gearman_calloc_fn *calloc_fn,
                                                      void *context)
{
  if (client == NULL)
  {
    return GEARMAN_INVALID_ARGUMENT;
  }

  return gearman_set_memory_allocator(client->impl()->universal.allocator, malloc_fn, free_fn, realloc_fn, calloc_fn, context);
}



gearman_task_st *gearman_client_add_task(gearman_client_st *client,
                                         gearman_task_st *task,
                                         void *context,
                                         const char *function,
                                         const char *unique,
                                         const void *workload, size_t workload_size,
                                         gearman_return_t *ret_ptr)
{
  gearman_return_t unused;
  if (ret_ptr == NULL)
  {
    ret_ptr= &unused;
  }

  if (client == NULL)
  {
    *ret_ptr= GEARMAN_INVALID_ARGUMENT;
    return NULL;
  }

  return add_task_ptr(*client, task,
                      context, GEARMAN_COMMAND_SUBMIT_JOB,
                      function,
                      unique,
                      workload, workload_size,
                      time_t(0),
                      ret_ptr,
                      client->impl()->actions);
}

gearman_task_st *gearman_client_add_task_high(gearman_client_st *client,
                                              gearman_task_st *task,
                                              void *context,
                                              const char *function,
                                              const char *unique,
                                              const void *workload, size_t workload_size,
                                              gearman_return_t *ret_ptr)
{
  gearman_return_t unused;
  if (ret_ptr == NULL)
  {
    ret_ptr= &unused;
  }

  if (client == NULL)
  {
    *ret_ptr= GEARMAN_INVALID_ARGUMENT;
    return NULL;
  }

  return add_task_ptr(*client, task, context,
                      GEARMAN_COMMAND_SUBMIT_JOB_HIGH,
                      function,
                      unique,
                      workload, workload_size,
                      time_t(0),
                      ret_ptr,
                      client->impl()->actions);
}

gearman_task_st *gearman_client_add_task_low(gearman_client_st *client,
                                             gearman_task_st *task,
                                             void *context,
                                             const char *function,
                                             const char *unique,
                                             const void *workload, size_t workload_size,
                                             gearman_return_t *ret_ptr)
{
  gearman_return_t unused;
  if (ret_ptr == NULL)
  {
    ret_ptr= &unused;
  }

  if (client == NULL)
  {
    *ret_ptr= GEARMAN_INVALID_ARGUMENT;
    return NULL;
  }

  return add_task_ptr(*client, task, context, GEARMAN_COMMAND_SUBMIT_JOB_LOW,
                      function,
                      unique,
                      workload, workload_size,
                      time_t(0),
                      ret_ptr,
                      client->impl()->actions);
}

gearman_task_st *gearman_client_add_task_background(gearman_client_st *client,
                                                    gearman_task_st *task,
                                                    void *context,
                                                    const char *function,
                                                    const char *unique,
                                                    const void *workload, size_t workload_size,
                                                    gearman_return_t *ret_ptr)
{
  gearman_return_t unused;
  if (ret_ptr == NULL)
  {
    ret_ptr= &unused;
  }

  if (client == NULL)
  {
    *ret_ptr= GEARMAN_INVALID_ARGUMENT;
    return NULL;
  }

  return add_task_ptr(*client, task, context, GEARMAN_COMMAND_SUBMIT_JOB_BG,
                      function,
                      unique,
                      workload, workload_size,
                      time_t(0),
                      ret_ptr,
                      client->impl()->actions);
}

gearman_task_st *
gearman_client_add_task_high_background(gearman_client_st *client,
                                        gearman_task_st *task,
                                        void *context,
                                        const char *function,
                                        const char *unique,
                                        const void *workload, size_t workload_size,
                                        gearman_return_t *ret_ptr)
{
  gearman_return_t unused;
  if (ret_ptr == NULL)
  {
    ret_ptr= &unused;
  }

  if (client == NULL)
  {
    *ret_ptr= GEARMAN_INVALID_ARGUMENT;
    return NULL;
  }

  return add_task_ptr(*client, task, context,
                      GEARMAN_COMMAND_SUBMIT_JOB_HIGH_BG,
                      function,
                      unique,
                      workload, workload_size,
                      time_t(0),
                      ret_ptr,
                      client->impl()->actions);
}

gearman_task_st* gearman_client_add_task_low_background(gearman_client_st *client,
                                                        gearman_task_st *task,
                                                        void *context,
                                                        const char *function,
                                                        const char *unique,
                                                        const void *workload, size_t workload_size,
                                                        gearman_return_t *ret_ptr)
{
  gearman_return_t unused;
  if (ret_ptr == NULL)
  {
    ret_ptr= &unused;
  }

  if (client == NULL)
  {
    *ret_ptr= GEARMAN_INVALID_ARGUMENT;
    return NULL;
  }

  return add_task_ptr(*client, task, context,
                      GEARMAN_COMMAND_SUBMIT_JOB_LOW_BG,
                      function,
                      unique,
                      workload, workload_size,
                      time_t(0),
                      ret_ptr,
                      client->impl()->actions);

}

gearman_task_st *gearman_client_add_task_status(gearman_client_st *client,
                                                gearman_task_st *task_shell,
                                                void *context,
                                                const gearman_job_handle_t job_handle,
                                                gearman_return_t *ret_ptr)
{
  const void *args[1];
  size_t args_size[1];

  gearman_return_t unused;
  if (ret_ptr == NULL)
  {
    ret_ptr= &unused;
  }

  if (client == NULL)
  {
    *ret_ptr= GEARMAN_INVALID_ARGUMENT;
    return NULL;
  }

  if ((task_shell= gearman_task_internal_create(*client, task_shell)) == NULL)
  {
    *ret_ptr= GEARMAN_MEMORY_ALLOCATION_FAILURE;
    return NULL;
  }

  Task* task= task_shell->impl();

  task->context= context;
  snprintf(task->job_handle, GEARMAN_JOB_HANDLE_SIZE, "%s", job_handle);

  args[0]= job_handle;
  args_size[0]= strlen(job_handle);
  gearman_return_t rc= gearman_packet_create_args(client->impl()->universal, task->send,
                                                  GEARMAN_MAGIC_REQUEST,
                                                  GEARMAN_COMMAND_GET_STATUS,
                                                  args, args_size, 1);
  if (gearman_success(rc))
  {
    client->impl()->new_tasks++;
    client->impl()->running_tasks++;
    task->options.send_in_use= true;
  }
  *ret_ptr= rc;

  return task_shell;
}

gearman_task_st *gearman_client_add_task_status_by_unique(gearman_client_st *client,
                                                          gearman_task_st *task_shell,
                                                          const char *unique_handle,
                                                          gearman_return_t *ret_ptr)
{
  const void *args[1];
  size_t args_size[1];

  gearman_return_t unused;
  if (ret_ptr == NULL)
  {
    ret_ptr= &unused;
  }

  if (client == NULL)
  {
    *ret_ptr= GEARMAN_INVALID_ARGUMENT;
    return NULL;
  }

  if (unique_handle == NULL)
  {
    *ret_ptr= GEARMAN_INVALID_ARGUMENT;
    return NULL;
  }

  size_t unique_length= strlen(unique_handle);
  if (unique_length > GEARMAN_MAX_UNIQUE_SIZE)
  {
    *ret_ptr= GEARMAN_INVALID_ARGUMENT;
    return NULL;
  }

  if ((task_shell= gearman_task_internal_create(*client, task_shell)) == NULL)
  {
    *ret_ptr= GEARMAN_MEMORY_ALLOCATION_FAILURE;
    return NULL;
  }

  Task* task= task_shell->impl();

  task->unique_length= unique_length;
  memcpy(task->unique, unique_handle, unique_length);
  task->unique[task->unique_length]= 0;

  args[0]= task->unique;
  args_size[0]= task->unique_length;
  gearman_return_t rc= gearman_packet_create_args(client->impl()->universal, task->send,
                                                  GEARMAN_MAGIC_REQUEST,
                                                  GEARMAN_COMMAND_GET_STATUS_UNIQUE,
                                                  args, args_size, 1);
  if (gearman_success(rc))
  {
    client->impl()->new_tasks++;
    client->impl()->running_tasks++;
    task->options.send_in_use= true;
  }
  *ret_ptr= rc;

  return task_shell;
}

void gearman_client_set_workload_fn(gearman_client_st *client,
                                    gearman_workload_fn *function)
{
  if (client)
  {
    client->impl()->actions.workload_fn= function;
  }
}

void gearman_client_set_created_fn(gearman_client_st *client,
                                   gearman_created_fn *function)
{
  if (client)
  {
    client->impl()->actions.created_fn= function;
  }
}

void gearman_client_set_data_fn(gearman_client_st *client,
                                gearman_data_fn *function)
{
  if (client)
  {
    client->impl()->actions.data_fn= function;
  }
}

void gearman_client_set_warning_fn(gearman_client_st *client,
                                   gearman_warning_fn *function)
{
  if (client)
  {
    client->impl()->actions.warning_fn= function;
  }
}

void gearman_client_set_status_fn(gearman_client_st *client,
                                  gearman_universal_status_fn *function)
{
  if (client)
  {
    client->impl()->actions.status_fn= function;
  }
}

void gearman_client_set_complete_fn(gearman_client_st *client,
                                    gearman_complete_fn *function)
{
  if (client)
  {
    client->impl()->actions.complete_fn= function;
  }
}

void gearman_client_set_exception_fn(gearman_client_st *client,
                                     gearman_exception_fn *function)
{
  if (client)
  {
    client->impl()->actions.exception_fn= function;
  }
}

void gearman_client_set_fail_fn(gearman_client_st* client,
                                gearman_fail_fn *function)
{
  if (client)
  {
    client->impl()->actions.fail_fn= function;
  }
}

void gearman_client_clear_fn(gearman_client_st* client)
{
  if (client)
  {
    client->impl()->actions= gearman_actions_default();
  }
}

static inline gearman_return_t _client_run_tasks(gearman_client_st *client, gearman_task_st* exit_task)
{
  gearman_return_t ret= GEARMAN_MAX_RETURN;

  switch(client->impl()->state)
  {
  case GEARMAN_CLIENT_STATE_IDLE:
    while (1)
    {
      /* Start any new tasks. */
      if (client->impl()->new_tasks > 0 && ! (client->impl()->options.no_new))
      {
        for (client->impl()->task= client->impl()->task_list; client->impl()->task;
             client->impl()->task= client->impl()->task->impl()->next)
        {
          if (client->impl()->task->impl()->state != GEARMAN_TASK_STATE_NEW)
          {
            continue;
          }

  case GEARMAN_CLIENT_STATE_NEW:
          if (client->impl()->task == NULL)
          {
            client->impl()->state= GEARMAN_CLIENT_STATE_IDLE;
            break;
          }

          assert_msg(client == client->impl()->task->impl()->client, "Programmer error, client and task member client are not the same");
          gearman_return_t local_ret= _client_run_task(client->impl()->task->impl());
          if (gearman_failed(local_ret) and local_ret != GEARMAN_IO_WAIT)
          {
            client->impl()->state= GEARMAN_CLIENT_STATE_NEW;

            return local_ret;
          }
        }

        if (client->impl()->new_tasks == 0)
        {
          gearman_flush_all(client->impl()->universal);
        }
      }

      /* See if there are any connections ready for I/O. */
      while ((client->impl()->con= gearman_ready(client->impl()->universal)))
      {
        if (client->impl()->con->revents & (POLLOUT | POLLERR | POLLHUP | POLLNVAL))
        {
          /* Socket is ready for writing, continue submitting jobs. */
          for (client->impl()->task= client->impl()->task_list; client->impl()->task;
               client->impl()->task= client->impl()->task->impl()->next)
          {
            if (client->impl()->task->impl()->con != client->impl()->con or
                (client->impl()->task->impl()->state != GEARMAN_TASK_STATE_SUBMIT and
                 client->impl()->task->impl()->state != GEARMAN_TASK_STATE_WORKLOAD))
            {
              continue;
            }

  case GEARMAN_CLIENT_STATE_SUBMIT:
            if (client->impl()->task == NULL)
            {
              client->impl()->state= GEARMAN_CLIENT_STATE_IDLE;
              break;
            }
            assert_msg(client == client->impl()->task->impl()->client, "Programmer error, client and task member client are not the same");
            gearman_return_t local_ret= _client_run_task(client->impl()->task->impl());
            if (local_ret == GEARMAN_COULD_NOT_CONNECT)
            {
              client->impl()->state= GEARMAN_CLIENT_STATE_IDLE;
              return local_ret;
            }
            else if (gearman_failed(local_ret) and local_ret != GEARMAN_IO_WAIT)
            {
              client->impl()->state= GEARMAN_CLIENT_STATE_SUBMIT;
              return local_ret;
            }
          }

          /* Connection errors are fatal. */
          if (client->impl()->con->revents & (POLLERR | POLLHUP | POLLNVAL))
          {
            gearman_error(client->impl()->universal, GEARMAN_LOST_CONNECTION, "detected lost connection in _client_run_tasks()");
            client->impl()->con->close_socket();
            client->impl()->state= GEARMAN_CLIENT_STATE_IDLE;
            return GEARMAN_LOST_CONNECTION;
          }
        }

        if ((client->impl()->con->revents & POLLIN) == 0)
        {
          continue;
        }

        /* Socket is ready for reading. */
        while (1)
        {
          /* Read packet on connection and find which task it belongs to. */
          if (client->impl()->options.unbuffered_result)
          {
            /* If client is handling the data read, make sure it's complete. */
            if (client->impl()->con->recv_state == GEARMAN_CON_RECV_STATE_READ_DATA)
            {
              for (client->impl()->task= client->impl()->task_list; client->impl()->task;
                   client->impl()->task= client->impl()->task->impl()->next)
              {
                if (client->impl()->task->impl()->con == client->impl()->con &&
                    (client->impl()->task->impl()->state == GEARMAN_TASK_STATE_DATA or
                     client->impl()->task->impl()->state == GEARMAN_TASK_STATE_COMPLETE))
                {
                  break;
                }
              }

              /*
                Someone has set GEARMAN_CLIENT_UNBUFFERED_RESULT but hasn't setup the client to fetch data correctly.
                Fatal error :(
              */
              return gearman_universal_set_error(client->impl()->universal, GEARMAN_INVALID_ARGUMENT, GEARMAN_AT,
                                                 "client created with GEARMAN_CLIENT_UNBUFFERED_RESULT, but was not setup to use it. %s", __func__);
            }
            else
            {
              /* Read the next packet, without buffering the data part. */
              client->impl()->task= NULL;
              (void)client->impl()->con->receiving(client->impl()->con->_packet, ret, false);
            }
          }
          else
          {
            /* Read the next packet, buffering the data part. */
            client->impl()->task= NULL;
            (void)client->impl()->con->receiving(client->impl()->con->_packet, ret, true);
          }

          if (client->impl()->task == NULL)
          {
            assert(ret != GEARMAN_MAX_RETURN);

            /* Check the return of the gearman_connection_recv() calls above. */
            if (gearman_failed(ret))
            {
              if (ret == GEARMAN_IO_WAIT)
              {
                break;
              }

              client->impl()->state= GEARMAN_CLIENT_STATE_IDLE;
              return ret;
            }

            client->impl()->con->options.packet_in_use= true;

            /* We have a packet, see which task it belongs to. */
            for (client->impl()->task= client->impl()->task_list; client->impl()->task;
                 client->impl()->task= client->impl()->task->impl()->next)
            {
              if (client->impl()->task->impl()->con != client->impl()->con)
              {
                continue;
              }

              gearman_log_debug(&client->impl()->universal, "Got %s", gearman_strcommand(client->impl()->con->_packet.command));
              if (client->impl()->con->_packet.command == GEARMAN_COMMAND_JOB_CREATED)
              {
                if (client->impl()->task->impl()->created_id != client->impl()->con->created_id)
                {
                  continue;
                }

                /* New job created, drop through below and notify task. */
                client->impl()->con->created_id++;
              }
              else if (client->impl()->con->_packet.command == GEARMAN_COMMAND_ERROR)
              {
                gearman_universal_set_error(client->impl()->universal, GEARMAN_SERVER_ERROR, GEARMAN_AT,
                                            "%s:%.*s",
                                            static_cast<char *>(client->impl()->con->_packet.arg[0]),
                                            int(client->impl()->con->_packet.arg_size[1]),
                                            static_cast<char *>(client->impl()->con->_packet.arg[1]));

                /* 
                  Packet cleanup copied from "Clean up the packet" below, and must
                  remain in sync with its reference.
                */
                gearman_packet_free(&(client->impl()->con->_packet));
                client->impl()->con->options.packet_in_use= false;

                /* This step copied from _client_run_tasks() above: */
                /* Increment this value because new job created then failed. */
                client->impl()->con->created_id++;

                return GEARMAN_SERVER_ERROR;
              }
              else if (client->impl()->con->_packet.command == GEARMAN_COMMAND_STATUS_RES_UNIQUE and
                       (strncmp(gearman_task_unique(client->impl()->task),
                               static_cast<char *>(client->impl()->con->_packet.arg[0]),
                               client->impl()->con->_packet.arg_size[0]) == 0))
              { }
              else if (strncmp(client->impl()->task->impl()->job_handle,
                               static_cast<char *>(client->impl()->con->_packet.arg[0]),
                               client->impl()->con->_packet.arg_size[0]) ||
                       (client->impl()->con->_packet.command != GEARMAN_COMMAND_WORK_FAIL &&
                        strlen(client->impl()->task->impl()->job_handle) != client->impl()->con->_packet.arg_size[0] - 1) ||
                       (client->impl()->con->_packet.command == GEARMAN_COMMAND_WORK_FAIL &&
                        strlen(client->impl()->task->impl()->job_handle) != client->impl()->con->_packet.arg_size[0]))
              {
                continue;
              }

              /* Else, we have a matching result packet of some kind. */

              break;
            }

            if (client->impl()->task == NULL)
            {
              /* The client has stopped waiting for the response, ignore it. */
              client->impl()->con->free_private_packet();
              continue;
            }

            client->impl()->task->impl()->recv= &(client->impl()->con->_packet);
          }

  case GEARMAN_CLIENT_STATE_PACKET:
          /* Let task process job created or result packet. */
          assert_msg(client == client->impl()->task->impl()->client, "Programmer error, client and task member client are not the same");
          gearman_return_t local_ret= _client_run_task(client->impl()->task->impl());
          if (local_ret == GEARMAN_IO_WAIT)
          {
            break;
          }

          if (gearman_failed(local_ret))
          {
            client->impl()->state= GEARMAN_CLIENT_STATE_PACKET;
            return local_ret;
          }

          /* Clean up the packet. */
          client->impl()->con->free_private_packet();

          /* If exit task is set and matched, exit */
          if (exit_task)
          {
            if (exit_task->impl()->result_rc != GEARMAN_UNKNOWN_STATE)
            {
              client->impl()->state= GEARMAN_CLIENT_STATE_IDLE;
              return GEARMAN_SUCCESS;
            }
          }

          /* If all tasks are done, return. */
          if (client->impl()->running_tasks == 0)
          {
            client->impl()->state= GEARMAN_CLIENT_STATE_IDLE;
            return GEARMAN_SUCCESS;
          }
        }
      }

      /* If all tasks are done, return. */
      if (client->impl()->running_tasks == 0)
      {
        break;
      }

      if (client->impl()->new_tasks > 0 and ! (client->impl()->options.no_new))
      {
        continue;
      }

      if (client->impl()->options.non_blocking)
      {
        /* Let the caller wait for activity. */
        client->impl()->state= GEARMAN_CLIENT_STATE_IDLE;

        return gearman_gerror(client->impl()->universal, GEARMAN_IO_WAIT);
      }

      /* Wait for activity on one of the connections. */
      gearman_return_t local_ret= gearman_wait(client->impl()->universal);
      if (gearman_failed(local_ret) and local_ret != GEARMAN_IO_WAIT)
      {
        client->impl()->state= GEARMAN_CLIENT_STATE_IDLE;

        return local_ret;
      }
    }

    break;
  }

  client->impl()->state= GEARMAN_CLIENT_STATE_IDLE;

  return GEARMAN_SUCCESS;
}

gearman_return_t gearman_client_run_tasks(gearman_client_st *client)
{
  if (client == NULL)
  {
    return GEARMAN_INVALID_ARGUMENT;
  }

  if (client->impl()->task_list == NULL) // We are immediatly successful if all tasks are completed
  {
    return GEARMAN_SUCCESS;
  }

  gearman_return_t rc;
  {
    PUSH_NON_BLOCKING(client->impl()->universal);

    rc= _client_run_tasks(client, NULL);
  }

  if (rc == GEARMAN_COULD_NOT_CONNECT)
  {
    gearman_reset(client->impl()->universal);
  }

  return rc;
}

gearman_return_t gearman_client_run_block_tasks(gearman_client_st *shell, gearman_task_st* exit_task)
{
  if (shell == NULL)
  {
    return GEARMAN_INVALID_ARGUMENT;
  }
  Client *client= shell->impl();

  if (client->task_list == NULL) // We are immediatly successful if all tasks are completed
  {
    return GEARMAN_SUCCESS;
  }


  gearman_return_t rc;
  {
    PUSH_BLOCKING(client->universal);

    rc= _client_run_tasks(shell, exit_task);
  }

  if (gearman_failed(rc))
  {
    if (rc == GEARMAN_COULD_NOT_CONNECT)
    {
      gearman_reset(client->universal);
    }

    if (client->universal.error_code() != rc and rc != GEARMAN_COULD_NOT_CONNECT)
    {
      assert(client->universal.error_code() == rc);
    }
  }

  return rc;
}

/*
 * Static Definitions
 */

bool gearman_client_compare(const gearman_client_st *first, const gearman_client_st *second)
{
  if (first and second)
  {
    if (strcmp(first->impl()->universal.con_list->_host, second->impl()->universal.con_list->_host) == 0)
    {
      if (strcmp(first->impl()->universal.con_list->_service, second->impl()->universal.con_list->_service) == 0)
      {
        return true;
      }
      fprintf(stderr, "Compared %s != %s\n", first->impl()->universal.con_list->_service, second->impl()->universal.con_list->_service);
    }
    fprintf(stderr, "Compared %s != %s\n", first->impl()->universal.con_list->_host, second->impl()->universal.con_list->_host);
  }

  return false;
}

bool gearman_client_set_server_option(gearman_client_st *self, const char *option_arg, size_t option_arg_size)
{
  if (self)
  {
    gearman_string_t option= { option_arg, option_arg_size };
    return gearman_request_option(self->impl()->universal, option);
  }

  return false;
}

void gearman_client_set_namespace(gearman_client_st *self, const char *namespace_key, size_t namespace_key_size)
{
  if (self)
  {
    gearman_universal_set_namespace(self->impl()->universal, namespace_key, namespace_key_size);
  }
}

gearman_return_t gearman_client_set_identifier(gearman_client_st *client,
                                               const char *id, size_t id_size)
{
<<<<<<< HEAD
  return gearman_set_identifier(client->impl()->universal, id, id_size);
=======
  if (client)
  {
    return gearman_set_identifier(client->universal, id, id_size);
  }

  return GEARMAN_INVALID_ARGUMENT;
>>>>>>> e57b998b
}

const char *gearman_client_namespace(gearman_client_st *self)
{
  return gearman_univeral_namespace(self->impl()->universal);
}

bool gearman_client_has_tasks(const gearman_client_st *client_shell)
{
  if (client_shell and client_shell->impl())
  {
    return bool(client_shell->impl()->task_list);
  }

  return false;
}<|MERGE_RESOLUTION|>--- conflicted
+++ resolved
@@ -275,20 +275,15 @@
 gearman_client_st *gearman_client_clone(gearman_client_st *destination,
                                         const gearman_client_st *source)
 {
-<<<<<<< HEAD
-  if (source == NULL)
-=======
-  if (from == NULL)
->>>>>>> e57b998b
+  if (source == NULL or source->impl() == NULL)
   {
     return _client_allocate(destination, false);
   }
-
   destination= _client_allocate(destination, true);
 
-  if (destination == NULL)
-  {
-    return destination;
+  if (destination == NULL or destination->impl() == NULL)
+  {
+    return NULL;
   }
 
   destination->impl()->options.non_blocking= source->impl()->options.non_blocking;
@@ -301,6 +296,12 @@
 
   gearman_universal_clone(destination->impl()->universal, source->impl()->universal);
 
+  if (gearman_failed(destination->impl()->universal.error_code()))
+  {
+    gearman_client_free(destination);
+    return NULL;
+  }
+
   return destination;
 }
 
@@ -318,28 +319,28 @@
 
 const char *gearman_client_error(const gearman_client_st *client_shell)
 {
+  if (client_shell and client_shell->impl())
+  {
+    return client_shell->impl()->universal.error();
+  }
+
+  return NULL;
+}
+
+gearman_return_t gearman_client_error_code(const gearman_client_st *client_shell)
+{
   if (client_shell)
   {
-    return client_shell->impl()->universal.error();
-  }
-
-  return NULL;
-}
-
-gearman_return_t gearman_client_error_code(const gearman_client_st *client_shell)
+    return client_shell->impl()->universal.error_code();
+  }
+
+  return GEARMAN_INVALID_ARGUMENT;
+}
+
+int gearman_client_errno(const gearman_client_st *client_shell)
 {
   if (client_shell)
   {
-    return client_shell->impl()->universal.error_code();
-  }
-
-  return GEARMAN_INVALID_ARGUMENT;
-}
-
-int gearman_client_errno(const gearman_client_st *client_shell)
-{
-  if (client_shell)
-  {
     return client_shell->impl()->universal.last_errno();
   }
 
@@ -348,31 +349,13 @@
 
 gearman_client_options_t gearman_client_options(const gearman_client_st *client_shell)
 {
-  if (client)
-  {
+  if (client_shell and client_shell->impl())
+  {
+    Client* client= client_shell->impl();
     int32_t options;
     memset(&options, 0, sizeof(int32_t));
 
-<<<<<<< HEAD
-  if (gearman_is_allocated(client_shell))
-    options|= int(GEARMAN_CLIENT_ALLOCATED);
-
-  if (client_shell->impl()->options.non_blocking)
-    options|= int(GEARMAN_CLIENT_NON_BLOCKING);
-
-  if (client_shell->impl()->options.unbuffered_result)
-    options|= int(GEARMAN_CLIENT_UNBUFFERED_RESULT);
-
-  if (client_shell->impl()->options.no_new)
-    options|= int(GEARMAN_CLIENT_NO_NEW);
-
-  if (client_shell->impl()->options.free_tasks)
-    options|= int(GEARMAN_CLIENT_FREE_TASKS);
-
-  if (client_shell->impl()->options.generate_unique)
-    options|= int(GEARMAN_CLIENT_GENERATE_UNIQUE);
-=======
-    if (client->options.allocated)
+    if (gearman_is_allocated(client_shell))
       options|= int(GEARMAN_CLIENT_ALLOCATED);
 
     if (client->options.non_blocking)
@@ -389,7 +372,6 @@
 
     if (client->options.generate_unique)
       options|= int(GEARMAN_CLIENT_GENERATE_UNIQUE);
->>>>>>> e57b998b
 
     return gearman_client_options_t(options);
   }
@@ -517,16 +499,12 @@
 
 int gearman_client_timeout(gearman_client_st *client_shell)
 {
-<<<<<<< HEAD
-  return gearman_universal_timeout(client_shell->impl()->universal);
-=======
-  if (client)
-  {
-    return gearman_universal_timeout(client->universal);
+  if (client_shell and client_shell->impl())
+  {
+    return gearman_universal_timeout(client_shell->impl()->universal);
   }
 
   return -1;
->>>>>>> e57b998b
 }
 
 void gearman_client_set_timeout(gearman_client_st *client_shell, int timeout)
@@ -549,7 +527,7 @@
 
 void gearman_client_set_context(gearman_client_st *client_shell, void *context)
 {
-  if (client_shell)
+  if (client_shell and client_shell->impl())
   {
     client_shell->impl()->context= context;
   }
@@ -559,7 +537,7 @@
                                gearman_log_fn *function, void *context,
                                gearman_verbose_t verbose)
 {
-  if (client_shell)
+  if (client_shell and client_shell->impl())
   {
     gearman_set_log_fn(client_shell->impl()->universal, function, context, verbose);
   }
@@ -569,7 +547,7 @@
                                            gearman_malloc_fn *function,
                                            void *context)
 {
-  if (client_shell)
+  if (client_shell and client_shell->impl())
   {
     gearman_set_workload_malloc_fn(client_shell->impl()->universal, function, context);
   }
@@ -577,7 +555,7 @@
 
 void gearman_client_set_workload_free_fn(gearman_client_st *client_shell, gearman_free_fn *function, void *context)
 {
-  if (client_shell)
+  if (client_shell and client_shell->impl())
   {
     gearman_set_workload_free_fn(client_shell->impl()->universal, function, context);
   }
@@ -586,13 +564,14 @@
 gearman_return_t gearman_client_add_server(gearman_client_st *client_shell,
                                            const char *host, in_port_t port)
 {
-  if (client_shell)
+  if (client_shell and client_shell->impl())
   {
     if (gearman_connection_create_args(client_shell->impl()->universal, host, port) == false)
     {
       assert(client_shell->impl()->universal.error_code() != GEARMAN_SUCCESS);
       return client_shell->impl()->universal.error_code();
     }
+    assert(client_shell->impl()->universal.has_connections());
 
     return GEARMAN_SUCCESS;
   }
@@ -619,7 +598,7 @@
 
 void gearman_client_remove_servers(gearman_client_st *client_shell)
 {
-  if (client_shell)
+  if (client_shell and client_shell->impl())
   {
     gearman_free_all_cons(client_shell->impl()->universal);
   }
@@ -627,7 +606,7 @@
 
 gearman_return_t gearman_client_wait(gearman_client_st *client_shell)
 {
-  if (client_shell)
+  if (client_shell and client_shell->impl())
   {
     return gearman_wait(client_shell->impl()->universal);
   }
@@ -677,7 +656,7 @@
 
 size_t gearman_client_count_tasks(gearman_client_st *client_shell)
 {
-  if (client_shell == NULL)
+  if (client_shell == NULL or client_shell->impl() == NULL)
   {
     return 0;
   }
@@ -961,7 +940,7 @@
                                      const void *workload,
                                      size_t workload_size)
 {
-  if (client == NULL)
+  if (client == NULL or client->impl() == NULL)
   {
     return GEARMAN_INVALID_ARGUMENT;
   }
@@ -1540,7 +1519,6 @@
                 continue;
               }
 
-              gearman_log_debug(&client->impl()->universal, "Got %s", gearman_strcommand(client->impl()->con->_packet.command));
               if (client->impl()->con->_packet.command == GEARMAN_COMMAND_JOB_CREATED)
               {
                 if (client->impl()->task->impl()->created_id != client->impl()->con->created_id)
@@ -1745,19 +1723,28 @@
  * Static Definitions
  */
 
-bool gearman_client_compare(const gearman_client_st *first, const gearman_client_st *second)
-{
-  if (first and second)
-  {
-    if (strcmp(first->impl()->universal.con_list->_host, second->impl()->universal.con_list->_host) == 0)
-    {
-      if (strcmp(first->impl()->universal.con_list->_service, second->impl()->universal.con_list->_service) == 0)
+bool gearman_client_compare(const gearman_client_st *first_shell, const gearman_client_st *second_shell)
+{
+  if (first_shell and second_shell)
+  {
+    Client* first= first_shell->impl();
+    Client* second= second_shell->impl();
+
+    if (first and second)
+    {
+      if (strcmp(first->universal.con_list->_host, second->universal.con_list->_host) == 0)
       {
-        return true;
+        if (strcmp(first->universal.con_list->_service, second->universal.con_list->_service) == 0)
+        {
+          return true;
+        }
+        gearman_log_error(&first->universal, "Compared %s != %s\n", first->universal.con_list->_service, second->universal.con_list->_service);
       }
-      fprintf(stderr, "Compared %s != %s\n", first->impl()->universal.con_list->_service, second->impl()->universal.con_list->_service);
-    }
-    fprintf(stderr, "Compared %s != %s\n", first->impl()->universal.con_list->_host, second->impl()->universal.con_list->_host);
+      else
+      {
+        gearman_log_error(&first->universal, "Compared %s != %s\n", first->universal.con_list->_host, second->universal.con_list->_host);
+      }
+    }
   }
 
   return false;
@@ -1785,16 +1772,12 @@
 gearman_return_t gearman_client_set_identifier(gearman_client_st *client,
                                                const char *id, size_t id_size)
 {
-<<<<<<< HEAD
-  return gearman_set_identifier(client->impl()->universal, id, id_size);
-=======
-  if (client)
-  {
-    return gearman_set_identifier(client->universal, id, id_size);
+  if (client and client->impl())
+  {
+    return gearman_set_identifier(client->impl()->universal, id, id_size);
   }
 
   return GEARMAN_INVALID_ARGUMENT;
->>>>>>> e57b998b
 }
 
 const char *gearman_client_namespace(gearman_client_st *self)
