/* Gearman server and library
 * Copyright (C) 2008 Brian Aker
 *
 * This program is free software; you can redistribute it and/or modify
 * it under the terms of the GNU General Public License as published by
 * the Free Software Foundation; either version 2 of the License, or
 * (at your option) any later version.
 *
 * This program is distributed in the hope that it will be useful,
 * but WITHOUT ANY WARRANTY; without even the implied warranty of
 * MERCHANTABILITY or FITNESS FOR A PARTICULAR PURPOSE.  See the
 * GNU General Public License for more details.
 *
 * You should have received a copy of the GNU General Public License along
 * with this program; if not, write to the Free Software Foundation, Inc.,
 * 51 Franklin Street, Fifth Floor, Boston, MA 02110-1301 USA.
 */

#ifndef __GEARMAN_TYPES_H__
#define __GEARMAN_TYPES_H__

#ifdef __cplusplus
extern "C" {
#endif

typedef struct gearman_st gearman_st;
typedef struct gearman_command_info_st gearman_command_info_st;
typedef struct gearman_con_st gearman_con_st;
typedef struct gearman_job_st gearman_job_st;
typedef struct gearman_packet_st gearman_packet_st;
typedef struct gearman_worker_st gearman_worker_st;

#if 0
typedef struct gearman_result_st gearman_result_st;
typedef struct gearman_byte_array_st gearman_byte_array_st;
typedef struct gearman_server_list_st gearman_server_list_st;
typedef struct gearman_server_st gearman_server_st;
<<<<<<< HEAD
typedef struct giov_st giov_st;
typedef uint8_t* (*gearman_worker_function)(gearman_job_st *job,
                                            size_t *result_length,  
                                            gearman_return *ret);
=======
typedef struct gearman_worker_st gearman_worker_st;

typedef uint8_t* (*gearman_worker_function)(gearman_worker_st *job,
                                            uint8_t *value,  
                                            ssize_t value_length,  
                                            ssize_t *result_length,  
                                            gearman_return *error);
>>>>>>> 2a4a975d

#endif

#ifdef __cplusplus
}
#endif

#endif /* __GEARMAN_TYPES_H__ */<|MERGE_RESOLUTION|>--- conflicted
+++ resolved
@@ -1,5 +1,5 @@
 /* Gearman server and library
- * Copyright (C) 2008 Brian Aker
+ * Copyright (C) 2008 Brian Aker, Eric Day
  *
  * This program is free software; you can redistribute it and/or modify
  * it under the terms of the GNU General Public License as published by
@@ -35,21 +35,13 @@
 typedef struct gearman_byte_array_st gearman_byte_array_st;
 typedef struct gearman_server_list_st gearman_server_list_st;
 typedef struct gearman_server_st gearman_server_st;
-<<<<<<< HEAD
 typedef struct giov_st giov_st;
-typedef uint8_t* (*gearman_worker_function)(gearman_job_st *job,
-                                            size_t *result_length,  
-                                            gearman_return *ret);
-=======
-typedef struct gearman_worker_st gearman_worker_st;
 
 typedef uint8_t* (*gearman_worker_function)(gearman_worker_st *job,
                                             uint8_t *value,  
                                             ssize_t value_length,  
                                             ssize_t *result_length,  
                                             gearman_return *error);
->>>>>>> 2a4a975d
-
 #endif
 
 #ifdef __cplusplus
