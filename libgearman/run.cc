/*  vim:expandtab:shiftwidth=2:tabstop=2:smarttab:
 * 
 *  Gearmand client and server library.
 *
 *  Copyright (C) 2011 Data Differential, http://datadifferential.com/
 *  Copyright (C) 2008 Brian Aker, Eric Day
 *  All rights reserved.
 *
 *  Redistribution and use in source and binary forms, with or without
 *  modification, are permitted provided that the following conditions are
 *  met:
 *
 *      * Redistributions of source code must retain the above copyright
 *  notice, this list of conditions and the following disclaimer.
 *
 *      * Redistributions in binary form must reproduce the above
 *  copyright notice, this list of conditions and the following disclaimer
 *  in the documentation and/or other materials provided with the
 *  distribution.
 *
 *      * The names of its contributors may not be used to endorse or
 *  promote products derived from this software without specific prior
 *  written permission.
 *
 *  THIS SOFTWARE IS PROVIDED BY THE COPYRIGHT HOLDERS AND CONTRIBUTORS
 *  "AS IS" AND ANY EXPRESS OR IMPLIED WARRANTIES, INCLUDING, BUT NOT
 *  LIMITED TO, THE IMPLIED WARRANTIES OF MERCHANTABILITY AND FITNESS FOR
 *  A PARTICULAR PURPOSE ARE DISCLAIMED. IN NO EVENT SHALL THE COPYRIGHT
 *  OWNER OR CONTRIBUTORS BE LIABLE FOR ANY DIRECT, INDIRECT, INCIDENTAL,
 *  SPECIAL, EXEMPLARY, OR CONSEQUENTIAL DAMAGES (INCLUDING, BUT NOT
 *  LIMITED TO, PROCUREMENT OF SUBSTITUTE GOODS OR SERVICES; LOSS OF USE,
 *  DATA, OR PROFITS; OR BUSINESS INTERRUPTION) HOWEVER CAUSED AND ON ANY
 *  THEORY OF LIABILITY, WHETHER IN CONTRACT, STRICT LIABILITY, OR TORT
 *  (INCLUDING NEGLIGENCE OR OTHERWISE) ARISING IN ANY WAY OUT OF THE USE
 *  OF THIS SOFTWARE, EVEN IF ADVISED OF THE POSSIBILITY OF SUCH DAMAGE.
 *
 */

#include "gear_config.h"
#include <libgearman/common.h>

#include "libgearman/assert.hpp"

#include <cstdio>
#include <cstdlib>
#include <cstring>

gearman_return_t _client_run_task(Task *task)
{
  // This should not be possible
  assert_msg(task->client, "Programmer error, somehow an invalid task was specified");
  if (task->client == NULL)
  {
    return gearman_universal_set_error(task->client->impl()->universal, GEARMAN_INVALID_ARGUMENT, GEARMAN_AT,
                                       "Programmer error, somehow an invalid task was specified");
  }

  switch(task->state)
  {
  case GEARMAN_TASK_STATE_NEW:
    
    if (task->client->impl()->universal.has_connections() == false)
    {
      assert(task->client->impl()->universal.con_count == 0);
      assert(task->client->impl()->universal.con_list == NULL);
      task->client->impl()->new_tasks--;
      task->client->impl()->running_tasks--;
      return gearman_universal_set_error(task->client->impl()->universal, GEARMAN_NO_SERVERS, GEARMAN_AT, "no servers provided");
    }

    for (task->con= task->client->impl()->universal.con_list; task->con;
         task->con= task->con->next_connection())
    {
      if (task->con->send_state == GEARMAN_CON_SEND_STATE_NONE)
      {
        break;
      }
    }

    if (task->con == NULL)
    {
      task->client->impl()->options.no_new= true;
      return gearman_gerror(task->client->impl()->universal, GEARMAN_IO_WAIT);
    }

    task->client->impl()->new_tasks--;

    if (task->send.command != GEARMAN_COMMAND_GET_STATUS)
    {
      task->created_id= task->con->created_id_next;
      task->con->created_id_next++;
    }

  case GEARMAN_TASK_STATE_SUBMIT:
    while (1)
    {
      assert(task->con);
      gearman_return_t ret= task->con->send_packet(task->send, task->client->impl()->new_tasks == 0 ? true : false);

      if (gearman_success(ret))
      {
        break;
      }
      else if (ret == GEARMAN_IO_WAIT)
      {
        task->state= GEARMAN_TASK_STATE_SUBMIT;
        return ret;
      }
      else if (gearman_failed(ret))
      {
        /* Increment this since the job submission failed. */
        task->con->created_id++;

        if (ret == GEARMAN_COULD_NOT_CONNECT)
        {
          for (task->con= task->con->next_connection(); 
               task->con;
               task->con= task->con->next_connection())
          {
            if (task->con->send_state == GEARMAN_CON_SEND_STATE_NONE)
            {
              break;
            }
          }
        }
        else
        {
          task->con= NULL;
        }

        if (not task->con)
        {
          task->result_rc= ret;

          if (ret == GEARMAN_COULD_NOT_CONNECT) // If no connection is found, we will let the user try again
          {
            task->state= GEARMAN_TASK_STATE_NEW;
            task->client->impl()->new_tasks++;
          }
          else
          {
            task->state= GEARMAN_TASK_STATE_FAIL;
            task->client->impl()->running_tasks--;
          }
          return ret;
        }

        if (task->send.command != GEARMAN_COMMAND_GET_STATUS)
        {
          task->created_id= task->con->created_id_next;
          task->con->created_id_next++;
        }
      }
    }

    if (task->send.data_size > 0 and not task->send.data)
    {
      if (not task->func.workload_fn)
      {
        gearman_error(task->client->impl()->universal, GEARMAN_NEED_WORKLOAD_FN,
                      "workload size > 0, but no data pointer or workload_fn was given");
        return GEARMAN_NEED_WORKLOAD_FN;
      }

  case GEARMAN_TASK_STATE_WORKLOAD:
      gearman_return_t ret= task->func.workload_fn(task->shell());
      if (gearman_failed(ret))
      {
        task->state= GEARMAN_TASK_STATE_WORKLOAD;
        return ret;
      }
    }

    task->client->impl()->options.no_new= false;
    task->state= GEARMAN_TASK_STATE_WORK;
    task->con->set_events(POLLIN);
    return GEARMAN_SUCCESS;

  case GEARMAN_TASK_STATE_WORK:
    if (task->recv->command == GEARMAN_COMMAND_JOB_CREATED)
    {
      task->options.is_known= true;
      snprintf(task->job_handle, GEARMAN_JOB_HANDLE_SIZE, "%.*s",
               int(task->recv->arg_size[0]),
               static_cast<char *>(task->recv->arg[0]));

  case GEARMAN_TASK_STATE_CREATED:
      if (task->func.created_fn)
      {
        gearman_return_t ret= task->func.created_fn(task->shell());
        if (gearman_failed(ret))
        {
          task->state= GEARMAN_TASK_STATE_CREATED;
          return ret;
        }
      }

      if (task->send.command == GEARMAN_COMMAND_SUBMIT_JOB_BG ||
          task->send.command == GEARMAN_COMMAND_SUBMIT_JOB_HIGH_BG ||
          task->send.command == GEARMAN_COMMAND_SUBMIT_JOB_LOW_BG ||
          task->send.command == GEARMAN_COMMAND_SUBMIT_JOB_EPOCH ||
          task->send.command == GEARMAN_COMMAND_SUBMIT_REDUCE_JOB_BACKGROUND)
      {
        break;
      }
    }
    else if (task->recv->command == GEARMAN_COMMAND_WORK_DATA)
    {
      task->options.is_known= true;
      task->options.is_running= true;

  case GEARMAN_TASK_STATE_DATA:
      if (task->func.data_fn)
      {
        gearman_return_t ret= task->func.data_fn(task->shell());
        if (gearman_failed(ret))
        {
          task->state= GEARMAN_TASK_STATE_DATA;
          return ret;
        }
      }
    }
    else if (task->recv->command == GEARMAN_COMMAND_WORK_WARNING)
    {
  case GEARMAN_TASK_STATE_WARNING:
      if (task->func.warning_fn)
      {
        gearman_return_t ret= task->func.warning_fn(task->shell());
        if (gearman_failed(ret))
        {
          task->state= GEARMAN_TASK_STATE_WARNING;
          return ret;
        }
      }
    }
    else if (task->recv->command == GEARMAN_COMMAND_WORK_STATUS or
             task->recv->command == GEARMAN_COMMAND_STATUS_RES_UNIQUE or
             task->recv->command == GEARMAN_COMMAND_STATUS_RES)
    {
      uint8_t x;

      if (task->recv->command == GEARMAN_COMMAND_STATUS_RES)
      {
        task->result_rc= GEARMAN_SUCCESS;
        if (atoi(static_cast<char *>(task->recv->arg[1])) == 0)
        {
          task->options.is_known= false;
        }
        else
        {
          task->options.is_known= true;
        }

        if (atoi(static_cast<char *>(task->recv->arg[2])) == 0)
        {
          task->options.is_running= false;
        }
        else
        {
          task->options.is_running= true;
        }

        x= 3;
      }
      else if (task->recv->command == GEARMAN_COMMAND_STATUS_RES_UNIQUE)
      {
        task->result_rc= GEARMAN_SUCCESS;
        strncpy(task->unique, task->recv->arg[0], GEARMAN_MAX_UNIQUE_SIZE);
        if (atoi(static_cast<char *>(task->recv->arg[1])) == 0)
        {
          task->options.is_known= false;
        }
        else
        {
          task->options.is_known= true;
        }

        if (atoi(static_cast<char *>(task->recv->arg[2])) == 0)
        {
          task->options.is_running= false;
        }
        else
        {
          task->options.is_running= true;
        }

        x= 3;
      }
      else
      {
        x= 1;
      }

      task->numerator= uint32_t(atoi(static_cast<char *>(task->recv->arg[x])));

      // denomitor
      {
        char status_buffer[11]; /* Max string size to hold a uint32_t. */
        snprintf(status_buffer, 11, "%.*s",
                 int(task->recv->arg_size[x + 1]),
                 static_cast<char *>(task->recv->arg[x + 1]));
        task->denominator= uint32_t(atoi(status_buffer));
      }

      // client_count
      if (task->recv->command == GEARMAN_COMMAND_STATUS_RES_UNIQUE)
      {
        char status_buffer[11]; /* Max string size to hold a uint32_t. */
        snprintf(status_buffer, 11, "%.*s",
                 int(task->recv->arg_size[x +2]),
                 static_cast<char *>(task->recv->arg[x +2]));
        task->client_count= uint32_t(atoi(status_buffer));
      }

  case GEARMAN_TASK_STATE_STATUS:
      if (task->func.status_fn)
      {
        gearman_return_t ret= task->func.status_fn(task->shell());
        if (gearman_failed(ret))
        {
          task->state= GEARMAN_TASK_STATE_STATUS;
          return ret;
        }
      }

      if (task->send.command == GEARMAN_COMMAND_GET_STATUS)
      {
        break;
      }

      if (task->send.command == GEARMAN_COMMAND_GET_STATUS_UNIQUE)
      {
        break;
      }
    }
    else if (task->recv->command == GEARMAN_COMMAND_WORK_COMPLETE)
    {
      task->options.is_known= false;
      task->options.is_running= false;
      task->result_rc= GEARMAN_SUCCESS;

  case GEARMAN_TASK_STATE_COMPLETE:
      if (task->func.complete_fn)
      {
        gearman_return_t ret= task->func.complete_fn(task->shell());
        if (gearman_failed(ret))
        {
          task->state= GEARMAN_TASK_STATE_COMPLETE;
          return ret;
        }
      }

      break;
    }
    else if (task->recv->command == GEARMAN_COMMAND_WORK_EXCEPTION)
    {
      task->options.is_known= false;
      task->options.is_running= false;
<<<<<<< HEAD
=======

>>>>>>> 8dd10be8
      if (task->recv->argc == 1 and task->recv->data_size)
      {
        task->exception.store((const char*)(task->recv->data), task->recv->data_size);
      }
      task->free_result();
      task->result_rc= GEARMAN_WORK_EXCEPTION;

  case GEARMAN_TASK_STATE_EXCEPTION:
      if (task->func.exception_fn)
      {
        gearman_return_t ret= task->func.exception_fn(task->shell());
        if (gearman_failed(ret))
        {
          task->state= GEARMAN_TASK_STATE_EXCEPTION;
          return ret;
        }
      }

      break;
    }
    else if (task->recv->command == GEARMAN_COMMAND_WORK_FAIL)
    {
      // If things fail we need to delete the result, and set the result_rc
      // correctly.
      task->options.is_known= false;
      task->options.is_running= false;
      task->free_result();
      task->result_rc= GEARMAN_WORK_FAIL;

  case GEARMAN_TASK_STATE_FAIL:
      if (task->func.fail_fn)
      {
        gearman_return_t ret= task->func.fail_fn(task->shell());
        if (gearman_failed(ret))
        {
          task->state= GEARMAN_TASK_STATE_FAIL;
          return ret;
        }
      }

      break;
    }

    task->state= GEARMAN_TASK_STATE_WORK;
    return GEARMAN_SUCCESS;

  case GEARMAN_TASK_STATE_FINISHED:
    break;
  }

  task->client->impl()->running_tasks--;
  task->state= GEARMAN_TASK_STATE_FINISHED;

  if (task->client->impl()->options.free_tasks and task->type == GEARMAN_TASK_KIND_ADD_TASK)
  {
    gearman_task_free(task->shell());
  }

  return GEARMAN_SUCCESS;
}<|MERGE_RESOLUTION|>--- conflicted
+++ resolved
@@ -356,10 +356,7 @@
     {
       task->options.is_known= false;
       task->options.is_running= false;
-<<<<<<< HEAD
-=======
-
->>>>>>> 8dd10be8
+
       if (task->recv->argc == 1 and task->recv->data_size)
       {
         task->exception.store((const char*)(task->recv->data), task->recv->data_size);
