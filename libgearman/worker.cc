/*  vim:expandtab:shiftwidth=2:tabstop=2:smarttab:
 * 
 *  Gearmand client and server library.
 *
 *  Copyright (C) 2011 Data Differential, http://datadifferential.com/
 *  Copyright (C) 2008 Brian Aker, Eric Day
 *  All rights reserved.
 *
 *  Redistribution and use in source and binary forms, with or without
 *  modification, are permitted provided that the following conditions are
 *  met:
 *
 *      * Redistributions of source code must retain the above copyright
 *  notice, this list of conditions and the following disclaimer.
 *
 *      * Redistributions in binary form must reproduce the above
 *  copyright notice, this list of conditions and the following disclaimer
 *  in the documentation and/or other materials provided with the
 *  distribution.
 *
 *      * The names of its contributors may not be used to endorse or
 *  promote products derived from this software without specific prior
 *  written permission.
 *
 *  THIS SOFTWARE IS PROVIDED BY THE COPYRIGHT HOLDERS AND CONTRIBUTORS
 *  "AS IS" AND ANY EXPRESS OR IMPLIED WARRANTIES, INCLUDING, BUT NOT
 *  LIMITED TO, THE IMPLIED WARRANTIES OF MERCHANTABILITY AND FITNESS FOR
 *  A PARTICULAR PURPOSE ARE DISCLAIMED. IN NO EVENT SHALL THE COPYRIGHT
 *  OWNER OR CONTRIBUTORS BE LIABLE FOR ANY DIRECT, INDIRECT, INCIDENTAL,
 *  SPECIAL, EXEMPLARY, OR CONSEQUENTIAL DAMAGES (INCLUDING, BUT NOT
 *  LIMITED TO, PROCUREMENT OF SUBSTITUTE GOODS OR SERVICES; LOSS OF USE,
 *  DATA, OR PROFITS; OR BUSINESS INTERRUPTION) HOWEVER CAUSED AND ON ANY
 *  THEORY OF LIABILITY, WHETHER IN CONTRACT, STRICT LIABILITY, OR TORT
 *  (INCLUDING NEGLIGENCE OR OTHERWISE) ARISING IN ANY WAY OUT OF THE USE
 *  OF THIS SOFTWARE, EVEN IF ADVISED OF THE POSSIBILITY OF SUCH DAMAGE.
 *
 */

#include "gear_config.h"

#include <libgearman/common.h>
#include <libgearman/function/base.hpp>
#include <libgearman/function/make.hpp>

#include "libgearman/pipe.h"

#include "libgearman/assert.hpp"

#include <cstdio>
#include <cstdlib>
#include <cstring>
#include <memory>
#include <unistd.h>
#include <fcntl.h>
#include <cerrno>

/**
 * @addtogroup gearman_worker_static Static Worker Declarations
 * @ingroup gearman_worker
 * @{
 */

static inline struct _worker_function_st *_function_exist(gearman_worker_st *worker, const char *function_name, size_t function_length)
{
  struct _worker_function_st *function;

  for (function= worker->impl()->function_list; function;
       function= function->next)
  {
    if (function_length == function->function_length)
    {
      if (memcmp(function_name, function->function_name, function_length) == 0)
      {
        break;
      }
    }
  }

  return function;
}

/**
 * Allocate a worker structure.
 */
static gearman_worker_st *_worker_allocate(gearman_worker_st *worker, bool is_clone);

/**
 * Initialize common packets for later use.
 */
static gearman_return_t _worker_packet_init(gearman_worker_st *worker);

/**
 * Callback function used when parsing server lists.
 */
static gearman_return_t _worker_add_server(const char *host, in_port_t port, void *context);

/**
 * Allocate and add a function to the register list.
 */
static gearman_return_t _worker_function_create(gearman_worker_st *worker,
                                                const char *function_name, size_t function_length,
                                                const gearman_function_t &function,
                                                uint32_t timeout,
                                                void *context);

/**
 * Free a function.
 */
static void _worker_function_free(gearman_worker_st *worker,
                                  struct _worker_function_st *function);


/** @} */

/*
 * Public Definitions
 */

gearman_worker_st *gearman_worker_create(gearman_worker_st *worker)
{
  worker= _worker_allocate(worker, false);

  if (worker)
  {
    if (gearman_failed(_worker_packet_init(worker)))
    {
      gearman_worker_free(worker);
      return NULL;
    }
  }

  return worker;
}

gearman_worker_st *gearman_worker_clone(gearman_worker_st *worker,
                                        const gearman_worker_st *source)
{
  if (source == NULL)
  {
    return gearman_worker_create(worker);
  }

  worker= _worker_allocate(worker, true);

  if (worker == NULL)
  {
    return worker;
  }

  worker->impl()->options.non_blocking= source->impl()->options.non_blocking;
  worker->impl()->options.change= source->impl()->options.change;
  worker->impl()->options.grab_uniq= source->impl()->options.grab_uniq;
  worker->impl()->options.grab_all= source->impl()->options.grab_all;
  worker->impl()->options.timeout_return= source->impl()->options.timeout_return;

  gearman_universal_clone(worker->impl()->universal, source->impl()->universal, true);

  if (gearman_failed(_worker_packet_init(worker)))
  {
    gearman_worker_free(worker);
    return NULL;
  }

  return worker;
}

void gearman_worker_free(gearman_worker_st *worker)
{
  if (worker)
  {
    if (worker->impl()->universal.wakeup_fd[0] != INVALID_SOCKET)
    {
      close(worker->impl()->universal.wakeup_fd[0]);
    }

    if (worker->impl()->universal.wakeup_fd[1] != INVALID_SOCKET)
    {
      close(worker->impl()->universal.wakeup_fd[1]);
    }

    gearman_worker_unregister_all(worker);

    if (worker->impl()->options.packet_init)
    {
      gearman_packet_free(&worker->impl()->grab_job);
      gearman_packet_free(&worker->impl()->pre_sleep);
    }

    gearman_job_free(worker->impl()->job);
    worker->impl()->work_job= NULL;

    if (worker->impl()->work_result)
    {
      gearman_free(worker->impl()->universal, worker->impl()->work_result);
    }

    while (worker->impl()->function_list)
    {
      _worker_function_free(worker, worker->impl()->function_list);
    }

    gearman_job_free_all(worker);

    gearman_universal_free(worker->impl()->universal);

    delete worker->impl();
  }
}

const char *gearman_worker_error(const gearman_worker_st *worker_shell)
{
  if (worker_shell)
  {
    return worker_shell->impl()->universal.error();
  }

  return NULL;
}

int gearman_worker_errno(gearman_worker_st *worker_shell)
{
  if (worker_shell)
  {
    return worker_shell->impl()->universal.last_errno();
  }

  return EINVAL;
}

gearman_worker_options_t gearman_worker_options(const gearman_worker_st *worker)
{
  if (worker == NULL)
  {
    return gearman_worker_options_t();
  }

  int options;
  memset(&options, 0, sizeof(gearman_worker_options_t));

  if (gearman_is_allocated(worker))
  {
    options|= int(GEARMAN_WORKER_ALLOCATED);
  }

  if (worker->impl()->options.non_blocking)
    options|= int(GEARMAN_WORKER_NON_BLOCKING);
  if (worker->impl()->options.packet_init)
    options|= int(GEARMAN_WORKER_PACKET_INIT);
  if (worker->impl()->options.change)
    options|= int(GEARMAN_WORKER_CHANGE);
  if (worker->impl()->options.grab_uniq)
    options|= int(GEARMAN_WORKER_GRAB_UNIQ);
  if (worker->impl()->options.grab_all)
    options|= int(GEARMAN_WORKER_GRAB_ALL);
  if (worker->impl()->options.timeout_return)
    options|= int(GEARMAN_WORKER_TIMEOUT_RETURN);

  return gearman_worker_options_t(options);
}

void gearman_worker_set_options(gearman_worker_st *worker,
                                gearman_worker_options_t options)
{
  if (worker == NULL)
  {
    return;
  }

  gearman_worker_options_t usable_options[]= {
    GEARMAN_WORKER_NON_BLOCKING,
    GEARMAN_WORKER_GRAB_UNIQ,
    GEARMAN_WORKER_GRAB_ALL,
    GEARMAN_WORKER_TIMEOUT_RETURN,
    GEARMAN_WORKER_MAX
  };

  gearman_worker_options_t *ptr;


  for (ptr= usable_options; *ptr != GEARMAN_WORKER_MAX ; ptr++)
  {
    if (options & *ptr)
    {
      gearman_worker_add_options(worker, *ptr);
    }
    else
    {
      gearman_worker_remove_options(worker, *ptr);
    }
  }
}

void gearman_worker_add_options(gearman_worker_st *worker,
                                gearman_worker_options_t options)
{
  if (worker == NULL)
  {
    return;
  }

  if (options & GEARMAN_WORKER_NON_BLOCKING)
  {
    gearman_universal_add_options(worker->impl()->universal, GEARMAN_NON_BLOCKING);
    worker->impl()->options.non_blocking= true;
  }

  if (options & GEARMAN_WORKER_GRAB_UNIQ)
  {
    worker->impl()->grab_job.command= GEARMAN_COMMAND_GRAB_JOB_UNIQ;
    gearman_return_t rc= gearman_packet_pack_header(&(worker->impl()->grab_job));
    (void)(rc);
    assert(gearman_success(rc));
    worker->impl()->options.grab_uniq= true;
  }

  if (options & GEARMAN_WORKER_GRAB_ALL)
  {
    worker->impl()->grab_job.command= GEARMAN_COMMAND_GRAB_JOB_ALL;
    gearman_return_t rc= gearman_packet_pack_header(&(worker->impl()->grab_job));
    (void)(rc);
    assert(gearman_success(rc));
    worker->impl()->options.grab_all= true;
  }

  if (options & GEARMAN_WORKER_TIMEOUT_RETURN)
  {
    worker->impl()->options.timeout_return= true;
  }
}

void gearman_worker_remove_options(gearman_worker_st *worker,
                                   gearman_worker_options_t options)
{
  if (worker)
  {
<<<<<<< HEAD
    gearman_universal_remove_options(worker->impl()->universal, GEARMAN_NON_BLOCKING);
    worker->impl()->options.non_blocking= false;
  }

  if (options & GEARMAN_WORKER_TIMEOUT_RETURN)
  {
    worker->impl()->options.timeout_return= false;
    gearman_universal_set_timeout(worker->impl()->universal, GEARMAN_WORKER_WAIT_TIMEOUT);
  }

  if (options & GEARMAN_WORKER_GRAB_UNIQ)
  {
    worker->impl()->grab_job.command= GEARMAN_COMMAND_GRAB_JOB;
    (void)gearman_packet_pack_header(&(worker->impl()->grab_job));
    worker->impl()->options.grab_uniq= false;
  }

  if (options & GEARMAN_WORKER_GRAB_ALL)
  {
    worker->impl()->grab_job.command= GEARMAN_COMMAND_GRAB_JOB;
    (void)gearman_packet_pack_header(&(worker->impl()->grab_job));
    worker->impl()->options.grab_all= false;
=======
    if (options & GEARMAN_WORKER_NON_BLOCKING)
    {
      gearman_universal_remove_options(worker->universal, GEARMAN_NON_BLOCKING);
      worker->options.non_blocking= false;
    }

    if (options & GEARMAN_WORKER_TIMEOUT_RETURN)
    {
      worker->options.timeout_return= false;
      gearman_universal_set_timeout(worker->universal, GEARMAN_WORKER_WAIT_TIMEOUT);
    }

    if (options & GEARMAN_WORKER_GRAB_UNIQ)
    {
      worker->grab_job.command= GEARMAN_COMMAND_GRAB_JOB;
      (void)gearman_packet_pack_header(&(worker->grab_job));
      worker->options.grab_uniq= false;
    }

    if (options & GEARMAN_WORKER_GRAB_ALL)
    {
      worker->grab_job.command= GEARMAN_COMMAND_GRAB_JOB;
      (void)gearman_packet_pack_header(&(worker->grab_job));
      worker->options.grab_all= false;
    }
>>>>>>> bb4fb889
  }
}

int gearman_worker_timeout(gearman_worker_st *worker)
{
  if (worker == NULL)
  {
    return 0;
  }

  return gearman_universal_timeout(worker->impl()->universal);
}

void gearman_worker_set_timeout(gearman_worker_st *worker, int timeout)
{
  if (worker)
  {
    gearman_worker_add_options(worker, GEARMAN_WORKER_TIMEOUT_RETURN);
    gearman_universal_set_timeout(worker->universal, timeout);
  }
<<<<<<< HEAD

  gearman_worker_add_options(worker, GEARMAN_WORKER_TIMEOUT_RETURN);
  gearman_universal_set_timeout(worker->impl()->universal, timeout);
=======
>>>>>>> bb4fb889
}

void *gearman_worker_context(const gearman_worker_st *worker)
{
  if (worker)
  {
    return worker->context;
  }

<<<<<<< HEAD
  return worker->impl()->context;
=======
  return NULL;
>>>>>>> bb4fb889
}

void gearman_worker_set_context(gearman_worker_st *worker, void *context)
{
  if (worker)
  {
    worker->context= context;
  }
<<<<<<< HEAD

  worker->impl()->context= context;
=======
>>>>>>> bb4fb889
}

void gearman_worker_set_log_fn(gearman_worker_st *worker,
                               gearman_log_fn *function, void *context,
                               gearman_verbose_t verbose)
{
  gearman_set_log_fn(worker->impl()->universal, function, context, verbose);
}

void gearman_worker_set_workload_malloc_fn(gearman_worker_st *worker,
                                           gearman_malloc_fn *function,
                                           void *context)
{
  if (worker)
  {
    gearman_set_workload_malloc_fn(worker->universal, function, context);
  }
<<<<<<< HEAD

  gearman_set_workload_malloc_fn(worker->impl()->universal, function, context);
=======
>>>>>>> bb4fb889
}

void gearman_worker_set_workload_free_fn(gearman_worker_st *worker,
                                         gearman_free_fn *function,
                                         void *context)
{
  if (worker)
  {
    gearman_set_workload_free_fn(worker->universal, function, context);
  }
<<<<<<< HEAD

  gearman_set_workload_free_fn(worker->impl()->universal, function, context);
=======
>>>>>>> bb4fb889
}

gearman_return_t gearman_worker_add_server(gearman_worker_st *worker,
                                           const char *host, in_port_t port)
{
  if (worker)
  {
    if (gearman_connection_create_args(worker->universal, host, port) == NULL)
    {
      return gearman_universal_error_code(worker->universal);
    }

<<<<<<< HEAD
  if (gearman_connection_create_args(worker->impl()->universal, host, port) == NULL)
  {
    return gearman_universal_error_code(worker->impl()->universal);
=======
    return GEARMAN_SUCCESS;
>>>>>>> bb4fb889
  }

  return GEARMAN_INVALID_ARGUMENT;
}

gearman_return_t gearman_worker_add_servers(gearman_worker_st *worker, const char *servers)
{
  return gearman_parse_servers(servers, _worker_add_server, worker);
}

void gearman_worker_remove_servers(gearman_worker_st *worker)
{
  if (worker)
  {
    gearman_free_all_cons(worker->universal);
  }
<<<<<<< HEAD

  gearman_free_all_cons(worker->impl()->universal);
=======
>>>>>>> bb4fb889
}

gearman_return_t gearman_worker_wait(gearman_worker_st *worker)
{
  if (worker)
  {
    return gearman_wait(worker->universal);
  }

<<<<<<< HEAD
  return gearman_wait(worker->impl()->universal);
=======
  return GEARMAN_INVALID_ARGUMENT;
>>>>>>> bb4fb889
}

gearman_return_t gearman_worker_register(gearman_worker_st *worker,
                                         const char *function_name,
                                         uint32_t timeout)
{
  gearman_function_t null_func= gearman_function_create_null();
  return _worker_function_create(worker, function_name, strlen(function_name), null_func, timeout, NULL);
}

bool gearman_worker_function_exist(gearman_worker_st *worker,
                                   const char *function_name,
                                   size_t function_length)
{
  if (worker)
  {
    struct _worker_function_st *function;

    function= _function_exist(worker, function_name, function_length);

    return (function && function->options.remove == false) ? true : false;
  }

  return false;
}

static inline gearman_return_t _worker_unregister(gearman_worker_st *worker,
                                                  const char *function_name, size_t function_length)
{
  if (worker)
  {
    _worker_function_st *function= _function_exist(worker, function_name, function_length);

    if (function == NULL || function->options.remove)
    {
      return GEARMAN_NO_REGISTERED_FUNCTION;
    }

    if (function->options.packet_in_use)
    {
      gearman_packet_free(&(function->packet()));
      function->options.packet_in_use= false;
    }

    const void *args[1];
    size_t args_size[1];
    args[0]= function->name();
    args_size[0]= function->length();
    gearman_return_t ret= gearman_packet_create_args(worker->universal, function->packet(),
                                                     GEARMAN_MAGIC_REQUEST, GEARMAN_COMMAND_CANT_DO,
                                                     args, args_size, 1);
    if (gearman_failed(ret))
    {
      function->options.packet_in_use= false;
      return ret;
    }
    function->options.packet_in_use= true;

<<<<<<< HEAD
  const void *args[1];
  size_t args_size[1];
  args[0]= function->name();
  args_size[0]= function->length();
  gearman_return_t ret= gearman_packet_create_args(worker->impl()->universal, function->packet(),
                                                   GEARMAN_MAGIC_REQUEST, GEARMAN_COMMAND_CANT_DO,
                                                   args, args_size, 1);
  if (gearman_failed(ret))
  {
    function->options.packet_in_use= false;
    return ret;
  }
  function->options.packet_in_use= true;
=======
    function->options.change= true;
    function->options.remove= true;
>>>>>>> bb4fb889

    worker->options.change= true;

<<<<<<< HEAD
  worker->impl()->options.change= true;
=======
    return GEARMAN_SUCCESS;
  }
>>>>>>> bb4fb889

  return GEARMAN_INVALID_ARGUMENT;
}

gearman_return_t gearman_worker_unregister(gearman_worker_st *worker,
                                           const char *function_name)
{
  return _worker_unregister(worker, function_name, strlen(function_name));
}

gearman_return_t gearman_worker_unregister_all(gearman_worker_st *worker)
{
<<<<<<< HEAD
  struct _worker_function_st *function;
  uint32_t count= 0;

  if (worker->impl()->function_list == NULL)
=======
  if (worker)
>>>>>>> bb4fb889
  {
    struct _worker_function_st *function;
    uint32_t count= 0;

<<<<<<< HEAD
  /* Lets find out if we have any functions left that are valid */
  for (function= worker->impl()->function_list; function;
       function= function->next)
  {
    if (function->options.remove == false)
=======
    if (worker->function_list == NULL)
>>>>>>> bb4fb889
    {
      return GEARMAN_NO_REGISTERED_FUNCTIONS;
    }

    /* Lets find out if we have any functions left that are valid */
    for (function= worker->function_list; function;
         function= function->next)
    {
      if (function->options.remove == false)
      {
        count++;
      }
    }

<<<<<<< HEAD
  gearman_packet_free(&(worker->impl()->function_list->packet()));

  gearman_return_t ret= gearman_packet_create_args(worker->impl()->universal,
                                                   worker->impl()->function_list->packet(),
                                                   GEARMAN_MAGIC_REQUEST,
                                                   GEARMAN_COMMAND_RESET_ABILITIES,
                                                   NULL, NULL, 0);
  if (gearman_failed(ret))
  {
    worker->impl()->function_list->options.packet_in_use= false;
=======
    if (count == 0)
    {
      return GEARMAN_NO_REGISTERED_FUNCTIONS;
    }

    gearman_packet_free(&(worker->function_list->packet()));
>>>>>>> bb4fb889

    gearman_return_t ret= gearman_packet_create_args(worker->universal,
                                                     worker->function_list->packet(),
                                                     GEARMAN_MAGIC_REQUEST,
                                                     GEARMAN_COMMAND_RESET_ABILITIES,
                                                     NULL, NULL, 0);
    if (gearman_failed(ret))
    {
      worker->function_list->options.packet_in_use= false;

<<<<<<< HEAD
  while (worker->impl()->function_list->next)
  {
    _worker_function_free(worker, worker->impl()->function_list->next);
  }

  worker->impl()->function_list->options.change= true;
  worker->impl()->function_list->options.remove= true;

  worker->impl()->options.change= true;
=======
      return ret;
    }

    while (worker->function_list->next)
    {
      _worker_function_free(worker, worker->function_list->next);
    }

    worker->function_list->options.change= true;
    worker->function_list->options.remove= true;

    worker->options.change= true;
>>>>>>> bb4fb889

    return GEARMAN_SUCCESS;
  }

  return GEARMAN_INVALID_ARGUMENT;
}

gearman_job_st *gearman_worker_grab_job(gearman_worker_st *worker,
                                        gearman_job_st *job,
                                        gearman_return_t *ret_ptr)
{
  if (worker)
  {
    struct _worker_function_st *function;
    uint32_t active;

<<<<<<< HEAD
  while (1)
  {
    switch (worker->impl()->state)
    {
    case GEARMAN_WORKER_STATE_START:
      /* If there are any new functions changes, send them now. */
      if (worker->impl()->options.change)
      {
        worker->impl()->function= worker->impl()->function_list;
        while (worker->impl()->function)
        {
          if (not (worker->impl()->function->options.change))
          {
            worker->impl()->function= worker->impl()->function->next;
            continue;
          }

          for (worker->impl()->con= (&worker->impl()->universal)->con_list; worker->impl()->con;
               worker->impl()->con= worker->impl()->con->next)
          {
            if (worker->impl()->con->fd == -1)
=======
    gearman_return_t unused;
    if (not ret_ptr)
    {
      ret_ptr= &unused;
    }

    while (1)
    {
      switch (worker->state)
      {
      case GEARMAN_WORKER_STATE_START:
        /* If there are any new functions changes, send them now. */
        if (worker->options.change)
        {
          worker->function= worker->function_list;
          while (worker->function)
          {
            if (not (worker->function->options.change))
>>>>>>> bb4fb889
            {
              worker->function= worker->function->next;
              continue;
            }

<<<<<<< HEAD
    case GEARMAN_WORKER_STATE_FUNCTION_SEND:
            *ret_ptr= worker->impl()->con->send_packet(worker->impl()->function->packet(), true);
            if (gearman_failed(*ret_ptr))
            {
              if (*ret_ptr == GEARMAN_IO_WAIT)
              {
                worker->impl()->state= GEARMAN_WORKER_STATE_FUNCTION_SEND;
              }
              else if (*ret_ptr == GEARMAN_LOST_CONNECTION)
=======
            for (worker->con= (&worker->universal)->con_list; worker->con;
                 worker->con= worker->con->next)
            {
              if (worker->con->fd == -1)
>>>>>>> bb4fb889
              {
                continue;
              }

            case GEARMAN_WORKER_STATE_FUNCTION_SEND:
              *ret_ptr= worker->con->send_packet(worker->function->packet(), true);
              if (gearman_failed(*ret_ptr))
              {
                if (*ret_ptr == GEARMAN_IO_WAIT)
                {
                  worker->state= GEARMAN_WORKER_STATE_FUNCTION_SEND;
                }
                else if (*ret_ptr == GEARMAN_LOST_CONNECTION)
                {
                  continue;
                }

                return NULL;
              }
            }

<<<<<<< HEAD
          if (worker->impl()->function->options.remove)
          {
            function= worker->impl()->function->prev;
            _worker_function_free(worker, worker->impl()->function);
            if (function == NULL)
              worker->impl()->function= worker->impl()->function_list;
            else
              worker->impl()->function= function;
          }
          else
          {
            worker->impl()->function->options.change= false;
            worker->impl()->function= worker->impl()->function->next;
=======
            if (worker->function->options.remove)
            {
              function= worker->function->prev;
              _worker_function_free(worker, worker->function);
              if (function == NULL)
                worker->function= worker->function_list;
              else
                worker->function= function;
            }
            else
            {
              worker->function->options.change= false;
              worker->function= worker->function->next;
            }
>>>>>>> bb4fb889
          }

<<<<<<< HEAD
        worker->impl()->options.change= false;
      }

      if (not worker->impl()->function_list)
      {
        gearman_error(worker->impl()->universal, GEARMAN_NO_REGISTERED_FUNCTIONS, "no functions have been registered");
        *ret_ptr= GEARMAN_NO_REGISTERED_FUNCTIONS;
        return NULL;
      }

      for (worker->impl()->con= (&worker->impl()->universal)->con_list; worker->impl()->con;
           worker->impl()->con= worker->impl()->con->next)
      {
        /* If the connection to the job server is not active, start it. */
        if (worker->impl()->con->fd == -1)
        {
          for (worker->impl()->function= worker->impl()->function_list;
               worker->impl()->function;
               worker->impl()->function= worker->impl()->function->next)
          {
    case GEARMAN_WORKER_STATE_CONNECT:
            *ret_ptr= worker->impl()->con->send_packet(worker->impl()->function->packet(), true);
            if (gearman_failed(*ret_ptr))
            {
              if (*ret_ptr == GEARMAN_IO_WAIT)
              {
                worker->impl()->state= GEARMAN_WORKER_STATE_CONNECT;
              }
              else if (*ret_ptr == GEARMAN_COULD_NOT_CONNECT or *ret_ptr == GEARMAN_LOST_CONNECTION)
=======
          worker->options.change= false;
        }

        if (not worker->function_list)
        {
          gearman_error(worker->universal, GEARMAN_NO_REGISTERED_FUNCTIONS, "no functions have been registered");
          *ret_ptr= GEARMAN_NO_REGISTERED_FUNCTIONS;
          return NULL;
        }

        for (worker->con= (&worker->universal)->con_list; worker->con;
             worker->con= worker->con->next)
        {
          /* If the connection to the job server is not active, start it. */
          if (worker->con->fd == -1)
          {
            for (worker->function= worker->function_list;
                 worker->function;
                 worker->function= worker->function->next)
            {
            case GEARMAN_WORKER_STATE_CONNECT:
              *ret_ptr= worker->con->send_packet(worker->function->packet(), true);
              if (gearman_failed(*ret_ptr))
>>>>>>> bb4fb889
              {
                if (*ret_ptr == GEARMAN_IO_WAIT)
                {
                  worker->state= GEARMAN_WORKER_STATE_CONNECT;
                }
                else if (*ret_ptr == GEARMAN_COULD_NOT_CONNECT or *ret_ptr == GEARMAN_LOST_CONNECTION)
                {
                  break;
                }

                return NULL;
              }
            }

            if (*ret_ptr == GEARMAN_COULD_NOT_CONNECT)
            {
              continue;
            }
          }

        case GEARMAN_WORKER_STATE_GRAB_JOB_SEND:
          if (worker->con->fd == -1)
            continue;
<<<<<<< HEAD
          }
        }

    case GEARMAN_WORKER_STATE_GRAB_JOB_SEND:
        if (worker->impl()->con->fd == -1)
          continue;

        *ret_ptr= worker->impl()->con->send_packet(worker->impl()->grab_job, true);
        if (gearman_failed(*ret_ptr))
        {
          if (*ret_ptr == GEARMAN_IO_WAIT)
          {
            worker->impl()->state= GEARMAN_WORKER_STATE_GRAB_JOB_SEND;
          }
          else if (*ret_ptr == GEARMAN_LOST_CONNECTION)
=======

          *ret_ptr= worker->con->send_packet(worker->grab_job, true);
          if (gearman_failed(*ret_ptr))
>>>>>>> bb4fb889
          {
            if (*ret_ptr == GEARMAN_IO_WAIT)
            {
              worker->state= GEARMAN_WORKER_STATE_GRAB_JOB_SEND;
            }
            else if (*ret_ptr == GEARMAN_LOST_CONNECTION)
            {
              continue;
            }

            return NULL;
          }

<<<<<<< HEAD
        if (not worker->impl()->job)
        {
          worker->impl()->job= gearman_job_create(worker, job);
          if (not worker->impl()->job)
=======
          if (not worker->job)
>>>>>>> bb4fb889
          {
            worker->job= gearman_job_create(worker, job);
            if (not worker->job)
            {
              *ret_ptr= GEARMAN_MEMORY_ALLOCATION_FAILURE;
              return NULL;
            }
          }
<<<<<<< HEAD
        }

        while (1)
        {
    case GEARMAN_WORKER_STATE_GRAB_JOB_RECV:
          assert(worker->impl()->job);
          (void)worker->impl()->con->receiving(worker->impl()->job->assigned, *ret_ptr, true);
=======
>>>>>>> bb4fb889

          while (1)
          {
          case GEARMAN_WORKER_STATE_GRAB_JOB_RECV:
            assert(worker->job);
            (void)worker->con->receiving(worker->job->assigned, *ret_ptr, true);

            if (gearman_failed(*ret_ptr))
            {
<<<<<<< HEAD
              worker->impl()->state= GEARMAN_WORKER_STATE_GRAB_JOB_RECV;
=======
              if (*ret_ptr == GEARMAN_IO_WAIT)
              {
                worker->state= GEARMAN_WORKER_STATE_GRAB_JOB_RECV;
              }
              else
              {
                gearman_job_free(worker->job);
                worker->job= NULL;

                if (*ret_ptr == GEARMAN_LOST_CONNECTION)
                {
                  break;
                }
              }

              return NULL;
>>>>>>> bb4fb889
            }

            if (worker->job->assigned.command == GEARMAN_COMMAND_JOB_ASSIGN or
                worker->job->assigned.command == GEARMAN_COMMAND_JOB_ASSIGN_ALL or
                worker->job->assigned.command == GEARMAN_COMMAND_JOB_ASSIGN_UNIQ)
            {
<<<<<<< HEAD
              gearman_job_free(worker->impl()->job);
              worker->impl()->job= NULL;
=======
              worker->job->options.assigned_in_use= true;
              worker->job->con= worker->con;
              worker->state= GEARMAN_WORKER_STATE_GRAB_JOB_SEND;
              job= worker->job;
              worker->job= NULL;
>>>>>>> bb4fb889

              return job;
            }

            if (worker->job->assigned.command == GEARMAN_COMMAND_NO_JOB or
                worker->job->assigned.command == GEARMAN_COMMAND_OPTION_RES)
            {
              gearman_packet_free(&(worker->job->assigned));
              break;
            }

<<<<<<< HEAD
          if (worker->impl()->job->assigned.command == GEARMAN_COMMAND_JOB_ASSIGN or
              worker->impl()->job->assigned.command == GEARMAN_COMMAND_JOB_ASSIGN_ALL or
              worker->impl()->job->assigned.command == GEARMAN_COMMAND_JOB_ASSIGN_UNIQ)
          {
            worker->impl()->job->options.assigned_in_use= true;
            worker->impl()->job->con= worker->impl()->con;
            worker->impl()->state= GEARMAN_WORKER_STATE_GRAB_JOB_SEND;
            job= worker->impl()->job;
            worker->impl()->job= NULL;
=======
            if (worker->job->assigned.command != GEARMAN_COMMAND_NOOP)
            {
              gearman_universal_set_error(worker->universal, GEARMAN_UNEXPECTED_PACKET, GEARMAN_AT,
                                          "unexpected packet:%s",
                                          gearman_command_info(worker->job->assigned.command)->name);
              gearman_packet_free(&(worker->job->assigned));
              gearman_job_free(worker->job);
              worker->job= NULL;
              *ret_ptr= GEARMAN_UNEXPECTED_PACKET;
              return NULL;
            }
>>>>>>> bb4fb889

            gearman_packet_free(&(worker->job->assigned));
          }
        }

<<<<<<< HEAD
          if (worker->impl()->job->assigned.command == GEARMAN_COMMAND_NO_JOB or
              worker->impl()->job->assigned.command == GEARMAN_COMMAND_OPTION_RES)
          {
            gearman_packet_free(&(worker->impl()->job->assigned));
            break;
          }

          if (worker->impl()->job->assigned.command != GEARMAN_COMMAND_NOOP)
          {
            gearman_universal_set_error(worker->impl()->universal, GEARMAN_UNEXPECTED_PACKET, GEARMAN_AT,
                                        "unexpected packet:%s",
                                        gearman_command_info(worker->impl()->job->assigned.command)->name);
            gearman_packet_free(&(worker->impl()->job->assigned));
            gearman_job_free(worker->impl()->job);
            worker->impl()->job= NULL;
            *ret_ptr= GEARMAN_UNEXPECTED_PACKET;
            return NULL;
          }

          gearman_packet_free(&(worker->impl()->job->assigned));
=======
      case GEARMAN_WORKER_STATE_PRE_SLEEP:
        for (worker->con= (&worker->universal)->con_list; worker->con;
             worker->con= worker->con->next)
        {
          if (worker->con->fd == INVALID_SOCKET)
          {
            continue;
          }

          *ret_ptr= worker->con->send_packet(worker->pre_sleep, true);
          if (gearman_failed(*ret_ptr))
          {
            if (*ret_ptr == GEARMAN_IO_WAIT)
            {
              worker->state= GEARMAN_WORKER_STATE_PRE_SLEEP;
            }
            else if (*ret_ptr == GEARMAN_LOST_CONNECTION)
            {
              continue;
            }

            return NULL;
          }
>>>>>>> bb4fb889
        }

<<<<<<< HEAD
    case GEARMAN_WORKER_STATE_PRE_SLEEP:
      for (worker->impl()->con= (&worker->impl()->universal)->con_list; worker->impl()->con;
           worker->impl()->con= worker->impl()->con->next)
      {
        if (worker->impl()->con->fd == INVALID_SOCKET)
        {
          continue;
        }

        *ret_ptr= worker->impl()->con->send_packet(worker->impl()->pre_sleep, true);
        if (gearman_failed(*ret_ptr))
        {
          if (*ret_ptr == GEARMAN_IO_WAIT)
          {
            worker->impl()->state= GEARMAN_WORKER_STATE_PRE_SLEEP;
          }
          else if (*ret_ptr == GEARMAN_LOST_CONNECTION)
=======
        worker->state= GEARMAN_WORKER_STATE_START;

        /* Set a watch on all active connections that we sent a PRE_SLEEP to. */
        active= 0;
        for (worker->con= worker->universal.con_list; worker->con; worker->con= worker->con->next)
        {
          if (worker->con->fd == INVALID_SOCKET)
>>>>>>> bb4fb889
          {
            continue;
          }

          worker->con->set_events(POLLIN);
          active++;
        }
<<<<<<< HEAD
      }

      worker->impl()->state= GEARMAN_WORKER_STATE_START;

      /* Set a watch on all active connections that we sent a PRE_SLEEP to. */
      active= 0;
      for (worker->impl()->con= worker->impl()->universal.con_list; worker->impl()->con; worker->impl()->con= worker->impl()->con->next)
      {
        if (worker->impl()->con->fd == INVALID_SOCKET)
=======

        if ((&worker->universal)->options.non_blocking)
>>>>>>> bb4fb889
        {
          *ret_ptr= GEARMAN_NO_JOBS;
          return NULL;
        }

<<<<<<< HEAD
        worker->impl()->con->set_events(POLLIN);
        active++;
      }

      if ((&worker->impl()->universal)->options.non_blocking)
      {
        *ret_ptr= GEARMAN_NO_JOBS;
        return NULL;
      }

      if (active == 0)
      {
        if (worker->impl()->universal.timeout < 0)
        {
          gearman_nap(GEARMAN_WORKER_WAIT_TIMEOUT);
        }
        else
        {
          if (worker->impl()->universal.timeout > 0)
          {
            gearman_nap(worker->impl()->universal);
          }

          if (worker->impl()->options.timeout_return)
          {
            *ret_ptr= gearman_error(worker->impl()->universal, GEARMAN_TIMEOUT, "Option timeout return reached");
=======
        if (active == 0)
        {
          if (worker->universal.timeout < 0)
          {
            gearman_nap(GEARMAN_WORKER_WAIT_TIMEOUT);
          }
          else
          {
            if (worker->universal.timeout > 0)
            {
              gearman_nap(worker->universal);
            }
>>>>>>> bb4fb889

            if (worker->options.timeout_return)
            {
              *ret_ptr= gearman_error(worker->universal, GEARMAN_TIMEOUT, "Option timeout return reached");

              return NULL;
            }
          }
        }
<<<<<<< HEAD
      }
      else
      {
        *ret_ptr= gearman_wait(worker->impl()->universal);
        if (gearman_failed(*ret_ptr) and (*ret_ptr != GEARMAN_TIMEOUT or worker->impl()->options.timeout_return))
=======
        else
>>>>>>> bb4fb889
        {
          *ret_ptr= gearman_wait(worker->universal);
          if (gearman_failed(*ret_ptr) and (*ret_ptr != GEARMAN_TIMEOUT or worker->options.timeout_return))
          {
            return NULL;
          }
        }

        break;
      }
    }
  }

  return NULL;
}

void gearman_job_free_all(gearman_worker_st *worker)
{
<<<<<<< HEAD
  while (worker->impl()->job_list)
  {
    gearman_job_free(worker->impl()->job_list);
=======
  if (worker)
  {
    while (worker->job_list)
    {
      gearman_job_free(worker->job_list);
    }
>>>>>>> bb4fb889
  }
}

gearman_return_t gearman_worker_add_function(gearman_worker_st *worker,
                                             const char *function_name,
                                             uint32_t timeout,
                                             gearman_worker_fn *worker_fn,
                                             void *context)
{
  if (worker)
  {
    if (function_name == NULL)
    {
      return gearman_error(worker->universal, GEARMAN_INVALID_ARGUMENT, "function name not given");
    }

<<<<<<< HEAD
  if (function_name == NULL)
  {
    return gearman_error(worker->impl()->universal, GEARMAN_INVALID_ARGUMENT, "function name not given");
  }

  if (worker_fn == NULL)
  {
    return gearman_error(worker->impl()->universal, GEARMAN_INVALID_ARGUMENT, "function not given");
=======
    if (worker_fn == NULL)
    {
      return gearman_error(worker->universal, GEARMAN_INVALID_ARGUMENT, "function not given");
    }
    gearman_function_t local= gearman_function_create_v1(worker_fn);

    return _worker_function_create(worker,
                                   function_name, strlen(function_name),
                                   local,
                                   timeout,
                                   context);
>>>>>>> bb4fb889
  }

  return GEARMAN_INVALID_ARGUMENT;
}

gearman_return_t gearman_worker_define_function(gearman_worker_st *worker,
                                                const char *function_name, const size_t function_name_length,
                                                const gearman_function_t function,
                                                const uint32_t timeout,
                                                void *context)
{
  if (worker)
  {
    if (function_name == NULL or function_name_length == 0)
    {
      return gearman_error(worker->universal, GEARMAN_INVALID_ARGUMENT, "function name not given");
    }

<<<<<<< HEAD
  if (function_name == NULL or function_name_length == 0)
  {
    return gearman_error(worker->impl()->universal, GEARMAN_INVALID_ARGUMENT, "function name not given");
=======
    return _worker_function_create(worker,
                                   function_name, function_name_length,
                                   function,
                                   timeout,
                                   context);
>>>>>>> bb4fb889
  }

  return GEARMAN_INVALID_ARGUMENT;
}

void gearman_worker_reset_error(gearman_worker_st *worker)
{
  if (worker and worker->impl())
  {
    universal_reset_error(worker->impl()->universal);
  }
}

gearman_return_t gearman_worker_work(gearman_worker_st *worker)
{
  bool shutdown= false;

  if (worker)
  {
<<<<<<< HEAD
    return GEARMAN_INVALID_ARGUMENT;
  }

  universal_reset_error(worker->impl()->universal);

  switch (worker->impl()->work_state)
  {
  case GEARMAN_WORKER_WORK_UNIVERSAL_GRAB_JOB:
    {
      gearman_return_t ret;
      worker->impl()->work_job= gearman_worker_grab_job(worker, NULL, &ret);

      if (gearman_failed(ret))
=======
    universal_reset_error(worker->universal);

    switch (worker->work_state)
    {
    case GEARMAN_WORKER_WORK_UNIVERSAL_GRAB_JOB:
>>>>>>> bb4fb889
      {
        gearman_return_t ret;
        worker->work_job= gearman_worker_grab_job(worker, NULL, &ret);

        if (gearman_failed(ret))
        {
<<<<<<< HEAD
          gearman_reset(worker->impl()->universal);
        }
        return ret;
      }
      assert(worker->impl()->work_job);

      for (worker->impl()->work_function= worker->impl()->function_list;
           worker->impl()->work_function;
           worker->impl()->work_function= worker->impl()->work_function->next)
      {
        if (not strcmp(gearman_job_function_name(worker->impl()->work_job),
                       worker->impl()->work_function->function_name))
=======
          if (ret == GEARMAN_COULD_NOT_CONNECT)
          {
            gearman_reset(worker->universal);
          }
          return ret;
        }
        assert(worker->work_job);

        for (worker->work_function= worker->function_list;
             worker->work_function;
             worker->work_function= worker->work_function->next)
>>>>>>> bb4fb889
        {
          if (not strcmp(gearman_job_function_name(worker->work_job),
                         worker->work_function->function_name))
          {
            break;
          }
        }

<<<<<<< HEAD
      if (not worker->impl()->work_function)
      {
        gearman_job_free(worker->impl()->work_job);
        worker->impl()->work_job= NULL;
        return gearman_error(worker->impl()->universal, GEARMAN_INVALID_FUNCTION_NAME, "Function not found");
      }

      if (not worker->impl()->work_function->has_callback())
      {
        gearman_job_free(worker->impl()->work_job);
        worker->impl()->work_job= NULL;
        return gearman_error(worker->impl()->universal, GEARMAN_INVALID_FUNCTION_NAME, "Neither a gearman_worker_fn, or gearman_function_fn callback was supplied");
      }

      worker->impl()->work_result_size= 0;
    }

  case GEARMAN_WORKER_WORK_UNIVERSAL_FUNCTION:
    {
      switch (worker->impl()->work_function->callback(worker->impl()->work_job,
                                              static_cast<void *>(worker->impl()->work_function->context)))
      {
      case GEARMAN_FUNCTION_INVALID_ARGUMENT:
        worker->impl()->work_job->error_code= gearman_error(worker->impl()->universal, GEARMAN_INVALID_ARGUMENT, "worker returned an invalid response, gearman_return_t");
      case GEARMAN_FUNCTION_FATAL:
        if (gearman_job_send_fail_fin(worker->impl()->work_job) == GEARMAN_LOST_CONNECTION) // If we fail this, we have no connection, @note this causes us to lose the current error
        {
          worker->impl()->work_job->error_code= GEARMAN_LOST_CONNECTION;
          break;
        }
        worker->impl()->work_state= GEARMAN_WORKER_WORK_UNIVERSAL_FAIL;
        return worker->impl()->work_job->error_code;

      case GEARMAN_FUNCTION_ERROR: // retry 
        gearman_reset(worker->impl()->universal);
        worker->impl()->work_job->error_code= GEARMAN_LOST_CONNECTION;
        break;
=======
        if (not worker->work_function)
        {
          gearman_job_free(worker->work_job);
          worker->work_job= NULL;
          return gearman_error(worker->universal, GEARMAN_INVALID_FUNCTION_NAME, "Function not found");
        }

        if (not worker->work_function->has_callback())
        {
          gearman_job_free(worker->work_job);
          worker->work_job= NULL;
          return gearman_error(worker->universal, GEARMAN_INVALID_FUNCTION_NAME, "Neither a gearman_worker_fn, or gearman_function_fn callback was supplied");
        }

        worker->work_result_size= 0;
      }

    case GEARMAN_WORKER_WORK_UNIVERSAL_FUNCTION:
      {
        switch (worker->work_function->callback(worker->work_job,
                                                static_cast<void *>(worker->work_function->context)))
        {
        case GEARMAN_FUNCTION_INVALID_ARGUMENT:
          worker->work_job->error_code= gearman_error(worker->universal, GEARMAN_INVALID_ARGUMENT, "worker returned an invalid response, gearman_return_t");
        case GEARMAN_FUNCTION_FATAL:
          if (gearman_job_send_fail_fin(worker->work_job) == GEARMAN_LOST_CONNECTION) // If we fail this, we have no connection, @note this causes us to lose the current error
          {
            worker->work_job->error_code= GEARMAN_LOST_CONNECTION;
            break;
          }
          worker->work_state= GEARMAN_WORKER_WORK_UNIVERSAL_FAIL;
          return worker->work_job->error_code;

        case GEARMAN_FUNCTION_ERROR: // retry 
          gearman_reset(worker->universal);
          worker->work_job->error_code= GEARMAN_LOST_CONNECTION;
          break;
>>>>>>> bb4fb889

        case GEARMAN_FUNCTION_SHUTDOWN:
          shutdown= true;

        case GEARMAN_FUNCTION_SUCCESS:
          break;
        }

<<<<<<< HEAD
      if (worker->impl()->work_job->error_code == GEARMAN_LOST_CONNECTION)
      {
        break;
=======
        if (worker->work_job->error_code == GEARMAN_LOST_CONNECTION)
        {
          break;
        }
>>>>>>> bb4fb889
      }

<<<<<<< HEAD
  case GEARMAN_WORKER_WORK_UNIVERSAL_COMPLETE:
    {
      worker->impl()->work_job->error_code= gearman_job_send_complete_fin(worker->impl()->work_job,
                                                                  worker->impl()->work_result, worker->impl()->work_result_size);
      if (worker->impl()->work_job->error_code == GEARMAN_IO_WAIT)
      {
        worker->impl()->work_state= GEARMAN_WORKER_WORK_UNIVERSAL_COMPLETE;
        return gearman_error(worker->impl()->universal, worker->impl()->work_job->error_code,
                             "A failure occurred after worker had successful complete, unless gearman_job_send_complete() was called directly by worker, client has not been informed of success.");
      }

      if (worker->impl()->work_result)
      {
        gearman_free(worker->impl()->universal, worker->impl()->work_result);
        worker->impl()->work_result= NULL;
      }

      // If we lost the connection, we retry the work, otherwise we error
      if (worker->impl()->work_job->error_code == GEARMAN_LOST_CONNECTION)
      {
        break;
      }
      else if (worker->impl()->work_job->error_code == GEARMAN_SHUTDOWN)
      { }
      else if (gearman_failed(worker->impl()->work_job->error_code))
      {
        worker->impl()->work_state= GEARMAN_WORKER_WORK_UNIVERSAL_FAIL;

        return worker->impl()->work_job->error_code;
=======
    case GEARMAN_WORKER_WORK_UNIVERSAL_COMPLETE:
      {
        worker->work_job->error_code= gearman_job_send_complete_fin(worker->work_job,
                                                                    worker->work_result, worker->work_result_size);
        if (worker->work_job->error_code == GEARMAN_IO_WAIT)
        {
          worker->work_state= GEARMAN_WORKER_WORK_UNIVERSAL_COMPLETE;
          return gearman_error(worker->universal, worker->work_job->error_code,
                               "A failure occurred after worker had successful complete, unless gearman_job_send_complete() was called directly by worker, client has not been informed of success.");
        }

        if (worker->work_result)
        {
          gearman_free(worker->universal, worker->work_result);
          worker->work_result= NULL;
        }

        // If we lost the connection, we retry the work, otherwise we error
        if (worker->work_job->error_code == GEARMAN_LOST_CONNECTION)
        {
          break;
        }
        else if (worker->work_job->error_code == GEARMAN_SHUTDOWN)
        { }
        else if (gearman_failed(worker->work_job->error_code))
        {
          worker->work_state= GEARMAN_WORKER_WORK_UNIVERSAL_FAIL;

          return worker->work_job->error_code;
        }
>>>>>>> bb4fb889
      }
      break;

<<<<<<< HEAD
  case GEARMAN_WORKER_WORK_UNIVERSAL_FAIL:
    {
      if (gearman_failed(worker->impl()->work_job->error_code= gearman_job_send_fail_fin(worker->impl()->work_job)))
      {
        if (worker->impl()->work_job->error_code == GEARMAN_LOST_CONNECTION)
=======
    case GEARMAN_WORKER_WORK_UNIVERSAL_FAIL:
      {
        if (gearman_failed(worker->work_job->error_code= gearman_job_send_fail_fin(worker->work_job)))
>>>>>>> bb4fb889
        {
          if (worker->work_job->error_code == GEARMAN_LOST_CONNECTION)
          {
            break;
          }

<<<<<<< HEAD
        return worker->impl()->work_job->error_code;
=======
          return worker->work_job->error_code;
        }
>>>>>>> bb4fb889
      }
      break;
    }

<<<<<<< HEAD
  gearman_job_free(worker->impl()->work_job);
  worker->impl()->work_job= NULL;

  worker->impl()->work_state= GEARMAN_WORKER_WORK_UNIVERSAL_GRAB_JOB;
=======
    gearman_job_free(worker->work_job);
    worker->work_job= NULL;

    worker->work_state= GEARMAN_WORKER_WORK_UNIVERSAL_GRAB_JOB;
>>>>>>> bb4fb889

    if (shutdown)
    {
      return GEARMAN_SHUTDOWN;
    }

    return GEARMAN_SUCCESS;
  }

  return GEARMAN_INVALID_ARGUMENT;
}

gearman_return_t gearman_worker_echo(gearman_worker_st *worker,
                                     const void *workload,
                                     size_t workload_size)
{
  if (worker)
  {
    return gearman_echo(worker->universal, workload, workload_size);
  }

<<<<<<< HEAD
  return gearman_echo(worker->impl()->universal, workload, workload_size);
=======
  return GEARMAN_INVALID_ARGUMENT;
>>>>>>> bb4fb889
}

/*
 * Static Definitions
 */

static gearman_worker_st *_worker_allocate(gearman_worker_st *worker_shell, bool is_clone)
{
  Worker *worker= new (std::nothrow) Worker(worker_shell);
  if (worker)
  {
    if (is_clone == false)
    {
#if 0
      gearman_universal_initialize(worker->impl()->universal);
      gearman_universal_set_timeout(worker->impl()->universal, GEARMAN_WORKER_WAIT_TIMEOUT);
#endif
    }

    if (setup_shutdown_pipe(worker->universal.wakeup_fd) == false)
    {
      delete worker;
      return NULL;
    }

    return worker->shell();
  }
#if defined(DEBUG) && DEBUG
  perror("new Worker");
#endif

  return NULL;
}

static gearman_return_t _worker_packet_init(gearman_worker_st *worker)
{
  gearman_return_t ret= gearman_packet_create_args(worker->impl()->universal, worker->impl()->grab_job,
                                                   GEARMAN_MAGIC_REQUEST, GEARMAN_COMMAND_GRAB_JOB_ALL,
                                                   NULL, NULL, 0);
  if (gearman_failed(ret))
  {
    return ret;
  }

  ret= gearman_packet_create_args(worker->impl()->universal, worker->impl()->pre_sleep,
                                  GEARMAN_MAGIC_REQUEST, GEARMAN_COMMAND_PRE_SLEEP,
                                  NULL, NULL, 0);
  if (gearman_failed(ret))
  {
    gearman_packet_free(&(worker->impl()->grab_job));
    return ret;
  }

  worker->impl()->options.packet_init= true;

  return GEARMAN_SUCCESS;
}

static gearman_return_t _worker_add_server(const char *host, in_port_t port, void *context)
{
  return gearman_worker_add_server(static_cast<gearman_worker_st *>(context), host, port);
}

static gearman_return_t _worker_function_create(gearman_worker_st *worker,
                                                const char *function_name, size_t function_length,
                                                const gearman_function_t &function_arg,
                                                uint32_t timeout,
                                                void *context)
{
  const void *args[2];
  size_t args_size[2];

  if (worker == NULL)
  {
    return GEARMAN_INVALID_ARGUMENT;
  }

  if (function_length == 0 or function_name == NULL or function_length > GEARMAN_FUNCTION_MAX_SIZE)
  {
    if (function_length > GEARMAN_FUNCTION_MAX_SIZE)
    {
      gearman_error(worker->impl()->universal, GEARMAN_INVALID_ARGUMENT, "function name longer then GEARMAN_MAX_FUNCTION_SIZE");
    } 
    else
    {
      gearman_error(worker->impl()->universal, GEARMAN_INVALID_ARGUMENT, "invalid function");
    }

    return GEARMAN_INVALID_ARGUMENT;
  }

  _worker_function_st *function= make(worker->impl()->universal._namespace, function_name, function_length, function_arg, context);
  if (function == NULL)
  {
    gearman_perror(worker->impl()->universal, "_worker_function_st::new()");
    return GEARMAN_MEMORY_ALLOCATION_FAILURE;
  }

  gearman_return_t ret;
  if (timeout > 0)
  {
    char timeout_buffer[11];
    snprintf(timeout_buffer, sizeof(timeout_buffer), "%u", timeout);
    args[0]= function->name();
    args_size[0]= function->length() + 1;
    args[1]= timeout_buffer;
    args_size[1]= strlen(timeout_buffer);
    ret= gearman_packet_create_args(worker->impl()->universal, function->packet(),
                                    GEARMAN_MAGIC_REQUEST,
                                    GEARMAN_COMMAND_CAN_DO_TIMEOUT,
                                    args, args_size, 2);
  }
  else
  {
    args[0]= function->name();
    args_size[0]= function->length();
    ret= gearman_packet_create_args(worker->impl()->universal, function->packet(),
                                    GEARMAN_MAGIC_REQUEST, GEARMAN_COMMAND_CAN_DO,
                                    args, args_size, 1);
  }

  if (gearman_failed(ret))
  {
    delete function;

    return ret;
  }

  if (worker->impl()->function_list)
  {
    worker->impl()->function_list->prev= function;
  }

  function->next= worker->impl()->function_list;
  function->prev= NULL;
  worker->impl()->function_list= function;
  worker->impl()->function_count++;

  worker->impl()->options.change= true;

  return GEARMAN_SUCCESS;
}

static void _worker_function_free(gearman_worker_st *worker,
                                  struct _worker_function_st *function)
{
  if (worker->impl()->function_list == function)
  {
    worker->impl()->function_list= function->next;
  }

  if (function->prev)
  {
    function->prev->next= function->next;
  }

  if (function->next)
  {
    function->next->prev= function->prev;
  }
  worker->impl()->function_count--;

  delete function;
}

gearman_return_t gearman_worker_set_memory_allocators(gearman_worker_st *worker,
                                                      gearman_malloc_fn *malloc_fn,
                                                      gearman_free_fn *free_fn,
                                                      gearman_realloc_fn *realloc_fn,
                                                      gearman_calloc_fn *calloc_fn,
                                                      void *context)
{
  if (worker == NULL)
  {
    return GEARMAN_INVALID_ARGUMENT;
  }

  return gearman_set_memory_allocator(worker->impl()->universal.allocator, malloc_fn, free_fn, realloc_fn, calloc_fn, context);
}

bool gearman_worker_set_server_option(gearman_worker_st *worker_shell, const char *option_arg, size_t option_arg_size)
{
  if (worker_shell and worker_shell->impl())
  {
    gearman_string_t option= { option_arg, option_arg_size };
    return gearman_request_option(worker_shell->impl()->universal, option);
  }

  return false;
}

void gearman_worker_set_namespace(gearman_worker_st *self, const char *namespace_key, size_t namespace_key_size)
{
  if (self)
  {
<<<<<<< HEAD
    gearman_universal_set_namespace(self->impl()->universal, namespace_key, namespace_key_size);
=======
    gearman_universal_set_namespace(self->universal, namespace_key, namespace_key_size);
>>>>>>> bb4fb889
  }
}

gearman_id_t gearman_worker_id(gearman_worker_st *self)
{
  if (self == NULL)
  {
    gearman_id_t handle= { INVALID_SOCKET, INVALID_SOCKET };
    return handle;
  }

  return gearman_universal_id(self->impl()->universal);
}

gearman_worker_st *gearman_job_clone_worker(gearman_job_st *job)
{
  if (job)
  {
    return gearman_worker_clone(NULL, job->worker);
  }

  return NULL;
}

gearman_return_t gearman_worker_set_identifier(gearman_worker_st *worker,
                                               const char *id, size_t id_size)
{
<<<<<<< HEAD
  return gearman_set_identifier(worker->impl()->universal, id, id_size);
=======
  if (worker)
  {
    return gearman_set_identifier(worker->universal, id, id_size);
  }

  return GEARMAN_INVALID_ARGUMENT;
>>>>>>> bb4fb889
}

const char *gearman_worker_namespace(gearman_worker_st *self)
{
  return gearman_univeral_namespace(self->impl()->universal);
}<|MERGE_RESOLUTION|>--- conflicted
+++ resolved
@@ -331,9 +331,13 @@
 void gearman_worker_remove_options(gearman_worker_st *worker,
                                    gearman_worker_options_t options)
 {
-  if (worker)
-  {
-<<<<<<< HEAD
+  if (worker == NULL)
+  {
+    return;
+  }
+
+  if (options & GEARMAN_WORKER_NON_BLOCKING)
+  {
     gearman_universal_remove_options(worker->impl()->universal, GEARMAN_NON_BLOCKING);
     worker->impl()->options.non_blocking= false;
   }
@@ -356,33 +360,6 @@
     worker->impl()->grab_job.command= GEARMAN_COMMAND_GRAB_JOB;
     (void)gearman_packet_pack_header(&(worker->impl()->grab_job));
     worker->impl()->options.grab_all= false;
-=======
-    if (options & GEARMAN_WORKER_NON_BLOCKING)
-    {
-      gearman_universal_remove_options(worker->universal, GEARMAN_NON_BLOCKING);
-      worker->options.non_blocking= false;
-    }
-
-    if (options & GEARMAN_WORKER_TIMEOUT_RETURN)
-    {
-      worker->options.timeout_return= false;
-      gearman_universal_set_timeout(worker->universal, GEARMAN_WORKER_WAIT_TIMEOUT);
-    }
-
-    if (options & GEARMAN_WORKER_GRAB_UNIQ)
-    {
-      worker->grab_job.command= GEARMAN_COMMAND_GRAB_JOB;
-      (void)gearman_packet_pack_header(&(worker->grab_job));
-      worker->options.grab_uniq= false;
-    }
-
-    if (options & GEARMAN_WORKER_GRAB_ALL)
-    {
-      worker->grab_job.command= GEARMAN_COMMAND_GRAB_JOB;
-      (void)gearman_packet_pack_header(&(worker->grab_job));
-      worker->options.grab_all= false;
-    }
->>>>>>> bb4fb889
   }
 }
 
@@ -398,44 +375,33 @@
 
 void gearman_worker_set_timeout(gearman_worker_st *worker, int timeout)
 {
-  if (worker)
-  {
-    gearman_worker_add_options(worker, GEARMAN_WORKER_TIMEOUT_RETURN);
-    gearman_universal_set_timeout(worker->universal, timeout);
-  }
-<<<<<<< HEAD
+  if (worker == NULL)
+  {
+    return;
+  }
 
   gearman_worker_add_options(worker, GEARMAN_WORKER_TIMEOUT_RETURN);
   gearman_universal_set_timeout(worker->impl()->universal, timeout);
-=======
->>>>>>> bb4fb889
 }
 
 void *gearman_worker_context(const gearman_worker_st *worker)
 {
-  if (worker)
-  {
-    return worker->context;
-  }
-
-<<<<<<< HEAD
+  if (worker == NULL)
+  {
+    return NULL;
+  }
+
   return worker->impl()->context;
-=======
-  return NULL;
->>>>>>> bb4fb889
 }
 
 void gearman_worker_set_context(gearman_worker_st *worker, void *context)
 {
-  if (worker)
-  {
-    worker->context= context;
-  }
-<<<<<<< HEAD
+  if (worker == NULL)
+  {
+    return;
+  }
 
   worker->impl()->context= context;
-=======
->>>>>>> bb4fb889
 }
 
 void gearman_worker_set_log_fn(gearman_worker_st *worker,
@@ -449,52 +415,40 @@
                                            gearman_malloc_fn *function,
                                            void *context)
 {
-  if (worker)
-  {
-    gearman_set_workload_malloc_fn(worker->universal, function, context);
-  }
-<<<<<<< HEAD
+  if (worker == NULL)
+  {
+    return;
+  }
 
   gearman_set_workload_malloc_fn(worker->impl()->universal, function, context);
-=======
->>>>>>> bb4fb889
 }
 
 void gearman_worker_set_workload_free_fn(gearman_worker_st *worker,
                                          gearman_free_fn *function,
                                          void *context)
 {
-  if (worker)
-  {
-    gearman_set_workload_free_fn(worker->universal, function, context);
-  }
-<<<<<<< HEAD
+  if (worker == NULL)
+  {
+    return;
+  }
 
   gearman_set_workload_free_fn(worker->impl()->universal, function, context);
-=======
->>>>>>> bb4fb889
 }
 
 gearman_return_t gearman_worker_add_server(gearman_worker_st *worker,
                                            const char *host, in_port_t port)
 {
-  if (worker)
-  {
-    if (gearman_connection_create_args(worker->universal, host, port) == NULL)
-    {
-      return gearman_universal_error_code(worker->universal);
-    }
-
-<<<<<<< HEAD
+  if (worker == NULL)
+  {
+    return GEARMAN_INVALID_ARGUMENT;
+  }
+
   if (gearman_connection_create_args(worker->impl()->universal, host, port) == NULL)
   {
     return gearman_universal_error_code(worker->impl()->universal);
-=======
-    return GEARMAN_SUCCESS;
->>>>>>> bb4fb889
-  }
-
-  return GEARMAN_INVALID_ARGUMENT;
+  }
+
+  return GEARMAN_SUCCESS;
 }
 
 gearman_return_t gearman_worker_add_servers(gearman_worker_st *worker, const char *servers)
@@ -504,29 +458,22 @@
 
 void gearman_worker_remove_servers(gearman_worker_st *worker)
 {
-  if (worker)
-  {
-    gearman_free_all_cons(worker->universal);
-  }
-<<<<<<< HEAD
+  if (worker == NULL)
+  {
+    return;
+  }
 
   gearman_free_all_cons(worker->impl()->universal);
-=======
->>>>>>> bb4fb889
 }
 
 gearman_return_t gearman_worker_wait(gearman_worker_st *worker)
 {
-  if (worker)
-  {
-    return gearman_wait(worker->universal);
-  }
-
-<<<<<<< HEAD
+  if (worker == NULL)
+  {
+    return GEARMAN_INVALID_ARGUMENT;
+  }
+
   return gearman_wait(worker->impl()->universal);
-=======
-  return GEARMAN_INVALID_ARGUMENT;
->>>>>>> bb4fb889
 }
 
 gearman_return_t gearman_worker_register(gearman_worker_st *worker,
@@ -541,51 +488,30 @@
                                    const char *function_name,
                                    size_t function_length)
 {
-  if (worker)
-  {
-    struct _worker_function_st *function;
-
-    function= _function_exist(worker, function_name, function_length);
-
-    return (function && function->options.remove == false) ? true : false;
-  }
-
-  return false;
+  struct _worker_function_st *function;
+
+  function= _function_exist(worker, function_name, function_length);
+
+  return (function && function->options.remove == false) ? true : false;
 }
 
 static inline gearman_return_t _worker_unregister(gearman_worker_st *worker,
                                                   const char *function_name, size_t function_length)
 {
-  if (worker)
-  {
-    _worker_function_st *function= _function_exist(worker, function_name, function_length);
-
-    if (function == NULL || function->options.remove)
-    {
-      return GEARMAN_NO_REGISTERED_FUNCTION;
-    }
-
-    if (function->options.packet_in_use)
-    {
-      gearman_packet_free(&(function->packet()));
-      function->options.packet_in_use= false;
-    }
-
-    const void *args[1];
-    size_t args_size[1];
-    args[0]= function->name();
-    args_size[0]= function->length();
-    gearman_return_t ret= gearman_packet_create_args(worker->universal, function->packet(),
-                                                     GEARMAN_MAGIC_REQUEST, GEARMAN_COMMAND_CANT_DO,
-                                                     args, args_size, 1);
-    if (gearman_failed(ret))
-    {
-      function->options.packet_in_use= false;
-      return ret;
-    }
-    function->options.packet_in_use= true;
-
-<<<<<<< HEAD
+
+  _worker_function_st *function= _function_exist(worker, function_name, function_length);
+
+  if (function == NULL || function->options.remove)
+  {
+    return GEARMAN_NO_REGISTERED_FUNCTION;
+  }
+
+  if (function->options.packet_in_use)
+  {
+    gearman_packet_free(&(function->packet()));
+    function->options.packet_in_use= false;
+  }
+
   const void *args[1];
   size_t args_size[1];
   args[0]= function->name();
@@ -599,21 +525,13 @@
     return ret;
   }
   function->options.packet_in_use= true;
-=======
-    function->options.change= true;
-    function->options.remove= true;
->>>>>>> bb4fb889
-
-    worker->options.change= true;
-
-<<<<<<< HEAD
+
+  function->options.change= true;
+  function->options.remove= true;
+
   worker->impl()->options.change= true;
-=======
-    return GEARMAN_SUCCESS;
-  }
->>>>>>> bb4fb889
-
-  return GEARMAN_INVALID_ARGUMENT;
+
+  return GEARMAN_SUCCESS;
 }
 
 gearman_return_t gearman_worker_unregister(gearman_worker_st *worker,
@@ -624,42 +542,29 @@
 
 gearman_return_t gearman_worker_unregister_all(gearman_worker_st *worker)
 {
-<<<<<<< HEAD
   struct _worker_function_st *function;
   uint32_t count= 0;
 
   if (worker->impl()->function_list == NULL)
-=======
-  if (worker)
->>>>>>> bb4fb889
-  {
-    struct _worker_function_st *function;
-    uint32_t count= 0;
-
-<<<<<<< HEAD
+  {
+    return GEARMAN_NO_REGISTERED_FUNCTIONS;
+  }
+
   /* Lets find out if we have any functions left that are valid */
   for (function= worker->impl()->function_list; function;
        function= function->next)
   {
     if (function->options.remove == false)
-=======
-    if (worker->function_list == NULL)
->>>>>>> bb4fb889
-    {
-      return GEARMAN_NO_REGISTERED_FUNCTIONS;
-    }
-
-    /* Lets find out if we have any functions left that are valid */
-    for (function= worker->function_list; function;
-         function= function->next)
-    {
-      if (function->options.remove == false)
-      {
-        count++;
-      }
-    }
-
-<<<<<<< HEAD
+    {
+      count++;
+    }
+  }
+
+  if (count == 0)
+  {
+    return GEARMAN_NO_REGISTERED_FUNCTIONS;
+  }
+
   gearman_packet_free(&(worker->impl()->function_list->packet()));
 
   gearman_return_t ret= gearman_packet_create_args(worker->impl()->universal,
@@ -670,25 +575,10 @@
   if (gearman_failed(ret))
   {
     worker->impl()->function_list->options.packet_in_use= false;
-=======
-    if (count == 0)
-    {
-      return GEARMAN_NO_REGISTERED_FUNCTIONS;
-    }
-
-    gearman_packet_free(&(worker->function_list->packet()));
->>>>>>> bb4fb889
-
-    gearman_return_t ret= gearman_packet_create_args(worker->universal,
-                                                     worker->function_list->packet(),
-                                                     GEARMAN_MAGIC_REQUEST,
-                                                     GEARMAN_COMMAND_RESET_ABILITIES,
-                                                     NULL, NULL, 0);
-    if (gearman_failed(ret))
-    {
-      worker->function_list->options.packet_in_use= false;
-
-<<<<<<< HEAD
+
+    return ret;
+  }
+
   while (worker->impl()->function_list->next)
   {
     _worker_function_free(worker, worker->impl()->function_list->next);
@@ -698,37 +588,23 @@
   worker->impl()->function_list->options.remove= true;
 
   worker->impl()->options.change= true;
-=======
-      return ret;
-    }
-
-    while (worker->function_list->next)
-    {
-      _worker_function_free(worker, worker->function_list->next);
-    }
-
-    worker->function_list->options.change= true;
-    worker->function_list->options.remove= true;
-
-    worker->options.change= true;
->>>>>>> bb4fb889
-
-    return GEARMAN_SUCCESS;
-  }
-
-  return GEARMAN_INVALID_ARGUMENT;
+
+  return GEARMAN_SUCCESS;
 }
 
 gearman_job_st *gearman_worker_grab_job(gearman_worker_st *worker,
                                         gearman_job_st *job,
                                         gearman_return_t *ret_ptr)
 {
-  if (worker)
-  {
-    struct _worker_function_st *function;
-    uint32_t active;
-
-<<<<<<< HEAD
+  struct _worker_function_st *function;
+  uint32_t active;
+
+  gearman_return_t unused;
+  if (not ret_ptr)
+  {
+    ret_ptr= &unused;
+  }
+
   while (1)
   {
     switch (worker->impl()->state)
@@ -750,32 +626,10 @@
                worker->impl()->con= worker->impl()->con->next)
           {
             if (worker->impl()->con->fd == -1)
-=======
-    gearman_return_t unused;
-    if (not ret_ptr)
-    {
-      ret_ptr= &unused;
-    }
-
-    while (1)
-    {
-      switch (worker->state)
-      {
-      case GEARMAN_WORKER_STATE_START:
-        /* If there are any new functions changes, send them now. */
-        if (worker->options.change)
-        {
-          worker->function= worker->function_list;
-          while (worker->function)
-          {
-            if (not (worker->function->options.change))
->>>>>>> bb4fb889
             {
-              worker->function= worker->function->next;
               continue;
             }
 
-<<<<<<< HEAD
     case GEARMAN_WORKER_STATE_FUNCTION_SEND:
             *ret_ptr= worker->impl()->con->send_packet(worker->impl()->function->packet(), true);
             if (gearman_failed(*ret_ptr))
@@ -785,34 +639,14 @@
                 worker->impl()->state= GEARMAN_WORKER_STATE_FUNCTION_SEND;
               }
               else if (*ret_ptr == GEARMAN_LOST_CONNECTION)
-=======
-            for (worker->con= (&worker->universal)->con_list; worker->con;
-                 worker->con= worker->con->next)
-            {
-              if (worker->con->fd == -1)
->>>>>>> bb4fb889
               {
                 continue;
               }
 
-            case GEARMAN_WORKER_STATE_FUNCTION_SEND:
-              *ret_ptr= worker->con->send_packet(worker->function->packet(), true);
-              if (gearman_failed(*ret_ptr))
-              {
-                if (*ret_ptr == GEARMAN_IO_WAIT)
-                {
-                  worker->state= GEARMAN_WORKER_STATE_FUNCTION_SEND;
-                }
-                else if (*ret_ptr == GEARMAN_LOST_CONNECTION)
-                {
-                  continue;
-                }
-
-                return NULL;
-              }
+              return NULL;
             }
-
-<<<<<<< HEAD
+          }
+
           if (worker->impl()->function->options.remove)
           {
             function= worker->impl()->function->prev;
@@ -826,25 +660,9 @@
           {
             worker->impl()->function->options.change= false;
             worker->impl()->function= worker->impl()->function->next;
-=======
-            if (worker->function->options.remove)
-            {
-              function= worker->function->prev;
-              _worker_function_free(worker, worker->function);
-              if (function == NULL)
-                worker->function= worker->function_list;
-              else
-                worker->function= function;
-            }
-            else
-            {
-              worker->function->options.change= false;
-              worker->function= worker->function->next;
-            }
->>>>>>> bb4fb889
-          }
-
-<<<<<<< HEAD
+          }
+        }
+
         worker->impl()->options.change= false;
       }
 
@@ -874,55 +692,17 @@
                 worker->impl()->state= GEARMAN_WORKER_STATE_CONNECT;
               }
               else if (*ret_ptr == GEARMAN_COULD_NOT_CONNECT or *ret_ptr == GEARMAN_LOST_CONNECTION)
-=======
-          worker->options.change= false;
-        }
-
-        if (not worker->function_list)
-        {
-          gearman_error(worker->universal, GEARMAN_NO_REGISTERED_FUNCTIONS, "no functions have been registered");
-          *ret_ptr= GEARMAN_NO_REGISTERED_FUNCTIONS;
-          return NULL;
-        }
-
-        for (worker->con= (&worker->universal)->con_list; worker->con;
-             worker->con= worker->con->next)
-        {
-          /* If the connection to the job server is not active, start it. */
-          if (worker->con->fd == -1)
-          {
-            for (worker->function= worker->function_list;
-                 worker->function;
-                 worker->function= worker->function->next)
-            {
-            case GEARMAN_WORKER_STATE_CONNECT:
-              *ret_ptr= worker->con->send_packet(worker->function->packet(), true);
-              if (gearman_failed(*ret_ptr))
->>>>>>> bb4fb889
               {
-                if (*ret_ptr == GEARMAN_IO_WAIT)
-                {
-                  worker->state= GEARMAN_WORKER_STATE_CONNECT;
-                }
-                else if (*ret_ptr == GEARMAN_COULD_NOT_CONNECT or *ret_ptr == GEARMAN_LOST_CONNECTION)
-                {
-                  break;
-                }
-
-                return NULL;
+                break;
               }
+
+              return NULL;
             }
-
-            if (*ret_ptr == GEARMAN_COULD_NOT_CONNECT)
-            {
-              continue;
-            }
-          }
-
-        case GEARMAN_WORKER_STATE_GRAB_JOB_SEND:
-          if (worker->con->fd == -1)
+          }
+
+          if (*ret_ptr == GEARMAN_COULD_NOT_CONNECT)
+          {
             continue;
-<<<<<<< HEAD
           }
         }
 
@@ -938,41 +718,21 @@
             worker->impl()->state= GEARMAN_WORKER_STATE_GRAB_JOB_SEND;
           }
           else if (*ret_ptr == GEARMAN_LOST_CONNECTION)
-=======
-
-          *ret_ptr= worker->con->send_packet(worker->grab_job, true);
-          if (gearman_failed(*ret_ptr))
->>>>>>> bb4fb889
-          {
-            if (*ret_ptr == GEARMAN_IO_WAIT)
-            {
-              worker->state= GEARMAN_WORKER_STATE_GRAB_JOB_SEND;
-            }
-            else if (*ret_ptr == GEARMAN_LOST_CONNECTION)
-            {
-              continue;
-            }
-
-            return NULL;
-          }
-
-<<<<<<< HEAD
+          {
+            continue;
+          }
+
+          return NULL;
+        }
+
         if (not worker->impl()->job)
         {
           worker->impl()->job= gearman_job_create(worker, job);
           if (not worker->impl()->job)
-=======
-          if (not worker->job)
->>>>>>> bb4fb889
-          {
-            worker->job= gearman_job_create(worker, job);
-            if (not worker->job)
-            {
-              *ret_ptr= GEARMAN_MEMORY_ALLOCATION_FAILURE;
-              return NULL;
-            }
-          }
-<<<<<<< HEAD
+          {
+            *ret_ptr= GEARMAN_MEMORY_ALLOCATION_FAILURE;
+            return NULL;
+          }
         }
 
         while (1)
@@ -980,65 +740,27 @@
     case GEARMAN_WORKER_STATE_GRAB_JOB_RECV:
           assert(worker->impl()->job);
           (void)worker->impl()->con->receiving(worker->impl()->job->assigned, *ret_ptr, true);
-=======
->>>>>>> bb4fb889
-
-          while (1)
-          {
-          case GEARMAN_WORKER_STATE_GRAB_JOB_RECV:
-            assert(worker->job);
-            (void)worker->con->receiving(worker->job->assigned, *ret_ptr, true);
-
-            if (gearman_failed(*ret_ptr))
+
+          if (gearman_failed(*ret_ptr))
+          {
+            if (*ret_ptr == GEARMAN_IO_WAIT)
             {
-<<<<<<< HEAD
               worker->impl()->state= GEARMAN_WORKER_STATE_GRAB_JOB_RECV;
-=======
-              if (*ret_ptr == GEARMAN_IO_WAIT)
-              {
-                worker->state= GEARMAN_WORKER_STATE_GRAB_JOB_RECV;
-              }
-              else
-              {
-                gearman_job_free(worker->job);
-                worker->job= NULL;
-
-                if (*ret_ptr == GEARMAN_LOST_CONNECTION)
-                {
-                  break;
-                }
-              }
-
-              return NULL;
->>>>>>> bb4fb889
             }
-
-            if (worker->job->assigned.command == GEARMAN_COMMAND_JOB_ASSIGN or
-                worker->job->assigned.command == GEARMAN_COMMAND_JOB_ASSIGN_ALL or
-                worker->job->assigned.command == GEARMAN_COMMAND_JOB_ASSIGN_UNIQ)
+            else
             {
-<<<<<<< HEAD
               gearman_job_free(worker->impl()->job);
               worker->impl()->job= NULL;
-=======
-              worker->job->options.assigned_in_use= true;
-              worker->job->con= worker->con;
-              worker->state= GEARMAN_WORKER_STATE_GRAB_JOB_SEND;
-              job= worker->job;
-              worker->job= NULL;
->>>>>>> bb4fb889
-
-              return job;
+
+              if (*ret_ptr == GEARMAN_LOST_CONNECTION)
+              {
+                break;
+              }
             }
 
-            if (worker->job->assigned.command == GEARMAN_COMMAND_NO_JOB or
-                worker->job->assigned.command == GEARMAN_COMMAND_OPTION_RES)
-            {
-              gearman_packet_free(&(worker->job->assigned));
-              break;
-            }
-
-<<<<<<< HEAD
+            return NULL;
+          }
+
           if (worker->impl()->job->assigned.command == GEARMAN_COMMAND_JOB_ASSIGN or
               worker->impl()->job->assigned.command == GEARMAN_COMMAND_JOB_ASSIGN_ALL or
               worker->impl()->job->assigned.command == GEARMAN_COMMAND_JOB_ASSIGN_UNIQ)
@@ -1048,25 +770,10 @@
             worker->impl()->state= GEARMAN_WORKER_STATE_GRAB_JOB_SEND;
             job= worker->impl()->job;
             worker->impl()->job= NULL;
-=======
-            if (worker->job->assigned.command != GEARMAN_COMMAND_NOOP)
-            {
-              gearman_universal_set_error(worker->universal, GEARMAN_UNEXPECTED_PACKET, GEARMAN_AT,
-                                          "unexpected packet:%s",
-                                          gearman_command_info(worker->job->assigned.command)->name);
-              gearman_packet_free(&(worker->job->assigned));
-              gearman_job_free(worker->job);
-              worker->job= NULL;
-              *ret_ptr= GEARMAN_UNEXPECTED_PACKET;
-              return NULL;
-            }
->>>>>>> bb4fb889
-
-            gearman_packet_free(&(worker->job->assigned));
-          }
-        }
-
-<<<<<<< HEAD
+
+            return job;
+          }
+
           if (worker->impl()->job->assigned.command == GEARMAN_COMMAND_NO_JOB or
               worker->impl()->job->assigned.command == GEARMAN_COMMAND_OPTION_RES)
           {
@@ -1087,34 +794,9 @@
           }
 
           gearman_packet_free(&(worker->impl()->job->assigned));
-=======
-      case GEARMAN_WORKER_STATE_PRE_SLEEP:
-        for (worker->con= (&worker->universal)->con_list; worker->con;
-             worker->con= worker->con->next)
-        {
-          if (worker->con->fd == INVALID_SOCKET)
-          {
-            continue;
-          }
-
-          *ret_ptr= worker->con->send_packet(worker->pre_sleep, true);
-          if (gearman_failed(*ret_ptr))
-          {
-            if (*ret_ptr == GEARMAN_IO_WAIT)
-            {
-              worker->state= GEARMAN_WORKER_STATE_PRE_SLEEP;
-            }
-            else if (*ret_ptr == GEARMAN_LOST_CONNECTION)
-            {
-              continue;
-            }
-
-            return NULL;
-          }
->>>>>>> bb4fb889
-        }
-
-<<<<<<< HEAD
+        }
+      }
+
     case GEARMAN_WORKER_STATE_PRE_SLEEP:
       for (worker->impl()->con= (&worker->impl()->universal)->con_list; worker->impl()->con;
            worker->impl()->con= worker->impl()->con->next)
@@ -1132,23 +814,12 @@
             worker->impl()->state= GEARMAN_WORKER_STATE_PRE_SLEEP;
           }
           else if (*ret_ptr == GEARMAN_LOST_CONNECTION)
-=======
-        worker->state= GEARMAN_WORKER_STATE_START;
-
-        /* Set a watch on all active connections that we sent a PRE_SLEEP to. */
-        active= 0;
-        for (worker->con= worker->universal.con_list; worker->con; worker->con= worker->con->next)
-        {
-          if (worker->con->fd == INVALID_SOCKET)
->>>>>>> bb4fb889
           {
             continue;
           }
 
-          worker->con->set_events(POLLIN);
-          active++;
-        }
-<<<<<<< HEAD
+          return NULL;
+        }
       }
 
       worker->impl()->state= GEARMAN_WORKER_STATE_START;
@@ -1158,16 +829,10 @@
       for (worker->impl()->con= worker->impl()->universal.con_list; worker->impl()->con; worker->impl()->con= worker->impl()->con->next)
       {
         if (worker->impl()->con->fd == INVALID_SOCKET)
-=======
-
-        if ((&worker->universal)->options.non_blocking)
->>>>>>> bb4fb889
-        {
-          *ret_ptr= GEARMAN_NO_JOBS;
-          return NULL;
-        }
-
-<<<<<<< HEAD
+        {
+          continue;
+        }
+
         worker->impl()->con->set_events(POLLIN);
         active++;
       }
@@ -1194,68 +859,30 @@
           if (worker->impl()->options.timeout_return)
           {
             *ret_ptr= gearman_error(worker->impl()->universal, GEARMAN_TIMEOUT, "Option timeout return reached");
-=======
-        if (active == 0)
-        {
-          if (worker->universal.timeout < 0)
-          {
-            gearman_nap(GEARMAN_WORKER_WAIT_TIMEOUT);
-          }
-          else
-          {
-            if (worker->universal.timeout > 0)
-            {
-              gearman_nap(worker->universal);
-            }
->>>>>>> bb4fb889
-
-            if (worker->options.timeout_return)
-            {
-              *ret_ptr= gearman_error(worker->universal, GEARMAN_TIMEOUT, "Option timeout return reached");
-
-              return NULL;
-            }
-          }
-        }
-<<<<<<< HEAD
+
+            return NULL;
+          }
+        }
       }
       else
       {
         *ret_ptr= gearman_wait(worker->impl()->universal);
         if (gearman_failed(*ret_ptr) and (*ret_ptr != GEARMAN_TIMEOUT or worker->impl()->options.timeout_return))
-=======
-        else
->>>>>>> bb4fb889
-        {
-          *ret_ptr= gearman_wait(worker->universal);
-          if (gearman_failed(*ret_ptr) and (*ret_ptr != GEARMAN_TIMEOUT or worker->options.timeout_return))
-          {
-            return NULL;
-          }
-        }
-
-        break;
-      }
-    }
-  }
-
-  return NULL;
+        {
+          return NULL;
+        }
+      }
+
+      break;
+    }
+  }
 }
 
 void gearman_job_free_all(gearman_worker_st *worker)
 {
-<<<<<<< HEAD
   while (worker->impl()->job_list)
   {
     gearman_job_free(worker->impl()->job_list);
-=======
-  if (worker)
-  {
-    while (worker->job_list)
-    {
-      gearman_job_free(worker->job_list);
-    }
->>>>>>> bb4fb889
   }
 }
 
@@ -1265,14 +892,11 @@
                                              gearman_worker_fn *worker_fn,
                                              void *context)
 {
-  if (worker)
-  {
-    if (function_name == NULL)
-    {
-      return gearman_error(worker->universal, GEARMAN_INVALID_ARGUMENT, "function name not given");
-    }
-
-<<<<<<< HEAD
+  if (worker == NULL)
+  {
+    return GEARMAN_INVALID_ARGUMENT;
+  }
+
   if (function_name == NULL)
   {
     return gearman_error(worker->impl()->universal, GEARMAN_INVALID_ARGUMENT, "function name not given");
@@ -1281,22 +905,14 @@
   if (worker_fn == NULL)
   {
     return gearman_error(worker->impl()->universal, GEARMAN_INVALID_ARGUMENT, "function not given");
-=======
-    if (worker_fn == NULL)
-    {
-      return gearman_error(worker->universal, GEARMAN_INVALID_ARGUMENT, "function not given");
-    }
-    gearman_function_t local= gearman_function_create_v1(worker_fn);
-
-    return _worker_function_create(worker,
-                                   function_name, strlen(function_name),
-                                   local,
-                                   timeout,
-                                   context);
->>>>>>> bb4fb889
-  }
-
-  return GEARMAN_INVALID_ARGUMENT;
+  }
+  gearman_function_t local= gearman_function_create_v1(worker_fn);
+
+  return _worker_function_create(worker,
+                                 function_name, strlen(function_name),
+                                 local,
+                                 timeout,
+                                 context);
 }
 
 gearman_return_t gearman_worker_define_function(gearman_worker_st *worker,
@@ -1305,25 +921,21 @@
                                                 const uint32_t timeout,
                                                 void *context)
 {
-  if (worker)
-  {
-    if (function_name == NULL or function_name_length == 0)
-    {
-      return gearman_error(worker->universal, GEARMAN_INVALID_ARGUMENT, "function name not given");
-    }
-
-<<<<<<< HEAD
+  if (worker == NULL)
+  {
+    return GEARMAN_INVALID_ARGUMENT;
+  }
+
   if (function_name == NULL or function_name_length == 0)
   {
     return gearman_error(worker->impl()->universal, GEARMAN_INVALID_ARGUMENT, "function name not given");
-=======
-    return _worker_function_create(worker,
-                                   function_name, function_name_length,
-                                   function,
-                                   timeout,
-                                   context);
->>>>>>> bb4fb889
-  }
+  }
+
+  return _worker_function_create(worker,
+                                 function_name, function_name_length,
+                                 function,
+                                 timeout,
+                                 context);
 
   return GEARMAN_INVALID_ARGUMENT;
 }
@@ -1340,9 +952,8 @@
 {
   bool shutdown= false;
 
-  if (worker)
-  {
-<<<<<<< HEAD
+  if (worker == NULL)
+  {
     return GEARMAN_INVALID_ARGUMENT;
   }
 
@@ -1356,20 +967,9 @@
       worker->impl()->work_job= gearman_worker_grab_job(worker, NULL, &ret);
 
       if (gearman_failed(ret))
-=======
-    universal_reset_error(worker->universal);
-
-    switch (worker->work_state)
-    {
-    case GEARMAN_WORKER_WORK_UNIVERSAL_GRAB_JOB:
->>>>>>> bb4fb889
-      {
-        gearman_return_t ret;
-        worker->work_job= gearman_worker_grab_job(worker, NULL, &ret);
-
-        if (gearman_failed(ret))
-        {
-<<<<<<< HEAD
+      {
+        if (ret == GEARMAN_COULD_NOT_CONNECT)
+        {
           gearman_reset(worker->impl()->universal);
         }
         return ret;
@@ -1382,28 +982,11 @@
       {
         if (not strcmp(gearman_job_function_name(worker->impl()->work_job),
                        worker->impl()->work_function->function_name))
-=======
-          if (ret == GEARMAN_COULD_NOT_CONNECT)
-          {
-            gearman_reset(worker->universal);
-          }
-          return ret;
-        }
-        assert(worker->work_job);
-
-        for (worker->work_function= worker->function_list;
-             worker->work_function;
-             worker->work_function= worker->work_function->next)
->>>>>>> bb4fb889
-        {
-          if (not strcmp(gearman_job_function_name(worker->work_job),
-                         worker->work_function->function_name))
-          {
-            break;
-          }
-        }
-
-<<<<<<< HEAD
+        {
+          break;
+        }
+      }
+
       if (not worker->impl()->work_function)
       {
         gearman_job_free(worker->impl()->work_job);
@@ -1441,66 +1024,20 @@
         gearman_reset(worker->impl()->universal);
         worker->impl()->work_job->error_code= GEARMAN_LOST_CONNECTION;
         break;
-=======
-        if (not worker->work_function)
-        {
-          gearman_job_free(worker->work_job);
-          worker->work_job= NULL;
-          return gearman_error(worker->universal, GEARMAN_INVALID_FUNCTION_NAME, "Function not found");
-        }
-
-        if (not worker->work_function->has_callback())
-        {
-          gearman_job_free(worker->work_job);
-          worker->work_job= NULL;
-          return gearman_error(worker->universal, GEARMAN_INVALID_FUNCTION_NAME, "Neither a gearman_worker_fn, or gearman_function_fn callback was supplied");
-        }
-
-        worker->work_result_size= 0;
-      }
-
-    case GEARMAN_WORKER_WORK_UNIVERSAL_FUNCTION:
-      {
-        switch (worker->work_function->callback(worker->work_job,
-                                                static_cast<void *>(worker->work_function->context)))
-        {
-        case GEARMAN_FUNCTION_INVALID_ARGUMENT:
-          worker->work_job->error_code= gearman_error(worker->universal, GEARMAN_INVALID_ARGUMENT, "worker returned an invalid response, gearman_return_t");
-        case GEARMAN_FUNCTION_FATAL:
-          if (gearman_job_send_fail_fin(worker->work_job) == GEARMAN_LOST_CONNECTION) // If we fail this, we have no connection, @note this causes us to lose the current error
-          {
-            worker->work_job->error_code= GEARMAN_LOST_CONNECTION;
-            break;
-          }
-          worker->work_state= GEARMAN_WORKER_WORK_UNIVERSAL_FAIL;
-          return worker->work_job->error_code;
-
-        case GEARMAN_FUNCTION_ERROR: // retry 
-          gearman_reset(worker->universal);
-          worker->work_job->error_code= GEARMAN_LOST_CONNECTION;
-          break;
->>>>>>> bb4fb889
-
-        case GEARMAN_FUNCTION_SHUTDOWN:
-          shutdown= true;
-
-        case GEARMAN_FUNCTION_SUCCESS:
-          break;
-        }
-
-<<<<<<< HEAD
+
+      case GEARMAN_FUNCTION_SHUTDOWN:
+        shutdown= true;
+
+      case GEARMAN_FUNCTION_SUCCESS:
+        break;
+      }
+
       if (worker->impl()->work_job->error_code == GEARMAN_LOST_CONNECTION)
       {
         break;
-=======
-        if (worker->work_job->error_code == GEARMAN_LOST_CONNECTION)
-        {
-          break;
-        }
->>>>>>> bb4fb889
-      }
-
-<<<<<<< HEAD
+      }
+    }
+
   case GEARMAN_WORKER_WORK_UNIVERSAL_COMPLETE:
     {
       worker->impl()->work_job->error_code= gearman_job_send_complete_fin(worker->impl()->work_job,
@@ -1530,105 +1067,48 @@
         worker->impl()->work_state= GEARMAN_WORKER_WORK_UNIVERSAL_FAIL;
 
         return worker->impl()->work_job->error_code;
-=======
-    case GEARMAN_WORKER_WORK_UNIVERSAL_COMPLETE:
-      {
-        worker->work_job->error_code= gearman_job_send_complete_fin(worker->work_job,
-                                                                    worker->work_result, worker->work_result_size);
-        if (worker->work_job->error_code == GEARMAN_IO_WAIT)
-        {
-          worker->work_state= GEARMAN_WORKER_WORK_UNIVERSAL_COMPLETE;
-          return gearman_error(worker->universal, worker->work_job->error_code,
-                               "A failure occurred after worker had successful complete, unless gearman_job_send_complete() was called directly by worker, client has not been informed of success.");
-        }
-
-        if (worker->work_result)
-        {
-          gearman_free(worker->universal, worker->work_result);
-          worker->work_result= NULL;
-        }
-
-        // If we lost the connection, we retry the work, otherwise we error
-        if (worker->work_job->error_code == GEARMAN_LOST_CONNECTION)
+      }
+    }
+    break;
+
+  case GEARMAN_WORKER_WORK_UNIVERSAL_FAIL:
+    {
+      if (gearman_failed(worker->impl()->work_job->error_code= gearman_job_send_fail_fin(worker->impl()->work_job)))
+      {
+        if (worker->impl()->work_job->error_code == GEARMAN_LOST_CONNECTION)
         {
           break;
         }
-        else if (worker->work_job->error_code == GEARMAN_SHUTDOWN)
-        { }
-        else if (gearman_failed(worker->work_job->error_code))
-        {
-          worker->work_state= GEARMAN_WORKER_WORK_UNIVERSAL_FAIL;
-
-          return worker->work_job->error_code;
-        }
->>>>>>> bb4fb889
-      }
-      break;
-
-<<<<<<< HEAD
-  case GEARMAN_WORKER_WORK_UNIVERSAL_FAIL:
-    {
-      if (gearman_failed(worker->impl()->work_job->error_code= gearman_job_send_fail_fin(worker->impl()->work_job)))
-      {
-        if (worker->impl()->work_job->error_code == GEARMAN_LOST_CONNECTION)
-=======
-    case GEARMAN_WORKER_WORK_UNIVERSAL_FAIL:
-      {
-        if (gearman_failed(worker->work_job->error_code= gearman_job_send_fail_fin(worker->work_job)))
->>>>>>> bb4fb889
-        {
-          if (worker->work_job->error_code == GEARMAN_LOST_CONNECTION)
-          {
-            break;
-          }
-
-<<<<<<< HEAD
+
         return worker->impl()->work_job->error_code;
-=======
-          return worker->work_job->error_code;
-        }
->>>>>>> bb4fb889
-      }
-      break;
-    }
-
-<<<<<<< HEAD
+      }
+    }
+    break;
+  }
+
   gearman_job_free(worker->impl()->work_job);
   worker->impl()->work_job= NULL;
 
   worker->impl()->work_state= GEARMAN_WORKER_WORK_UNIVERSAL_GRAB_JOB;
-=======
-    gearman_job_free(worker->work_job);
-    worker->work_job= NULL;
-
-    worker->work_state= GEARMAN_WORKER_WORK_UNIVERSAL_GRAB_JOB;
->>>>>>> bb4fb889
-
-    if (shutdown)
-    {
-      return GEARMAN_SHUTDOWN;
-    }
-
-    return GEARMAN_SUCCESS;
-  }
-
-  return GEARMAN_INVALID_ARGUMENT;
+
+  if (shutdown)
+  {
+    return GEARMAN_SHUTDOWN;
+  }
+
+  return GEARMAN_SUCCESS;
 }
 
 gearman_return_t gearman_worker_echo(gearman_worker_st *worker,
                                      const void *workload,
                                      size_t workload_size)
 {
-  if (worker)
-  {
-    return gearman_echo(worker->universal, workload, workload_size);
-  }
-
-<<<<<<< HEAD
+  if (worker == NULL)
+  {
+    return GEARMAN_INVALID_ARGUMENT;
+  }
+
   return gearman_echo(worker->impl()->universal, workload, workload_size);
-=======
-  return GEARMAN_INVALID_ARGUMENT;
->>>>>>> bb4fb889
 }
 
 /*
@@ -1801,12 +1281,12 @@
                                                       gearman_calloc_fn *calloc_fn,
                                                       void *context)
 {
-  if (worker == NULL)
-  {
-    return GEARMAN_INVALID_ARGUMENT;
-  }
-
-  return gearman_set_memory_allocator(worker->impl()->universal.allocator, malloc_fn, free_fn, realloc_fn, calloc_fn, context);
+  if (worker)
+  {
+    return gearman_set_memory_allocator(worker->impl()->universal.allocator, malloc_fn, free_fn, realloc_fn, calloc_fn, context);
+  }
+
+  return GEARMAN_INVALID_ARGUMENT;
 }
 
 bool gearman_worker_set_server_option(gearman_worker_st *worker_shell, const char *option_arg, size_t option_arg_size)
@@ -1824,11 +1304,7 @@
 {
   if (self)
   {
-<<<<<<< HEAD
     gearman_universal_set_namespace(self->impl()->universal, namespace_key, namespace_key_size);
-=======
-    gearman_universal_set_namespace(self->universal, namespace_key, namespace_key_size);
->>>>>>> bb4fb889
   }
 }
 
@@ -1856,19 +1332,20 @@
 gearman_return_t gearman_worker_set_identifier(gearman_worker_st *worker,
                                                const char *id, size_t id_size)
 {
-<<<<<<< HEAD
-  return gearman_set_identifier(worker->impl()->universal, id, id_size);
-=======
   if (worker)
   {
-    return gearman_set_identifier(worker->universal, id, id_size);
+    return gearman_set_identifier(worker->impl()->universal, id, id_size);
   }
 
   return GEARMAN_INVALID_ARGUMENT;
->>>>>>> bb4fb889
 }
 
 const char *gearman_worker_namespace(gearman_worker_st *self)
 {
-  return gearman_univeral_namespace(self->impl()->universal);
+  if (self)
+  {
+    return gearman_univeral_namespace(self->impl()->universal);
+  }
+
+  return NULL;
 }