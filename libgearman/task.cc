/*  vim:expandtab:shiftwidth=2:tabstop=2:smarttab:
 * 
 *  Gearmand client and server library.
 *
 *  Copyright (C) 2011-2013 Data Differential, http://datadifferential.com/
 *  Copyright (C) 2008 Brian Aker, Eric Day
 *  All rights reserved.
 *
 *  Redistribution and use in source and binary forms, with or without
 *  modification, are permitted provided that the following conditions are
 *  met:
 *
 *      * Redistributions of source code must retain the above copyright
 *  notice, this list of conditions and the following disclaimer.
 *
 *      * Redistributions in binary form must reproduce the above
 *  copyright notice, this list of conditions and the following disclaimer
 *  in the documentation and/or other materials provided with the
 *  distribution.
 *
 *      * The names of its contributors may not be used to endorse or
 *  promote products derived from this software without specific prior
 *  written permission.
 *
 *  THIS SOFTWARE IS PROVIDED BY THE COPYRIGHT HOLDERS AND CONTRIBUTORS
 *  "AS IS" AND ANY EXPRESS OR IMPLIED WARRANTIES, INCLUDING, BUT NOT
 *  LIMITED TO, THE IMPLIED WARRANTIES OF MERCHANTABILITY AND FITNESS FOR
 *  A PARTICULAR PURPOSE ARE DISCLAIMED. IN NO EVENT SHALL THE COPYRIGHT
 *  OWNER OR CONTRIBUTORS BE LIABLE FOR ANY DIRECT, INDIRECT, INCIDENTAL,
 *  SPECIAL, EXEMPLARY, OR CONSEQUENTIAL DAMAGES (INCLUDING, BUT NOT
 *  LIMITED TO, PROCUREMENT OF SUBSTITUTE GOODS OR SERVICES; LOSS OF USE,
 *  DATA, OR PROFITS; OR BUSINESS INTERRUPTION) HOWEVER CAUSED AND ON ANY
 *  THEORY OF LIABILITY, WHETHER IN CONTRACT, STRICT LIABILITY, OR TORT
 *  (INCLUDING NEGLIGENCE OR OTHERWISE) ARISING IN ANY WAY OUT OF THE USE
 *  OF THIS SOFTWARE, EVEN IF ADVISED OF THE POSSIBILITY OF SUCH DAMAGE.
 *
 */

/**
 * @file
 * @brief Task Definitions
 */

#include "gear_config.h"
#include <libgearman/common.h>

#include "libgearman/assert.hpp"

#include <cerrno>
#include <cstring>
#include <memory>

/*
 * Public Definitions
 */

gearman_task_st *gearman_task_internal_create(gearman_client_st& client, gearman_task_st *task_shell)
{
  Task* task= new (std::nothrow) Task(client, task_shell);
  if (task)
  {
    assert(task->client == &client);
    return task->shell();
  }

  gearman_perror(client.impl()->universal, "gearman_task_st new");
  gearman_task_free(task_shell);

  return NULL;
}


void gearman_task_free(gearman_task_st *task_shell)
{
<<<<<<< HEAD
  if (task_shell)
  {
    if (gearman_is_initialized(task_shell))
    {
      assert(task_shell->impl());
      Task* task;
      if ((task= task_shell->impl()))
      {
        assert(task->magic_ != TASK_ANTI_MAGIC);
        assert(task->magic_ == TASK_MAGIC);
        task->magic_= TASK_ANTI_MAGIC;

        if (task->client)
        {
          if (task->options.send_in_use)
          {
            gearman_packet_free(&(task->send));
          }

          if (task->type != GEARMAN_TASK_KIND_DO  and task->context and  task->client->impl()->task_context_free_fn)
          {
            task->client->impl()->task_context_free_fn(task_shell, static_cast<void *>(task->context));
          }

          if (task->client->impl()->task_list == task_shell)
          {
            task->client->impl()->task_list= task->next;
          }

          if (task->prev)
          {
            task->prev->impl()->next= task->next;
          }

          if (task->next)
          {
            task->next->impl()->prev= task->prev;
          }

          task->client->impl()->task_count--;

          // If the task we are removing is a current task, remove it from the client
          // structures.
          if (task->client->impl()->task == task_shell)
          {
            task->client->impl()->task= NULL;
          }
          task->client= NULL;
        }
        task->job_handle[0]= 0;

        gearman_set_initialized(task, false);

        delete task;
      }
    }
=======
  if (task)
  {
    if (task->options.is_initialized == false)
    {
      return;
    }

    assert(task->magic_ != TASK_ANTI_MAGIC);
    assert(task->magic_ == TASK_MAGIC);
    task->magic_= TASK_ANTI_MAGIC;

    gearman_task_free_result(task);

    if (task->client)
    {
      if (task->options.send_in_use)
      {
        gearman_packet_free(&(task->send));
      }

      if (task->type != GEARMAN_TASK_KIND_DO  and task->context and  task->client->task_context_free_fn)
      {
        task->client->task_context_free_fn(task, static_cast<void *>(task->context));
      }

      if (task->client->task_list == task)
      {
        task->client->task_list= task->next;
      }

      if (task->prev)
      {
        task->prev->next= task->next;
      }

      if (task->next)
      {
        task->next->prev= task->prev;
      }

      task->client->task_count--;

      // If the task we are removing is a current task, remove it from the client
      // structures.
      if (task->client->task == task)
      {
        task->client->task= NULL;
      }
      task->client= NULL;
    }
    task->job_handle[0]= 0;

    task->options.is_initialized= false;
    if (task->options.allocated)
    {
      delete task;
    }
>>>>>>> bb4fb889
  }
}

bool gearman_task_is_active(const gearman_task_st *task_shell)
{
  assert(task_shell);
  assert(task_shell->impl());
  if (task_shell and task_shell->impl())
  {
    switch (task_shell->impl()->state)
    {
    case GEARMAN_TASK_STATE_NEW:
    case GEARMAN_TASK_STATE_SUBMIT:
    case GEARMAN_TASK_STATE_WORKLOAD:
    case GEARMAN_TASK_STATE_WORK:
    case GEARMAN_TASK_STATE_CREATED:
    case GEARMAN_TASK_STATE_DATA:
    case GEARMAN_TASK_STATE_WARNING:
    case GEARMAN_TASK_STATE_STATUS:
      return true;

    case GEARMAN_TASK_STATE_COMPLETE:
    case GEARMAN_TASK_STATE_EXCEPTION:
    case GEARMAN_TASK_STATE_FAIL:
    case GEARMAN_TASK_STATE_FINISHED:
      break;
    }
  }

  return false;
}

const char *gearman_task_strstate(const gearman_task_st *task_shell)
{
  if (task_shell and task_shell->impl())
  {
    switch (task_shell->impl()->state)
    {
    case GEARMAN_TASK_STATE_NEW: return "GEARMAN_TASK_STATE_NEW";
    case GEARMAN_TASK_STATE_SUBMIT: return "GEARMAN_TASK_STATE_SUBMIT";
    case GEARMAN_TASK_STATE_WORKLOAD: return "GEARMAN_TASK_STATE_WORKLOAD";
    case GEARMAN_TASK_STATE_WORK: return "GEARMAN_TASK_STATE_WORK";
    case GEARMAN_TASK_STATE_CREATED: return "GEARMAN_TASK_STATE_CREATED";
    case GEARMAN_TASK_STATE_DATA: return "GEARMAN_TASK_STATE_DATA";
    case GEARMAN_TASK_STATE_WARNING: return "GEARMAN_TASK_STATE_WARNING";
    case GEARMAN_TASK_STATE_STATUS: return "GEARMAN_TASK_STATE_STATUS";
    case GEARMAN_TASK_STATE_COMPLETE: return "GEARMAN_TASK_STATE_COMPLETE";
    case GEARMAN_TASK_STATE_EXCEPTION: return "GEARMAN_TASK_STATE_EXCEPTION";
    case GEARMAN_TASK_STATE_FAIL: return "GEARMAN_TASK_STATE_FAIL";
    case GEARMAN_TASK_STATE_FINISHED: return "GEARMAN_TASK_STATE_FINISHED";
    }

    return "";
  }

  return NULL;
}

void gearman_task_clear_fn(gearman_task_st *task_shell)
{
  if (task_shell and task_shell->impl())
  {
    task_shell->impl()->func= gearman_actions_default();
  }
}

void *gearman_task_context(const gearman_task_st *task_shell)
{
  if (task_shell and task_shell->impl())
  {
    return const_cast<void *>(task_shell->impl()->context);
  }

  return NULL;
}

void gearman_task_set_context(gearman_task_st *task_shell, void *context)
{
<<<<<<< HEAD
  if (task_shell and task_shell->impl())
  {
    task_shell->impl()->context= context;
=======
  if (task)
  {
    task->context= context;
>>>>>>> bb4fb889
  }
}

const char *gearman_task_function_name(const gearman_task_st *task_shell)
{
  if (task_shell and task_shell->impl())
  {
<<<<<<< HEAD
    return task_shell->impl()->send.arg[0];
=======
    return NULL;
>>>>>>> bb4fb889
  }

  return NULL;
}

const char *gearman_task_unique(const gearman_task_st *task_shell)
{
  if (task_shell and task_shell->impl())
  {
<<<<<<< HEAD
    return task_shell->impl()->unique;
=======
    return NULL;
>>>>>>> bb4fb889
  }

  return 0;
}

const char *gearman_task_job_handle(const gearman_task_st *task_shell)
{
  if (task_shell and task_shell->impl())
  {
<<<<<<< HEAD
    return task_shell->impl()->job_handle;
=======
    return NULL;
>>>>>>> bb4fb889
  }

  return 0;
}

bool gearman_task_is_known(const gearman_task_st *task_shell)
{
  if (task_shell and task_shell->impl())
  {
    return task_shell->impl()->options.is_known;
  }

  return false;
}

bool gearman_task_is_running(const gearman_task_st *task_shell)
{
  if (task_shell and task_shell->impl())
  {
    return task_shell->impl()->options.is_running;
  }

  return false;
}

uint32_t gearman_task_numerator(const gearman_task_st *task_shell)
{
  if (task_shell and task_shell->impl())
  {
    return task_shell->impl()->numerator;
  }

  return 0;
}

uint32_t gearman_task_denominator(const gearman_task_st *task_shell)
{
  if (task_shell and task_shell->impl())
  {
    return task_shell->impl()->denominator;
  }

  return 0;
}

void gearman_task_give_workload(gearman_task_st *task_shell, const void *workload, size_t workload_size)
{
  if (task_shell and task_shell->impl())
  {
    gearman_packet_give_data(task_shell->impl()->send, workload, workload_size);
  }
}

size_t gearman_task_send_workload(gearman_task_st *task_shell, const void *workload,
                                  size_t workload_size,
                                  gearman_return_t *ret_ptr)
{
  if (task_shell and task_shell->impl())
  {
<<<<<<< HEAD
    return task_shell->impl()->con->send_and_flush(workload, workload_size, ret_ptr);
=======
    if (ret_ptr)
    {
      *ret_ptr= GEARMAN_INVALID_ARGUMENT;
    }
    return 0;
>>>>>>> bb4fb889
  }

  return 0;
}

gearman_result_st *gearman_task_result(gearman_task_st *task_shell)
{
  if (task_shell and task_shell->impl())
  {
    return task_shell->impl()->result();
  }

  return NULL;
}

gearman_result_st *gearman_task_mutable_result(gearman_task_st* task_shell)
{
  assert(task_shell); // Programmer error
  assert(task_shell->impl()); // Programmer error

  if (task_shell)
  {
    Task* task= task_shell->impl();
    if (task)
    {
      if (task->result() == NULL)
      {
        task->create_result(0);
        assert(task->result());
      }

      return task->result();
    }
  }
  
  return NULL;
}

const void *gearman_task_data(const gearman_task_st *task_shell)
{
  if (task_shell and task_shell->impl() and task_shell->impl()->recv and task_shell->impl()->recv->data)
  {
    return task_shell->impl()->recv->data;
  }

  return NULL;
}

size_t gearman_task_data_size(const gearman_task_st *task_shell)
{
  if (task_shell and task_shell->impl())
  {
    if (task_shell->impl()->recv and task_shell->impl()->recv->data_size)
    {
      return task_shell->impl()->recv->data_size;
    }
  }

  return 0;
}

void *gearman_task_take_data(gearman_task_st *task_shell, size_t *data_size)
{
  if (task_shell and task_shell->impl())
  {
    return gearman_packet_take_data(*(task_shell->impl())->recv, data_size);
  }

  return NULL;
}

size_t gearman_task_recv_data(gearman_task_st *task_shell, void *data,
                                  size_t data_size,
                                  gearman_return_t *ret_ptr)
{
<<<<<<< HEAD
  if (task_shell and task_shell->impl())
=======
  gearman_return_t unused;
  if (ret_ptr == NULL)
>>>>>>> bb4fb889
  {
    ret_ptr= &unused;
  }

<<<<<<< HEAD
    return task_shell->impl()->con->receive_data(data, data_size, *ret_ptr);
=======
  if (task == NULL)
  {
    *ret_ptr= GEARMAN_INVALID_ARGUMENT;
    return 0;
>>>>>>> bb4fb889
  }

  return task->con->receive_data(data, data_size, *ret_ptr);
}

const char *gearman_task_error(const gearman_task_st *task_shell)
{
  if (task_shell and task_shell->impl())
  {
    if (task_shell->impl()->result_rc == GEARMAN_UNKNOWN_STATE or 
        task_shell->impl()->result_rc == GEARMAN_SUCCESS)
    {
      return NULL;
    }

    return gearman_strerror(task_shell->impl()->result_rc);
  }

  return NULL;
}

gearman_return_t gearman_task_return(const gearman_task_st *task_shell)
{
<<<<<<< HEAD
  assert(task_shell); // Only used internally.
  assert(task_shell->impl());
  if (task_shell and task_shell->impl())
=======
  if (task == NULL)
>>>>>>> bb4fb889
  {
    return task_shell->impl()->result_rc;
  }

  return GEARMAN_INVALID_ARGUMENT;
}

Task::~Task()
{
  free_result();
}

void Task::free_result()
{
  delete _result_ptr;
  _result_ptr= NULL;
}

bool Task::create_result(size_t initial_size)
{
  assert(_result_ptr == NULL);
  _result_ptr= new (std::nothrow) gearman_result_st(initial_size);
  return bool(_result_ptr);
}<|MERGE_RESOLUTION|>--- conflicted
+++ resolved
@@ -72,7 +72,6 @@
 
 void gearman_task_free(gearman_task_st *task_shell)
 {
-<<<<<<< HEAD
   if (task_shell)
   {
     if (gearman_is_initialized(task_shell))
@@ -129,65 +128,6 @@
         delete task;
       }
     }
-=======
-  if (task)
-  {
-    if (task->options.is_initialized == false)
-    {
-      return;
-    }
-
-    assert(task->magic_ != TASK_ANTI_MAGIC);
-    assert(task->magic_ == TASK_MAGIC);
-    task->magic_= TASK_ANTI_MAGIC;
-
-    gearman_task_free_result(task);
-
-    if (task->client)
-    {
-      if (task->options.send_in_use)
-      {
-        gearman_packet_free(&(task->send));
-      }
-
-      if (task->type != GEARMAN_TASK_KIND_DO  and task->context and  task->client->task_context_free_fn)
-      {
-        task->client->task_context_free_fn(task, static_cast<void *>(task->context));
-      }
-
-      if (task->client->task_list == task)
-      {
-        task->client->task_list= task->next;
-      }
-
-      if (task->prev)
-      {
-        task->prev->next= task->next;
-      }
-
-      if (task->next)
-      {
-        task->next->prev= task->prev;
-      }
-
-      task->client->task_count--;
-
-      // If the task we are removing is a current task, remove it from the client
-      // structures.
-      if (task->client->task == task)
-      {
-        task->client->task= NULL;
-      }
-      task->client= NULL;
-    }
-    task->job_handle[0]= 0;
-
-    task->options.is_initialized= false;
-    if (task->options.allocated)
-    {
-      delete task;
-    }
->>>>>>> bb4fb889
   }
 }
 
@@ -266,15 +206,9 @@
 
 void gearman_task_set_context(gearman_task_st *task_shell, void *context)
 {
-<<<<<<< HEAD
   if (task_shell and task_shell->impl())
   {
     task_shell->impl()->context= context;
-=======
-  if (task)
-  {
-    task->context= context;
->>>>>>> bb4fb889
   }
 }
 
@@ -282,11 +216,7 @@
 {
   if (task_shell and task_shell->impl())
   {
-<<<<<<< HEAD
     return task_shell->impl()->send.arg[0];
-=======
-    return NULL;
->>>>>>> bb4fb889
   }
 
   return NULL;
@@ -296,11 +226,7 @@
 {
   if (task_shell and task_shell->impl())
   {
-<<<<<<< HEAD
     return task_shell->impl()->unique;
-=======
-    return NULL;
->>>>>>> bb4fb889
   }
 
   return 0;
@@ -310,11 +236,7 @@
 {
   if (task_shell and task_shell->impl())
   {
-<<<<<<< HEAD
     return task_shell->impl()->job_handle;
-=======
-    return NULL;
->>>>>>> bb4fb889
   }
 
   return 0;
@@ -368,22 +290,22 @@
   }
 }
 
-size_t gearman_task_send_workload(gearman_task_st *task_shell, const void *workload,
-                                  size_t workload_size,
+size_t gearman_task_send_workload(gearman_task_st *task_shell,
+                                  const void *workload, size_t workload_size,
                                   gearman_return_t *ret_ptr)
 {
-  if (task_shell and task_shell->impl())
-  {
-<<<<<<< HEAD
+  gearman_return_t unused;
+  if (ret_ptr == NULL)
+  {
+    ret_ptr= &unused;
+  }
+
+  if (task_shell and task_shell->impl())
+  {
     return task_shell->impl()->con->send_and_flush(workload, workload_size, ret_ptr);
-=======
-    if (ret_ptr)
-    {
-      *ret_ptr= GEARMAN_INVALID_ARGUMENT;
-    }
-    return 0;
->>>>>>> bb4fb889
-  }
+  }
+
+  *ret_ptr= GEARMAN_INVALID_ARGUMENT;
 
   return 0;
 }
@@ -400,9 +322,6 @@
 
 gearman_result_st *gearman_task_mutable_result(gearman_task_st* task_shell)
 {
-  assert(task_shell); // Programmer error
-  assert(task_shell->impl()); // Programmer error
-
   if (task_shell)
   {
     Task* task= task_shell->impl();
@@ -458,27 +377,20 @@
                                   size_t data_size,
                                   gearman_return_t *ret_ptr)
 {
-<<<<<<< HEAD
-  if (task_shell and task_shell->impl())
-=======
   gearman_return_t unused;
   if (ret_ptr == NULL)
->>>>>>> bb4fb889
   {
     ret_ptr= &unused;
   }
 
-<<<<<<< HEAD
+  if (task_shell and task_shell->impl())
+  {
     return task_shell->impl()->con->receive_data(data, data_size, *ret_ptr);
-=======
-  if (task == NULL)
-  {
-    *ret_ptr= GEARMAN_INVALID_ARGUMENT;
-    return 0;
->>>>>>> bb4fb889
-  }
-
-  return task->con->receive_data(data, data_size, *ret_ptr);
+  }
+
+  *ret_ptr= GEARMAN_INVALID_ARGUMENT;
+
+  return 0;
 }
 
 const char *gearman_task_error(const gearman_task_st *task_shell)
@@ -499,13 +411,7 @@
 
 gearman_return_t gearman_task_return(const gearman_task_st *task_shell)
 {
-<<<<<<< HEAD
-  assert(task_shell); // Only used internally.
-  assert(task_shell->impl());
-  if (task_shell and task_shell->impl())
-=======
-  if (task == NULL)
->>>>>>> bb4fb889
+  if (task_shell and task_shell->impl())
   {
     return task_shell->impl()->result_rc;
   }
@@ -518,15 +424,21 @@
   free_result();
 }
 
-void Task::free_result()
+void Task::result(gearman_result_st* result_)
 {
   delete _result_ptr;
-  _result_ptr= NULL;
+  _result_ptr= result_;
 }
 
 bool Task::create_result(size_t initial_size)
 {
   assert(_result_ptr == NULL);
+  if (_result_ptr)
+  {
+    _result_ptr->clear();
+    return _result_ptr;
+  }
+
   _result_ptr= new (std::nothrow) gearman_result_st(initial_size);
   return bool(_result_ptr);
 }