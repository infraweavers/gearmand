--- conflicted
+++ resolved
@@ -316,19 +316,20 @@
 {
   assert(task_shell); // Programmer error
   assert(task_shell->impl()); // Programmer error
-  if (task_shell and task_shell->impl())
-  {
-    if (task_shell->impl()->result() == NULL)
-    {
-<<<<<<< HEAD
-      task_shell->impl()->create_result(0);
-=======
-      task->result_ptr= new (std::nothrow) gearman_result_st();
-      assert(task->result_ptr);
->>>>>>> e57b998b
-    }
-
-    return task_shell->impl()->result();
+
+  if (task_shell)
+  {
+    Task* task= task_shell->impl();
+    if (task)
+    {
+      if (task->result() == NULL)
+      {
+        task->create_result(0);
+        assert(task->result());
+      }
+
+      return task->result();
+    }
   }
   
   return NULL;
