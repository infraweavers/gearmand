/*  vim:expandtab:shiftwidth=2:tabstop=2:smarttab:
 * 
 *  Gearmand client and server library.
 *
<<<<<<< HEAD
 *  Copyright (C) 2011-2012 Data Differential, http://datadifferential.com/
=======
 *  Copyright (C) 2011-2013 Data Differential, http://datadifferential.com/
>>>>>>> 3631ca68
 *  Copyright (C) 2008 Brian Aker, Eric Day
 *  All rights reserved.
 *
 *  Redistribution and use in source and binary forms, with or without
 *  modification, are permitted provided that the following conditions are
 *  met:
 *
 *      * Redistributions of source code must retain the above copyright
 *  notice, this list of conditions and the following disclaimer.
 *
 *      * Redistributions in binary form must reproduce the above
 *  copyright notice, this list of conditions and the following disclaimer
 *  in the documentation and/or other materials provided with the
 *  distribution.
 *
 *      * The names of its contributors may not be used to endorse or
 *  promote products derived from this software without specific prior
 *  written permission.
 *
 *  THIS SOFTWARE IS PROVIDED BY THE COPYRIGHT HOLDERS AND CONTRIBUTORS
 *  "AS IS" AND ANY EXPRESS OR IMPLIED WARRANTIES, INCLUDING, BUT NOT
 *  LIMITED TO, THE IMPLIED WARRANTIES OF MERCHANTABILITY AND FITNESS FOR
 *  A PARTICULAR PURPOSE ARE DISCLAIMED. IN NO EVENT SHALL THE COPYRIGHT
 *  OWNER OR CONTRIBUTORS BE LIABLE FOR ANY DIRECT, INDIRECT, INCIDENTAL,
 *  SPECIAL, EXEMPLARY, OR CONSEQUENTIAL DAMAGES (INCLUDING, BUT NOT
 *  LIMITED TO, PROCUREMENT OF SUBSTITUTE GOODS OR SERVICES; LOSS OF USE,
 *  DATA, OR PROFITS; OR BUSINESS INTERRUPTION) HOWEVER CAUSED AND ON ANY
 *  THEORY OF LIABILITY, WHETHER IN CONTRACT, STRICT LIABILITY, OR TORT
 *  (INCLUDING NEGLIGENCE OR OTHERWISE) ARISING IN ANY WAY OUT OF THE USE
 *  OF THIS SOFTWARE, EVEN IF ADVISED OF THE POSSIBILITY OF SUCH DAMAGE.
 *
 */

/**
 * @file
 * @brief Task Definitions
 */

#include "gear_config.h"
#include <libgearman/common.h>

#include "libgearman/assert.hpp"

#include <cerrno>
#include <cstring>
#include <memory>

/*
 * Public Definitions
 */

gearman_task_st *gearman_task_internal_create(gearman_client_st& client, gearman_task_st *task_shell)
{
  Task* task= new (std::nothrow) Task(client, task_shell);
  if (task)
  {
    assert(task->client == &client);
    return task->shell();
  }

  gearman_perror(client.impl()->universal, "gearman_task_st new");
  gearman_task_free(task_shell);

  return NULL;
}


void gearman_task_free(gearman_task_st *task_shell)
{
  if (task_shell)
  {
    if (gearman_is_initialized(task_shell))
    {
      assert(task_shell->impl());
      Task* task;
      if ((task= task_shell->impl()))
      {
        assert(task->magic_ != TASK_ANTI_MAGIC);
        assert(task->magic_ == TASK_MAGIC);
        task->magic_= TASK_ANTI_MAGIC;

        gearman_task_free_result(task_shell);

        if (task->client)
        {
          if (task->options.send_in_use)
          {
            gearman_packet_free(&(task->send));
          }

          if (task->type != GEARMAN_TASK_KIND_DO  and task->context and  task->client->impl()->task_context_free_fn)
          {
            task->client->impl()->task_context_free_fn(task_shell, static_cast<void *>(task->context));
          }

          if (task->client->impl()->task_list == task_shell)
          {
            task->client->impl()->task_list= task->next;
          }

          if (task->prev)
          {
            task->prev->impl()->next= task->next;
          }

          if (task->next)
          {
            task->next->impl()->prev= task->prev;
          }

          task->client->impl()->task_count--;

          // If the task we are removing is a current task, remove it from the client
          // structures.
          if (task->client->impl()->task == task_shell)
          {
            task->client->impl()->task= NULL;
          }
          task->client= NULL;
        }
        task->job_handle[0]= 0;

        gearman_set_initialized(task, false);

        delete task;
      }
    }
  }
}

void gearman_task_free_result(gearman_task_st *task_shell)
{
  assert(task_shell);
  assert(task_shell->impl());
  if (task_shell and task_shell->impl())
  {
    delete task_shell->impl()->result_ptr;
    task_shell->impl()->result_ptr= NULL;
  }
}

bool gearman_task_is_active(const gearman_task_st *task_shell)
{
  assert(task_shell);
  assert(task_shell->impl());
  if (task_shell and task_shell->impl())
  {
    switch (task_shell->impl()->state)
    {
    case GEARMAN_TASK_STATE_NEW:
    case GEARMAN_TASK_STATE_SUBMIT:
    case GEARMAN_TASK_STATE_WORKLOAD:
    case GEARMAN_TASK_STATE_WORK:
    case GEARMAN_TASK_STATE_CREATED:
    case GEARMAN_TASK_STATE_DATA:
    case GEARMAN_TASK_STATE_WARNING:
    case GEARMAN_TASK_STATE_STATUS:
      return true;

    case GEARMAN_TASK_STATE_COMPLETE:
    case GEARMAN_TASK_STATE_EXCEPTION:
    case GEARMAN_TASK_STATE_FAIL:
    case GEARMAN_TASK_STATE_FINISHED:
      break;
    }
  }

  return false;
}

const char *gearman_task_strstate(const gearman_task_st *task_shell)
{
  if (task_shell and task_shell->impl())
  {
    switch (task_shell->impl()->state)
    {
    case GEARMAN_TASK_STATE_NEW: return "GEARMAN_TASK_STATE_NEW";
    case GEARMAN_TASK_STATE_SUBMIT: return "GEARMAN_TASK_STATE_SUBMIT";
    case GEARMAN_TASK_STATE_WORKLOAD: return "GEARMAN_TASK_STATE_WORKLOAD";
    case GEARMAN_TASK_STATE_WORK: return "GEARMAN_TASK_STATE_WORK";
    case GEARMAN_TASK_STATE_CREATED: return "GEARMAN_TASK_STATE_CREATED";
    case GEARMAN_TASK_STATE_DATA: return "GEARMAN_TASK_STATE_DATA";
    case GEARMAN_TASK_STATE_WARNING: return "GEARMAN_TASK_STATE_WARNING";
    case GEARMAN_TASK_STATE_STATUS: return "GEARMAN_TASK_STATE_STATUS";
    case GEARMAN_TASK_STATE_COMPLETE: return "GEARMAN_TASK_STATE_COMPLETE";
    case GEARMAN_TASK_STATE_EXCEPTION: return "GEARMAN_TASK_STATE_EXCEPTION";
    case GEARMAN_TASK_STATE_FAIL: return "GEARMAN_TASK_STATE_FAIL";
    case GEARMAN_TASK_STATE_FINISHED: return "GEARMAN_TASK_STATE_FINISHED";
    }

    return "";
  }

  return NULL;
}

void gearman_task_clear_fn(gearman_task_st *task_shell)
{
  if (task_shell and task_shell->impl())
  {
    task_shell->impl()->func= gearman_actions_default();
  }
}

void *gearman_task_context(const gearman_task_st *task_shell)
{
  if (task_shell and task_shell->impl())
  {
    return const_cast<void *>(task_shell->impl()->context);
  }

  return NULL;
}

void gearman_task_set_context(gearman_task_st *task_shell, void *context)
{
  if (task_shell and task_shell->impl())
  {
    task_shell->impl()->context= context;
  }
}

const char *gearman_task_function_name(const gearman_task_st *task_shell)
{
  if (task_shell and task_shell->impl())
  {
    return task_shell->impl()->send.arg[0];
  }

  return NULL;
}

const char *gearman_task_unique(const gearman_task_st *task_shell)
{
  if (task_shell and task_shell->impl())
  {
    return task_shell->impl()->unique;
  }

  return 0;
}

const char *gearman_task_job_handle(const gearman_task_st *task_shell)
{
  if (task_shell and task_shell->impl())
  {
    return task_shell->impl()->job_handle;
  }

  return 0;
}

bool gearman_task_is_known(const gearman_task_st *task_shell)
{
  if (task_shell and task_shell->impl())
  {
    return task_shell->impl()->options.is_known;
  }

  return false;
}

bool gearman_task_is_running(const gearman_task_st *task_shell)
{
  if (task_shell and task_shell->impl())
  {
    return task_shell->impl()->options.is_running;
  }

  return false;
}

uint32_t gearman_task_numerator(const gearman_task_st *task_shell)
{
  if (task_shell and task_shell->impl())
  {
    return task_shell->impl()->numerator;
  }

  return 0;
}

uint32_t gearman_task_denominator(const gearman_task_st *task_shell)
{
  if (task_shell and task_shell->impl())
  {
    return task_shell->impl()->denominator;
  }

  return 0;
}

void gearman_task_give_workload(gearman_task_st *task_shell, const void *workload, size_t workload_size)
{
  if (task_shell and task_shell->impl())
  {
    gearman_packet_give_data(task_shell->impl()->send, workload, workload_size);
  }
}

size_t gearman_task_send_workload(gearman_task_st *task_shell, const void *workload,
                                  size_t workload_size,
                                  gearman_return_t *ret_ptr)
{
  if (task_shell and task_shell->impl())
  {
    return task_shell->impl()->con->send_and_flush(workload, workload_size, ret_ptr);
  }

  return 0;
}

gearman_result_st *gearman_task_result(gearman_task_st *task_shell)
{
  if (task_shell and task_shell->impl())
  {
    return task_shell->impl()->result_ptr;
  }

  return NULL;
}

gearman_result_st *gearman_task_mutable_result(gearman_task_st* task_shell)
{
  assert(task_shell); // Programmer error
  assert(task_shell->impl()); // Programmer error
  if (task_shell and task_shell->impl())
  {
    if (task_shell->impl()->result_ptr == NULL)
    {
      task_shell->impl()->result_ptr= new (std::nothrow) gearman_result_st();
    }

    return task_shell->impl()->result_ptr;
  }
  
  return NULL;
}

const void *gearman_task_data(const gearman_task_st *task_shell)
{
  if (task_shell and task_shell->impl() and task_shell->impl()->recv and task_shell->impl()->recv->data)
  {
    return task_shell->impl()->recv->data;
  }

  return NULL;
}

size_t gearman_task_data_size(const gearman_task_st *task_shell)
{
  if (task_shell and task_shell->impl())
  {
    if (task_shell->impl()->recv and task_shell->impl()->recv->data_size)
    {
      return task_shell->impl()->recv->data_size;
    }
  }

  return 0;
}

void *gearman_task_take_data(gearman_task_st *task_shell, size_t *data_size)
{
  if (task_shell and task_shell->impl())
  {
    return gearman_packet_take_data(*(task_shell->impl())->recv, data_size);
  }

  return NULL;
}

size_t gearman_task_recv_data(gearman_task_st *task_shell, void *data,
                                  size_t data_size,
                                  gearman_return_t *ret_ptr)
{
  if (task_shell and task_shell->impl())
  {
    gearman_return_t unused;
    if (ret_ptr == NULL)
    {
      ret_ptr= &unused;
    }

    return task_shell->impl()->con->receive_data(data, data_size, *ret_ptr);
  }

  return 0;
}

const char *gearman_task_error(const gearman_task_st *task_shell)
{
  if (task_shell and task_shell->impl())
  {
    if (task_shell->impl()->result_rc == GEARMAN_UNKNOWN_STATE or 
        task_shell->impl()->result_rc == GEARMAN_SUCCESS)
    {
      return NULL;
    }

    return gearman_strerror(task_shell->impl()->result_rc);
  }

  return NULL;
}

gearman_return_t gearman_task_return(const gearman_task_st *task_shell)
{
  assert(task_shell); // Only used internally.
  assert(task_shell->impl());
  if (task_shell and task_shell->impl())
  {
    return task_shell->impl()->result_rc;
  }

  return GEARMAN_INVALID_ARGUMENT;
}<|MERGE_RESOLUTION|>--- conflicted
+++ resolved
@@ -2,11 +2,7 @@
  * 
  *  Gearmand client and server library.
  *
-<<<<<<< HEAD
- *  Copyright (C) 2011-2012 Data Differential, http://datadifferential.com/
-=======
  *  Copyright (C) 2011-2013 Data Differential, http://datadifferential.com/
->>>>>>> 3631ca68
  *  Copyright (C) 2008 Brian Aker, Eric Day
  *  All rights reserved.
  *
