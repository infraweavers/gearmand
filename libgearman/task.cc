/*  vim:expandtab:shiftwidth=2:tabstop=2:smarttab:
 * 
 *  Gearmand client and server library.
 *
 *  Copyright (C) 2011 Data Differential, http://datadifferential.com/
 *  Copyright (C) 2008 Brian Aker, Eric Day
 *  All rights reserved.
 *
 *  Redistribution and use in source and binary forms, with or without
 *  modification, are permitted provided that the following conditions are
 *  met:
 *
 *      * Redistributions of source code must retain the above copyright
 *  notice, this list of conditions and the following disclaimer.
 *
 *      * Redistributions in binary form must reproduce the above
 *  copyright notice, this list of conditions and the following disclaimer
 *  in the documentation and/or other materials provided with the
 *  distribution.
 *
 *      * The names of its contributors may not be used to endorse or
 *  promote products derived from this software without specific prior
 *  written permission.
 *
 *  THIS SOFTWARE IS PROVIDED BY THE COPYRIGHT HOLDERS AND CONTRIBUTORS
 *  "AS IS" AND ANY EXPRESS OR IMPLIED WARRANTIES, INCLUDING, BUT NOT
 *  LIMITED TO, THE IMPLIED WARRANTIES OF MERCHANTABILITY AND FITNESS FOR
 *  A PARTICULAR PURPOSE ARE DISCLAIMED. IN NO EVENT SHALL THE COPYRIGHT
 *  OWNER OR CONTRIBUTORS BE LIABLE FOR ANY DIRECT, INDIRECT, INCIDENTAL,
 *  SPECIAL, EXEMPLARY, OR CONSEQUENTIAL DAMAGES (INCLUDING, BUT NOT
 *  LIMITED TO, PROCUREMENT OF SUBSTITUTE GOODS OR SERVICES; LOSS OF USE,
 *  DATA, OR PROFITS; OR BUSINESS INTERRUPTION) HOWEVER CAUSED AND ON ANY
 *  THEORY OF LIABILITY, WHETHER IN CONTRACT, STRICT LIABILITY, OR TORT
 *  (INCLUDING NEGLIGENCE OR OTHERWISE) ARISING IN ANY WAY OUT OF THE USE
 *  OF THIS SOFTWARE, EVEN IF ADVISED OF THE POSSIBILITY OF SUCH DAMAGE.
 *
 */

/**
 * @file
 * @brief Task Definitions
 */

#include "gear_config.h"
#include <libgearman/common.h>

#include "libgearman/assert.hpp"

#include <cerrno>
#include <cstring>
#include <memory>

/*
 * Public Definitions
 */

gearman_task_st *gearman_task_internal_create(gearman_client_st& client, gearman_task_st *task_shell)
{
  Task* task= new (std::nothrow) Task(client, task_shell);
  if (task)
  {
    assert(task->client == &client);
    return task->shell();
  }

  gearman_perror(client.impl()->universal, "gearman_task_st new");
  gearman_task_free(task_shell);

  return NULL;
}


void gearman_task_free(gearman_task_st *task_shell)
{
  if (task_shell)
  {
    if (gearman_is_initialized(task_shell))
    {
      assert(task_shell->impl());
      Task* task;
      if ((task= task_shell->impl()))
      {
        assert(task->magic_ != TASK_ANTI_MAGIC);
        assert(task->magic_ == TASK_MAGIC);
        task->magic_= TASK_ANTI_MAGIC;

        gearman_task_free_result(task_shell);

        if (task->client)
        {
          if (task->options.send_in_use)
          {
            gearman_packet_free(&(task->send));
          }

          if (task->type != GEARMAN_TASK_KIND_DO  and task->context and  task->client->impl()->task_context_free_fn)
          {
            task->client->impl()->task_context_free_fn(task_shell, static_cast<void *>(task->context));
          }

          if (task->client->impl()->task_list == task_shell)
          {
            task->client->impl()->task_list= task->next;
          }

          if (task->prev)
          {
            task->prev->impl()->next= task->next;
          }

          if (task->next)
          {
            task->next->impl()->prev= task->prev;
          }

          task->client->impl()->task_count--;

          // If the task we are removing is a current task, remove it from the client
          // structures.
          if (task->client->impl()->task == task_shell)
          {
            task->client->impl()->task= NULL;
          }
          task->client= NULL;
        }
        task->job_handle[0]= 0;

        gearman_set_initialized(task, false);

        delete task;
      }
    }
  }
}

void gearman_task_free_result(gearman_task_st *task_shell)
{
  assert(task_shell);
  assert(task_shell->impl());
  delete task_shell->impl()->result_ptr;
  task_shell->impl()->result_ptr= NULL;
}

bool gearman_task_is_active(const gearman_task_st *task_shell)
{
  assert(task_shell);
  assert(task_shell->impl());
  if (task_shell and task_shell->impl())
  {
    switch (task_shell->impl()->state)
    {
    case GEARMAN_TASK_STATE_NEW:
    case GEARMAN_TASK_STATE_SUBMIT:
    case GEARMAN_TASK_STATE_WORKLOAD:
    case GEARMAN_TASK_STATE_WORK:
    case GEARMAN_TASK_STATE_CREATED:
    case GEARMAN_TASK_STATE_DATA:
    case GEARMAN_TASK_STATE_WARNING:
    case GEARMAN_TASK_STATE_STATUS:
      return true;

    case GEARMAN_TASK_STATE_COMPLETE:
    case GEARMAN_TASK_STATE_EXCEPTION:
    case GEARMAN_TASK_STATE_FAIL:
    case GEARMAN_TASK_STATE_FINISHED:
      break;
    }
  }

  return false;
}

const char *gearman_task_strstate(const gearman_task_st *task_shell)
{
  if (task_shell and task_shell->impl())
  {
    switch (task_shell->impl()->state)
    {
    case GEARMAN_TASK_STATE_NEW: return "GEARMAN_TASK_STATE_NEW";
    case GEARMAN_TASK_STATE_SUBMIT: return "GEARMAN_TASK_STATE_SUBMIT";
    case GEARMAN_TASK_STATE_WORKLOAD: return "GEARMAN_TASK_STATE_WORKLOAD";
    case GEARMAN_TASK_STATE_WORK: return "GEARMAN_TASK_STATE_WORK";
    case GEARMAN_TASK_STATE_CREATED: return "GEARMAN_TASK_STATE_CREATED";
    case GEARMAN_TASK_STATE_DATA: return "GEARMAN_TASK_STATE_DATA";
    case GEARMAN_TASK_STATE_WARNING: return "GEARMAN_TASK_STATE_WARNING";
    case GEARMAN_TASK_STATE_STATUS: return "GEARMAN_TASK_STATE_STATUS";
    case GEARMAN_TASK_STATE_COMPLETE: return "GEARMAN_TASK_STATE_COMPLETE";
    case GEARMAN_TASK_STATE_EXCEPTION: return "GEARMAN_TASK_STATE_EXCEPTION";
    case GEARMAN_TASK_STATE_FAIL: return "GEARMAN_TASK_STATE_FAIL";
    case GEARMAN_TASK_STATE_FINISHED: return "GEARMAN_TASK_STATE_FINISHED";
    }

    return "";
  }

  return NULL;
}

void gearman_task_clear_fn(gearman_task_st *task_shell)
{
  if (task_shell and task_shell->impl())
  {
    task_shell->impl()->func= gearman_actions_default();
  }
}

void *gearman_task_context(const gearman_task_st *task_shell)
{
  if (task_shell and task_shell->impl())
  {
    return const_cast<void *>(task_shell->impl()->context);
  }

  return NULL;
}

void gearman_task_set_context(gearman_task_st *task_shell, void *context)
{
  if (task_shell and task_shell->impl())
  {
    task_shell->impl()->context= context;
  }
}

const char *gearman_task_function_name(const gearman_task_st *task_shell)
{
  if (task_shell and task_shell->impl())
  {
    return task_shell->impl()->send.arg[0];
  }

  return NULL;
}

const char *gearman_task_unique(const gearman_task_st *task_shell)
{
  if (task_shell and task_shell->impl())
  {
    return task_shell->impl()->unique;
  }

  return 0;
}

const char *gearman_task_job_handle(const gearman_task_st *task_shell)
{
  if (task_shell and task_shell->impl())
  {
    return task_shell->impl()->job_handle;
  }

  return 0;
}

bool gearman_task_is_known(const gearman_task_st *task_shell)
{
  if (task_shell and task_shell->impl())
  {
    return task_shell->impl()->options.is_known;
  }

  return false;
}

bool gearman_task_is_running(const gearman_task_st *task_shell)
{
  if (task_shell and task_shell->impl())
  {
    return task_shell->impl()->options.is_running;
  }

  return false;
}

uint32_t gearman_task_numerator(const gearman_task_st *task_shell)
{
  if (task_shell and task_shell->impl())
  {
    return task_shell->impl()->numerator;
  }

  return 0;
}

uint32_t gearman_task_denominator(const gearman_task_st *task_shell)
{
  if (task_shell and task_shell->impl())
  {
    return task_shell->impl()->denominator;
  }

  return 0;
}

void gearman_task_give_workload(gearman_task_st *task_shell, const void *workload,
                                size_t workload_size)
{
<<<<<<< HEAD
  if (task_shell and task_shell->impl())
  {
    gearman_packet_give_data(task_shell->impl()->send, workload, workload_size);
=======
  if (task)
  {
    gearman_packet_give_data(task->send, workload, workload_size);
>>>>>>> dbc8949f
  }
}

size_t gearman_task_send_workload(gearman_task_st *task_shell, const void *workload,
                                  size_t workload_size,
                                  gearman_return_t *ret_ptr)
{
  if (task_shell and task_shell->impl())
  {
    return task_shell->impl()->con->send_and_flush(workload, workload_size, ret_ptr);
  }

  return 0;
}

gearman_result_st *gearman_task_result(gearman_task_st *task_shell)
{
  if (task_shell and task_shell->impl())
  {
    return task_shell->impl()->result_ptr;
  }

  return NULL;
}

gearman_result_st *gearman_task_mutable_result(gearman_task_st* task_shell)
{
  assert(task_shell); // Programmer error
  assert(task_shell->impl()); // Programmer error
  if (task_shell and task_shell->impl())
  {
    if (task_shell->impl()->result_ptr == NULL)
    {
      task_shell->impl()->result_ptr= new (std::nothrow) gearman_result_st();
    }

    return task_shell->impl()->result_ptr;
  }
  
  return NULL;
}

const void *gearman_task_data(const gearman_task_st *task_shell)
{
  if (task_shell and task_shell->impl() and task_shell->impl()->recv and task_shell->impl()->recv->data)
  {
    return task_shell->impl()->recv->data;
  }

  return NULL;
}

size_t gearman_task_data_size(const gearman_task_st *task_shell)
{
  if (task_shell and task_shell->impl())
  {
    if (task_shell->impl()->recv and task_shell->impl()->recv->data_size)
    {
      return task_shell->impl()->recv->data_size;
    }
  }

  return 0;
}

void *gearman_task_take_data(gearman_task_st *task_shell, size_t *data_size)
{
  if (task_shell and task_shell->impl())
  {
    return gearman_packet_take_data(*(task_shell->impl())->recv, data_size);
  }

  return NULL;
}

size_t gearman_task_recv_data(gearman_task_st *task_shell, void *data,
                                  size_t data_size,
                                  gearman_return_t *ret_ptr)
{
<<<<<<< HEAD
  if (task_shell and task_shell->impl())
=======
  if (task == NULL)
>>>>>>> dbc8949f
  {
    gearman_return_t unused;
    if (ret_ptr == NULL)
    {
      ret_ptr= &unused;
    }

<<<<<<< HEAD
    return task_shell->impl()->con->receiving(data, data_size, *ret_ptr);
=======
    return task->con->receive_data(data, data_size, *ret_ptr);
>>>>>>> dbc8949f
  }

  return 0;
}

const char *gearman_task_error(const gearman_task_st *task_shell)
{
  if (task_shell and task_shell->impl())
  {
    if (task_shell->impl()->result_rc == GEARMAN_UNKNOWN_STATE or 
        task_shell->impl()->result_rc == GEARMAN_SUCCESS)
    {
      return NULL;
    }

    return gearman_strerror(task_shell->impl()->result_rc);
  }

  return NULL;
}

gearman_return_t gearman_task_return(const gearman_task_st *task_shell)
{
  assert(task_shell); // Only used internally.
  assert(task_shell->impl());
  if (task_shell and task_shell->impl())
  {
    return task_shell->impl()->result_rc;
  }

  return GEARMAN_INVALID_ARGUMENT;
}<|MERGE_RESOLUTION|>--- conflicted
+++ resolved
@@ -295,15 +295,9 @@
 void gearman_task_give_workload(gearman_task_st *task_shell, const void *workload,
                                 size_t workload_size)
 {
-<<<<<<< HEAD
   if (task_shell and task_shell->impl())
   {
     gearman_packet_give_data(task_shell->impl()->send, workload, workload_size);
-=======
-  if (task)
-  {
-    gearman_packet_give_data(task->send, workload, workload_size);
->>>>>>> dbc8949f
   }
 }
 
@@ -383,11 +377,7 @@
                                   size_t data_size,
                                   gearman_return_t *ret_ptr)
 {
-<<<<<<< HEAD
-  if (task_shell and task_shell->impl())
-=======
-  if (task == NULL)
->>>>>>> dbc8949f
+  if (task_shell and task_shell->impl())
   {
     gearman_return_t unused;
     if (ret_ptr == NULL)
@@ -395,11 +385,7 @@
       ret_ptr= &unused;
     }
 
-<<<<<<< HEAD
-    return task_shell->impl()->con->receiving(data, data_size, *ret_ptr);
-=======
-    return task->con->receive_data(data, data_size, *ret_ptr);
->>>>>>> dbc8949f
+    return task_shell->impl()->con->receive_data(data, data_size, *ret_ptr);
   }
 
   return 0;
