/* Gearman server and library
 * Copyright (C) 2008 Brian Aker, Eric Day
 * All rights reserved.
 *
 * Use and distribution licensed under the BSD license.  See
 * the COPYING file in the parent directory for full text.
 */

/**
 * @file
 * @brief Defines, typedefs, and enums
 */

#ifndef __GEARMAN_CONSTANTS_H__
#define __GEARMAN_CONSTANTS_H__

#ifdef __cplusplus
extern "C" {
#endif

/**
 * @addtogroup gearman_constants Constants
 * @ingroup gearman_universal
 * @ingroup gearman_client
 * @ingroup gearman_worker
 * @{
 */

/* Defines. */
#define GEARMAN_DEFAULT_TCP_HOST "127.0.0.1"
#define GEARMAN_DEFAULT_TCP_PORT 4730
#define GEARMAN_DEFAULT_SOCKET_TIMEOUT 10
#define GEARMAN_DEFAULT_SOCKET_SEND_SIZE 32768
#define GEARMAN_DEFAULT_SOCKET_RECV_SIZE 32768
#define GEARMAN_MAX_ERROR_SIZE 1024
#define GEARMAN_PACKET_HEADER_SIZE 12
#define GEARMAN_JOB_HANDLE_SIZE 64
#define GEARMAN_OPTION_SIZE 64
#define GEARMAN_UNIQUE_SIZE 64
#define GEARMAN_MAX_COMMAND_ARGS 8
#define GEARMAN_ARGS_BUFFER_SIZE 128
#define GEARMAN_SEND_BUFFER_SIZE 8192
#define GEARMAN_RECV_BUFFER_SIZE 8192
#define GEARMAN_WORKER_WAIT_TIMEOUT (10 * 1000) /* Milliseconds */

/**
 * Return codes.
 */
typedef enum
{
  GEARMAN_SUCCESS,
  GEARMAN_IO_WAIT,
  GEARMAN_SHUTDOWN,
  GEARMAN_SHUTDOWN_GRACEFUL,
  GEARMAN_ERRNO,
  GEARMAN_EVENT,
  GEARMAN_TOO_MANY_ARGS,
  GEARMAN_NO_ACTIVE_FDS,
  GEARMAN_INVALID_MAGIC,
  GEARMAN_INVALID_COMMAND,
  GEARMAN_INVALID_PACKET,
  GEARMAN_UNEXPECTED_PACKET,
  GEARMAN_GETADDRINFO,
  GEARMAN_NO_SERVERS,
  GEARMAN_LOST_CONNECTION,
  GEARMAN_MEMORY_ALLOCATION_FAILURE,
  GEARMAN_JOB_EXISTS,
  GEARMAN_JOB_QUEUE_FULL,
  GEARMAN_SERVER_ERROR,
  GEARMAN_WORK_ERROR,
  GEARMAN_WORK_DATA,
  GEARMAN_WORK_WARNING,
  GEARMAN_WORK_STATUS,
  GEARMAN_WORK_EXCEPTION,
  GEARMAN_WORK_FAIL,
  GEARMAN_NOT_CONNECTED,
  GEARMAN_COULD_NOT_CONNECT,
  GEARMAN_SEND_IN_PROGRESS,
  GEARMAN_RECV_IN_PROGRESS,
  GEARMAN_NOT_FLUSHING,
  GEARMAN_DATA_TOO_LARGE,
  GEARMAN_INVALID_FUNCTION_NAME,
  GEARMAN_INVALID_WORKER_FUNCTION,
  GEARMAN_NO_REGISTERED_FUNCTION,
  GEARMAN_NO_REGISTERED_FUNCTIONS,
  GEARMAN_NO_JOBS,
  GEARMAN_ECHO_DATA_CORRUPTION,
  GEARMAN_NEED_WORKLOAD_FN,
  GEARMAN_PAUSE,
  GEARMAN_UNKNOWN_STATE,
  GEARMAN_PTHREAD,
  GEARMAN_PIPE_EOF,
  GEARMAN_QUEUE_ERROR,
  GEARMAN_FLUSH_DATA,
  GEARMAN_SEND_BUFFER_TOO_SMALL,
  GEARMAN_IGNORE_PACKET,
  GEARMAN_UNKNOWN_OPTION,
  GEARMAN_TIMEOUT,
<<<<<<< HEAD
  GEARMAN_ARGUMENT_TOO_LARGE,
=======
  GEARMAN_JOB_UNIQUE_REQUIRED,
>>>>>>> 42ab29c7
  GEARMAN_MAX_RETURN /* Always add new error code before */
} gearman_return_t;

/**
 * Verbosity levels.
 */
typedef enum
{
  GEARMAN_VERBOSE_NEVER,
  GEARMAN_VERBOSE_FATAL,
  GEARMAN_VERBOSE_ERROR,
  GEARMAN_VERBOSE_INFO,
  GEARMAN_VERBOSE_DEBUG,
  GEARMAN_VERBOSE_CRAZY,
  GEARMAN_VERBOSE_MAX
} gearman_verbose_t;

/** @} */

/**
 * @ingroup gearman_universal
 * Options for gearman_universal_st.
 */
typedef enum
{
  GEARMAN_NON_BLOCKING,
  GEARMAN_DONT_TRACK_PACKETS,
  GEARMAN_MAX
} gearman_universal_options_t;

/**
 * @ingroup gearman_con
 * Options for gearman_connection_st.
 */
typedef enum
{
  GEARMAN_CON_READY,
  GEARMAN_CON_PACKET_IN_USE,
  GEARMAN_CON_EXTERNAL_FD,
  GEARMAN_CON_IGNORE_LOST_CONNECTION,
  GEARMAN_CON_CLOSE_AFTER_FLUSH,
  GEARMAN_CON_MAX
} gearman_connection_options_t;

/**
 * @ingroup gearman_packet
 * Command types. When you add a new entry, update gearman_command_info_list in
 * packet.c as well.
 */
typedef enum
{
  GEARMAN_COMMAND_TEXT,
  GEARMAN_COMMAND_CAN_DO,              /* W->J: FUNC */
  GEARMAN_COMMAND_CANT_DO,             /* W->J: FUNC */
  GEARMAN_COMMAND_RESET_ABILITIES,     /* W->J: -- */
  GEARMAN_COMMAND_PRE_SLEEP,           /* W->J: -- */
  GEARMAN_COMMAND_UNUSED,
  GEARMAN_COMMAND_NOOP,                /* J->W: -- */
  GEARMAN_COMMAND_SUBMIT_JOB,          /* C->J: FUNC[0]UNIQ[0]ARGS */
  GEARMAN_COMMAND_JOB_CREATED,         /* J->C: HANDLE  */
  GEARMAN_COMMAND_GRAB_JOB,            /* W->J: --  */
  GEARMAN_COMMAND_NO_JOB,              /* J->W: -- */
  GEARMAN_COMMAND_JOB_ASSIGN,          /* J->W: HANDLE[0]FUNC[0]ARG  */
  GEARMAN_COMMAND_WORK_STATUS,         /* W->J/C: HANDLE[0]NUMERATOR[0]DENOMINATOR */
  GEARMAN_COMMAND_WORK_COMPLETE,       /* W->J/C: HANDLE[0]RES */
  GEARMAN_COMMAND_WORK_FAIL,           /* W->J/C: HANDLE */
  GEARMAN_COMMAND_GET_STATUS,          /* C->J: HANDLE */
  GEARMAN_COMMAND_ECHO_REQ,            /* ?->J: TEXT */
  GEARMAN_COMMAND_ECHO_RES,            /* J->?: TEXT */
  GEARMAN_COMMAND_SUBMIT_JOB_BG,       /* C->J: FUNC[0]UNIQ[0]ARGS  */
  GEARMAN_COMMAND_ERROR,               /* J->?: ERRCODE[0]ERR_TEXT */
  GEARMAN_COMMAND_STATUS_RES,          /* C->J: HANDLE[0]KNOWN[0]RUNNING[0]NUM[0]DENOM */
  GEARMAN_COMMAND_SUBMIT_JOB_HIGH,     /* C->J: FUNC[0]UNIQ[0]ARGS  */
  GEARMAN_COMMAND_SET_CLIENT_ID,       /* W->J: [RANDOM_STRING_NO_WHITESPACE] */
  GEARMAN_COMMAND_CAN_DO_TIMEOUT,      /* W->J: FUNC[0]TIMEOUT */
  GEARMAN_COMMAND_ALL_YOURS,
  GEARMAN_COMMAND_WORK_EXCEPTION,
  GEARMAN_COMMAND_OPTION_REQ,
  GEARMAN_COMMAND_OPTION_RES,
  GEARMAN_COMMAND_WORK_DATA,
  GEARMAN_COMMAND_WORK_WARNING,
  GEARMAN_COMMAND_GRAB_JOB_UNIQ,
  GEARMAN_COMMAND_JOB_ASSIGN_UNIQ,
  GEARMAN_COMMAND_SUBMIT_JOB_HIGH_BG,
  GEARMAN_COMMAND_SUBMIT_JOB_LOW,
  GEARMAN_COMMAND_SUBMIT_JOB_LOW_BG,
  GEARMAN_COMMAND_SUBMIT_JOB_SCHED,
  GEARMAN_COMMAND_SUBMIT_JOB_EPOCH,
  GEARMAN_COMMAND_MAX /* Always add new commands before this. */
} gearman_command_t;

/**
 * @ingroup gearman_job
 * Priority levels for a job.
 */
typedef enum
{
  GEARMAN_JOB_PRIORITY_HIGH,
  GEARMAN_JOB_PRIORITY_NORMAL,
  GEARMAN_JOB_PRIORITY_LOW,
  GEARMAN_JOB_PRIORITY_MAX /* Always add new commands before this. */
} gearman_job_priority_t;

/**
 * @ingroup gearman_client
 * Options for gearman_client_st.
 */
typedef enum
{
  GEARMAN_CLIENT_ALLOCATED=         (1 << 0),
  GEARMAN_CLIENT_NON_BLOCKING=      (1 << 1),
  GEARMAN_CLIENT_TASK_IN_USE=       (1 << 2),
  GEARMAN_CLIENT_UNBUFFERED_RESULT= (1 << 3),
  GEARMAN_CLIENT_NO_NEW=            (1 << 4),
  GEARMAN_CLIENT_FREE_TASKS=        (1 << 5),
  GEARMAN_CLIENT_MAX=               (1 << 6)
} gearman_client_options_t;

/**
 * @ingroup gearman_worker
 * Options for gearman_worker_st.
 */
typedef enum
{
  GEARMAN_WORKER_ALLOCATED=        (1 << 0),
  GEARMAN_WORKER_NON_BLOCKING=     (1 << 1),
  GEARMAN_WORKER_PACKET_INIT=      (1 << 2),
  GEARMAN_WORKER_GRAB_JOB_IN_USE=  (1 << 3),
  GEARMAN_WORKER_PRE_SLEEP_IN_USE= (1 << 4),
  GEARMAN_WORKER_WORK_JOB_IN_USE=  (1 << 5),
  GEARMAN_WORKER_CHANGE=           (1 << 6),
  GEARMAN_WORKER_GRAB_UNIQ=        (1 << 7),
  GEARMAN_WORKER_TIMEOUT_RETURN=   (1 << 8),
  GEARMAN_WORKER_MAX=   (1 << 9)
} gearman_worker_options_t;

/**
 * @addtogroup gearman_types Types
 * @ingroup gearman_universal
 * @ingroup gearman_client
 * @ingroup gearman_worker
 * @{
 */

/* Types. */
typedef struct gearman_universal_st gearman_universal_st;
typedef struct gearman_connection_st gearman_connection_st;
typedef struct gearman_packet_st gearman_packet_st;
typedef struct gearman_command_info_st gearman_command_info_st;
typedef struct gearman_task_st gearman_task_st;
typedef struct gearman_client_st gearman_client_st;
typedef struct gearman_job_st gearman_job_st;
typedef struct gearman_worker_st gearman_worker_st;

/* Function types. */
typedef gearman_return_t (gearman_workload_fn)(gearman_task_st *task);
typedef gearman_return_t (gearman_created_fn)(gearman_task_st *task);
typedef gearman_return_t (gearman_data_fn)(gearman_task_st *task);
typedef gearman_return_t (gearman_warning_fn)(gearman_task_st *task);
typedef gearman_return_t (gearman_universal_status_fn)(gearman_task_st *task);
typedef gearman_return_t (gearman_complete_fn)(gearman_task_st *task);
typedef gearman_return_t (gearman_exception_fn)(gearman_task_st *task);
typedef gearman_return_t (gearman_fail_fn)(gearman_task_st *task);

typedef gearman_return_t (gearman_parse_server_fn)(const char *host,
                                                   in_port_t port,
                                                   void *context);

typedef void* (gearman_worker_fn)(gearman_job_st *job, void *context,
                                  size_t *result_size,
                                  gearman_return_t *ret_ptr);

/**
  @todo this is only used by the server and should be made private.
 */
typedef gearman_return_t (gearman_event_watch_fn)(gearman_connection_st *con,
                                                  short events, void *context);

typedef void* (gearman_malloc_fn)(size_t size, void *context);
typedef void (gearman_free_fn)(void *ptr, void *context);

typedef void (gearman_task_context_free_fn)(gearman_task_st *task,
                                            void *context);

typedef void (gearman_log_fn)(const char *line, gearman_verbose_t verbose,
                              void *context);

typedef void (gearman_connection_protocol_context_free_fn)(gearman_connection_st *con,
                                                           void *context);

typedef size_t (gearman_packet_pack_fn)(const gearman_packet_st *packet,
                                        gearman_connection_st *con,
                                        void *data, size_t data_size,
                                        gearman_return_t *ret_ptr);
typedef size_t (gearman_packet_unpack_fn)(gearman_packet_st *packet,
                                          gearman_connection_st *con, const void *data,
                                          size_t data_size,
                                          gearman_return_t *ret_ptr);

/** @} */

#ifdef __cplusplus
}
#endif

#endif /* __GEARMAN_CONSTANTS_H__ */<|MERGE_RESOLUTION|>--- conflicted
+++ resolved
@@ -96,11 +96,8 @@
   GEARMAN_IGNORE_PACKET,
   GEARMAN_UNKNOWN_OPTION,
   GEARMAN_TIMEOUT,
-<<<<<<< HEAD
   GEARMAN_ARGUMENT_TOO_LARGE,
-=======
   GEARMAN_JOB_UNIQUE_REQUIRED,
->>>>>>> 42ab29c7
   GEARMAN_MAX_RETURN /* Always add new error code before */
 } gearman_return_t;
 
