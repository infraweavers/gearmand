--- conflicted
+++ resolved
@@ -135,10 +135,6 @@
  * passing in a pre-allocated structure. Some other initialization may have
  * failed.
  */
-<<<<<<< HEAD
-
-=======
->>>>>>> 7809df69
 gearman_connection_st *gearman_connection_create(gearman_universal_st &universal,
                                                  gearman_connection_options_t *options= NULL);
 
