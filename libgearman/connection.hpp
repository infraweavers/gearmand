/*  vim:expandtab:shiftwidth=2:tabstop=2:smarttab:
 * 
 *  Gearmand client and server library.
 *
 *  Copyright (C) 2011 Data Differential, http://datadifferential.com/
 *  Copyright (C) 2008 Brian Aker, Eric Day
 *  All rights reserved.
 *
 *  Redistribution and use in source and binary forms, with or without
 *  modification, are permitted provided that the following conditions are
 *  met:
 *
 *      * Redistributions of source code must retain the above copyright
 *  notice, this list of conditions and the following disclaimer.
 *
 *      * Redistributions in binary form must reproduce the above
 *  copyright notice, this list of conditions and the following disclaimer
 *  in the documentation and/or other materials provided with the
 *  distribution.
 *
 *      * The names of its contributors may not be used to endorse or
 *  promote products derived from this software without specific prior
 *  written permission.
 *
 *  THIS SOFTWARE IS PROVIDED BY THE COPYRIGHT HOLDERS AND CONTRIBUTORS
 *  "AS IS" AND ANY EXPRESS OR IMPLIED WARRANTIES, INCLUDING, BUT NOT
 *  LIMITED TO, THE IMPLIED WARRANTIES OF MERCHANTABILITY AND FITNESS FOR
 *  A PARTICULAR PURPOSE ARE DISCLAIMED. IN NO EVENT SHALL THE COPYRIGHT
 *  OWNER OR CONTRIBUTORS BE LIABLE FOR ANY DIRECT, INDIRECT, INCIDENTAL,
 *  SPECIAL, EXEMPLARY, OR CONSEQUENTIAL DAMAGES (INCLUDING, BUT NOT
 *  LIMITED TO, PROCUREMENT OF SUBSTITUTE GOODS OR SERVICES; LOSS OF USE,
 *  DATA, OR PROFITS; OR BUSINESS INTERRUPTION) HOWEVER CAUSED AND ON ANY
 *  THEORY OF LIABILITY, WHETHER IN CONTRACT, STRICT LIABILITY, OR TORT
 *  (INCLUDING NEGLIGENCE OR OTHERWISE) ARISING IN ANY WAY OUT OF THE USE
 *  OF THIS SOFTWARE, EVEN IF ADVISED OF THE POSSIBILITY OF SUCH DAMAGE.
 *
 */

#pragma once

#include <libgearman-1.0/connection.h>
#include "libgearman/interface/packet.hpp"
#include "libgearman/interface/universal.hpp"

struct gearman_connection_st
{
  struct Options {
    bool server_options_sent;
    bool ready;
    bool packet_in_use;

    Options() :
      server_options_sent(false),
      ready(false),
      packet_in_use(false)
    { }
<<<<<<< HEAD

=======
>>>>>>> afac7048
  } options;
  enum gearman_con_universal_t state;
  enum gearman_con_send_t send_state;
  enum gearman_con_recv_t recv_state;
  short events;
  short revents;
  int fd;
  int cached_errno;
  uint32_t created_id;
  uint32_t created_id_next;
  size_t send_buffer_size;
  size_t send_data_size;
  size_t send_data_offset;
  size_t recv_buffer_size;
  size_t recv_data_size;
  size_t recv_data_offset;
  gearman_universal_st &universal;
  gearman_connection_st *next;
  gearman_connection_st *prev;
  void *context;
private:
  struct addrinfo *_addrinfo;
  struct addrinfo *addrinfo_next;
public:
  const char *send_buffer_ptr;
  char *recv_buffer_ptr;
  gearman_packet_st _packet;
  char _host[GEARMAN_NI_MAXHOST];
  char _service[GEARMAN_NI_MAXSERV];
  char send_buffer[GEARMAN_SEND_BUFFER_SIZE];
  char recv_buffer[GEARMAN_RECV_BUFFER_SIZE];

  void free_private_packet();

  gearman_connection_st(gearman_universal_st &universal_arg,
                        gearman_connection_options_t *options);

  ~gearman_connection_st();

  void set_host( const char *host, const in_port_t port);
  void set_host( const char *host, const char* service);

  gearman_return_t send_packet(const gearman_packet_st&, const bool flush_buffer);
  size_t send_and_flush(const void *data, size_t data_size, gearman_return_t *ret_ptr);

  gearman_return_t flush();
  void close_socket();

  // Receive packet from a connection.
  gearman_packet_st *receiving(gearman_packet_st&,
                               gearman_return_t& , const bool recv_data);

  // Receive packet data from a connection.
  size_t receive_data(void *data, size_t data_size, gearman_return_t&);

  // Set events to be watched for a connection.
  void set_events(short events);

 // Set events that are ready for a connection. This is used with the
 // external event callbacks.
  void set_revents(short revents);

  void reset_addrinfo();

  gearman_return_t lookup();

  void free_recv_packet();
  gearman_packet_st* recv_packet()
  {
    return _recv_packet;
  }

  void reset_recv_packet()
  {
    _recv_packet= NULL;
  }

private:
  gearman_return_t _send_packet(const gearman_packet_st&, const bool flush_buffer);
  gearman_return_t set_socket_options();
  size_t recv_socket(void *data, size_t data_size, gearman_return_t&);
  gearman_return_t connect_poll();
  gearman_packet_st *_recv_packet;
};

/**
 * Initialize a connection structure. Always check the return value even if
 * passing in a pre-allocated structure. Some other initialization may have
 * failed.
 */
gearman_connection_st *gearman_connection_create(gearman_universal_st &universal,
                                                 gearman_connection_options_t *options= NULL);

gearman_connection_st *gearman_connection_copy(gearman_universal_st& universal,
                                               const gearman_connection_st& from);

/**
 * Create a connection structure with the given host and port.
 *
 * @param[in] gearman Structure previously initialized with gearman_create() or
 *  gearman_clone().
 * @param[in] connection Caller allocated structure, or NULL to allocate one.
 * @param[in] host Host or IP address to connect to.
 * @param[in] port Port to connect to.
 * @return On success, a pointer to the (possibly allocated) structure. On
 *  failure this will be NULL.
 */
gearman_connection_st *gearman_connection_create_args(gearman_universal_st &universal,
                                                      const char *host, in_port_t port);

gearman_connection_st *gearman_connection_create_args(gearman_universal_st &universal,
                                                      const char* host, const char* service);<|MERGE_RESOLUTION|>--- conflicted
+++ resolved
@@ -54,10 +54,6 @@
       ready(false),
       packet_in_use(false)
     { }
-<<<<<<< HEAD
-
-=======
->>>>>>> afac7048
   } options;
   enum gearman_con_universal_t state;
   enum gearman_con_send_t send_state;
