/*  vim:expandtab:shiftwidth=2:tabstop=2:smarttab:
 * 
 *  Gearmand client and server library.
 *
 *  Copyright (C) 2011 Data Differential, http://datadifferential.com/
 *  Copyright (C) 2008 Brian Aker, Eric Day
 *  All rights reserved.
 *
 *  Redistribution and use in source and binary forms, with or without
 *  modification, are permitted provided that the following conditions are
 *  met:
 *
 *      * Redistributions of source code must retain the above copyright
 *  notice, this list of conditions and the following disclaimer.
 *
 *      * Redistributions in binary form must reproduce the above
 *  copyright notice, this list of conditions and the following disclaimer
 *  in the documentation and/or other materials provided with the
 *  distribution.
 *
 *      * The names of its contributors may not be used to endorse or
 *  promote products derived from this software without specific prior
 *  written permission.
 *
 *  THIS SOFTWARE IS PROVIDED BY THE COPYRIGHT HOLDERS AND CONTRIBUTORS
 *  "AS IS" AND ANY EXPRESS OR IMPLIED WARRANTIES, INCLUDING, BUT NOT
 *  LIMITED TO, THE IMPLIED WARRANTIES OF MERCHANTABILITY AND FITNESS FOR
 *  A PARTICULAR PURPOSE ARE DISCLAIMED. IN NO EVENT SHALL THE COPYRIGHT
 *  OWNER OR CONTRIBUTORS BE LIABLE FOR ANY DIRECT, INDIRECT, INCIDENTAL,
 *  SPECIAL, EXEMPLARY, OR CONSEQUENTIAL DAMAGES (INCLUDING, BUT NOT
 *  LIMITED TO, PROCUREMENT OF SUBSTITUTE GOODS OR SERVICES; LOSS OF USE,
 *  DATA, OR PROFITS; OR BUSINESS INTERRUPTION) HOWEVER CAUSED AND ON ANY
 *  THEORY OF LIABILITY, WHETHER IN CONTRACT, STRICT LIABILITY, OR TORT
 *  (INCLUDING NEGLIGENCE OR OTHERWISE) ARISING IN ANY WAY OUT OF THE USE
 *  OF THIS SOFTWARE, EVEN IF ADVISED OF THE POSSIBILITY OF SUCH DAMAGE.
 *
 */

#include <config.h>
#include <libgearman/common.h>

#include "libgearman/assert.hpp"

#include <cerrno>
#include <cstdarg>
#include <cstdio>
#include <cstring>

static void correct_from_errno(gearman_universal_st& universal)
{
  if (universal.error_code() == GEARMAN_ERRNO)
  {
    switch (universal.last_errno())
    {
    case EFAULT:
    case ENOMEM:
      universal.error_code(GEARMAN_MEMORY_ALLOCATION_FAILURE);
      break;

    case EINVAL:
      universal.error_code(GEARMAN_INVALID_ARGUMENT);
      break;

    case ECONNRESET:
    case EHOSTDOWN:
    case EPIPE:
      universal.error_code(GEARMAN_LOST_CONNECTION);
      break;

    case ECONNREFUSED:
    case ENETUNREACH:
    case ETIMEDOUT:
      universal.error_code(GEARMAN_COULD_NOT_CONNECT);
      break;

    default:
      break;
    }
  }
  else
  {
    universal.last_errno(0);
  }
}

<<<<<<< HEAD
=======
void universal_reset_error(gearman_universal_st& universal)
{
  universal.error.rc= GEARMAN_SUCCESS;
  universal.error.last_errno= 0;
  universal.error.last_error[0]= 0;
}

#pragma GCC diagnostic ignored "-Wformat-nonliteral"
>>>>>>> 19f956d5
gearman_return_t gearman_universal_set_error(gearman_universal_st& universal, 
                                             gearman_return_t rc,
                                             const char *function,
                                             const char *position,
                                             const char *format, ...)
{
  if (rc == GEARMAN_SUCCESS)
  {
    return GEARMAN_SUCCESS;
  }

  va_list args;

  universal._error.rc= rc;
  correct_from_errno(universal);

  char last_error[GEARMAN_MAX_ERROR_SIZE];
  va_start(args, format);
  int length= vsnprintf(last_error, GEARMAN_MAX_ERROR_SIZE, format, args);
  va_end(args);

  if (length > int(GEARMAN_MAX_ERROR_SIZE) or length < 0)
  {
    assert(length > int(GEARMAN_MAX_ERROR_SIZE));
    assert(length < 0);
    universal._error.last_error[GEARMAN_MAX_ERROR_SIZE -1]= 0;
  }

  length= snprintf(universal._error.last_error, GEARMAN_MAX_ERROR_SIZE, "%s(%s) %s -> %s", function, gearman_strerror(universal._error.rc), last_error, position);
  if (length > int(GEARMAN_MAX_ERROR_SIZE) or length < 0)
  {
    assert(length > int(GEARMAN_MAX_ERROR_SIZE));
    assert(length < 0);
    universal._error.last_error[GEARMAN_MAX_ERROR_SIZE -1]= 0;
  }

  if (universal.log_fn)
  {
    universal.log_fn(universal._error.last_error, GEARMAN_VERBOSE_FATAL,
                     static_cast<void *>(universal.log_context));
  }

  return universal._error.rc;
}

gearman_return_t gearman_universal_set_gerror(gearman_universal_st& universal, 
                                              gearman_return_t rc,
                                              const char *func,
                                              const char *position)
{
  if (rc == GEARMAN_SUCCESS or rc == GEARMAN_IO_WAIT)
  {
    return rc;
  }

  universal._error.rc= rc;
  correct_from_errno(universal);

  int length= snprintf(universal._error.last_error, GEARMAN_MAX_ERROR_SIZE, "%s(%s) -> %s", func, gearman_strerror(rc), position);
  if (length > int(GEARMAN_MAX_ERROR_SIZE) or length < 0)
  {
    assert(length > int(GEARMAN_MAX_ERROR_SIZE));
    assert(length < 0);
    universal._error.last_error[GEARMAN_MAX_ERROR_SIZE -1]= 0;
    return GEARMAN_ARGUMENT_TOO_LARGE;
  }

  if (universal.log_fn)
  {
    universal.log_fn(universal._error.last_error, GEARMAN_VERBOSE_FATAL,
                     static_cast<void *>(universal.log_context));
  }

  return rc;
}

gearman_return_t gearman_universal_set_perror(gearman_universal_st &universal,
                                              const char *function, const char *position, 
                                              const char *message)
{
  if (errno == 0)
  {
    return GEARMAN_SUCCESS;
  }

  switch (errno)
  {
  case ENOMEM:
    universal._error.rc= GEARMAN_MEMORY_ALLOCATION_FAILURE;
    break;

  default:
    universal._error.rc= GEARMAN_ERRNO;
    break;
  }
  universal._error.last_errno= errno;

  correct_from_errno(universal);

  const char *errmsg_ptr;
  char errmsg[GEARMAN_MAX_ERROR_SIZE]; 
  errmsg[0]= 0; 

#ifdef STRERROR_R_CHAR_P
  errmsg_ptr= strerror_r(universal._error.last_errno, errmsg, sizeof(errmsg));
#else
  strerror_r(universal._error.last_errno, errmsg, sizeof(errmsg));
  errmsg_ptr= errmsg;
#endif

  int length;
  if (message)
  {
    length= snprintf(universal._error.last_error, GEARMAN_MAX_ERROR_SIZE, "%s(%s) %s -> %s", function, errmsg_ptr, message, position);
  }
  else
  {
    length= snprintf(universal._error.last_error, GEARMAN_MAX_ERROR_SIZE, "%s(%s) -> %s", function, errmsg_ptr, position);
  }

  if (length > int(GEARMAN_MAX_ERROR_SIZE) or length < 0)
  {
    assert(length > int(GEARMAN_MAX_ERROR_SIZE));
    assert(length < 0);
    universal._error.last_error[GEARMAN_MAX_ERROR_SIZE -1]= 0;
  }

  if (universal.log_fn)
  {
    universal.log_fn(universal._error.last_error, GEARMAN_VERBOSE_FATAL,
                     static_cast<void *>(universal.log_context));
  }

  return universal._error.rc;
}<|MERGE_RESOLUTION|>--- conflicted
+++ resolved
@@ -83,17 +83,7 @@
   }
 }
 
-<<<<<<< HEAD
-=======
-void universal_reset_error(gearman_universal_st& universal)
-{
-  universal.error.rc= GEARMAN_SUCCESS;
-  universal.error.last_errno= 0;
-  universal.error.last_error[0]= 0;
-}
-
 #pragma GCC diagnostic ignored "-Wformat-nonliteral"
->>>>>>> 19f956d5
 gearman_return_t gearman_universal_set_error(gearman_universal_st& universal, 
                                              gearman_return_t rc,
                                              const char *function,
