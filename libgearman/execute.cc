--- conflicted
+++ resolved
@@ -176,11 +176,7 @@
 
   if ((partition_function == NULL) or (partition_function_length == 0))
   {
-<<<<<<< HEAD
-    gearman_error(client->impl()->universal, GEARMAN_INVALID_ARGUMENT, "function_name was NULL");
-=======
-    gearman_error(client->universal, GEARMAN_INVALID_ARGUMENT, "partition_function was NULL");
->>>>>>> e57b998b
+    gearman_error(client->impl()->universal, GEARMAN_INVALID_ARGUMENT, "partition_function was NULL");
     return NULL;
   }
 
