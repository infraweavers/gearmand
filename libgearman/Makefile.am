# Gearman server and library
# Copyright (C) 2008 Brian Aker, Eric Day
# All rights reserved.
#
# Use and distribution licensed under the BSD license.  See
# the COPYING file in the parent directory for full text.

if HAVE_LIBDRIZZLE
QUEUE_LIBDRIZZLE_H= queue_libdrizzle.h
QUEUE_LIBDRIZZLE_C= queue_libdrizzle.c
endif

if HAVE_LIBMEMCACHED
QUEUE_LIBMEMCACHED_H= queue_libmemcached.h
QUEUE_LIBMEMCACHED_C= queue_libmemcached.c
endif

<<<<<<< HEAD
if HAVE_LIBTOKYOCABINET
QUEUE_LIBTOKYOCABINET_H= queue_libtokyocabinet.h
QUEUE_LIBTOKYOCABINET_C= queue_libtokyocabinet.c
=======
if HAVE_LIBSQLITE3
QUEUE_LIBSQLITE3_H= queue_libsqlite3.h
QUEUE_LIBSQLITE3_C= queue_libsqlite3.c
endif

if HAVE_LIBPQ
QUEUE_LIBPQ_H= queue_libpq.h
QUEUE_LIBPQ_C= queue_libpq.c
>>>>>>> 4258c16e
endif

lib_LTLIBRARIES= libgearman.la

libgearmanincludedir= ${includedir}/libgearman

dist_libgearmaninclude_HEADERS= \
	client.h \
	conf.h \
	conf_module.h \
	conn.h \
	constants.h \
	gearman.h \
	gearmand.h \
	gearmand_thread.h \
	gearmand_con.h \
	job.h \
	packet.h \
	server.h \
	server_client.h \
	server_con.h \
	server_job.h \
	server_function.h \
	server_packet.h \
	server_thread.h \
	server_worker.h \
	structs.h \
	task.h \
	visibility.h \
	worker.h \
	$(QUEUE_LIBDRIZZLE_H) \
	$(QUEUE_LIBMEMCACHED_H) \
<<<<<<< HEAD
	$(QUEUE_LIBTOKYOCABINET_H) \
=======
	$(QUEUE_LIBSQLITE3_H) \
	$(QUEUE_LIBPQ_H) \
>>>>>>> 4258c16e
	protocol_http.h

noinst_HEADERS= \
	common.h

libgearman_la_SOURCES= \
	client.c \
	conf.c \
	conf_module.c \
	conn.c \
	gearman.c \
	gearmand.c \
	gearmand_thread.c \
	gearmand_con.c \
	job.c \
	packet.c \
	server.c \
	server_client.c \
	server_con.c \
	server_job.c \
	server_function.c \
	server_packet.c \
	server_thread.c \
	server_worker.c \
	task.c \
	worker.c \
	$(QUEUE_LIBDRIZZLE_C) \
	$(QUEUE_LIBMEMCACHED_C) \
<<<<<<< HEAD
	$(QUEUE_LIBTOKYOCABINET_C) \
=======
	$(QUEUE_LIBSQLITE3_C) \
	$(QUEUE_LIBPQ_C) \
>>>>>>> 4258c16e
	protocol_http.c

libgearman_la_CFLAGS= ${AM_CFLAGS} -DBUILDING_LIBGEARMAN
libgearman_la_LDFLAGS= -version-info $(GEARMAN_LIBRARY_VERSION) \
	$(LD_VERSION_SCRIPT)

libgearman_la_LIBADD= \
	$(LTLIBEVENT) \
	$(LTLIBUUID) \
	$(LTLIBDRIZZLE) \
	$(LTLIBMEMCACHED) \
<<<<<<< HEAD
	$(LTLIBTOKYOCABINET)
=======
	$(LTLIBSQLITE3) \
	$(LTLIBPQ)
>>>>>>> 4258c16e

EXTRA_DIST= libgearman.ver<|MERGE_RESOLUTION|>--- conflicted
+++ resolved
@@ -15,11 +15,6 @@
 QUEUE_LIBMEMCACHED_C= queue_libmemcached.c
 endif
 
-<<<<<<< HEAD
-if HAVE_LIBTOKYOCABINET
-QUEUE_LIBTOKYOCABINET_H= queue_libtokyocabinet.h
-QUEUE_LIBTOKYOCABINET_C= queue_libtokyocabinet.c
-=======
 if HAVE_LIBSQLITE3
 QUEUE_LIBSQLITE3_H= queue_libsqlite3.h
 QUEUE_LIBSQLITE3_C= queue_libsqlite3.c
@@ -28,7 +23,11 @@
 if HAVE_LIBPQ
 QUEUE_LIBPQ_H= queue_libpq.h
 QUEUE_LIBPQ_C= queue_libpq.c
->>>>>>> 4258c16e
+endif
+
+if HAVE_LIBTOKYOCABINET
+QUEUE_LIBTOKYOCABINET_H= queue_libtokyocabinet.h
+QUEUE_LIBTOKYOCABINET_C= queue_libtokyocabinet.c
 endif
 
 lib_LTLIBRARIES= libgearman.la
@@ -61,12 +60,9 @@
 	worker.h \
 	$(QUEUE_LIBDRIZZLE_H) \
 	$(QUEUE_LIBMEMCACHED_H) \
-<<<<<<< HEAD
-	$(QUEUE_LIBTOKYOCABINET_H) \
-=======
 	$(QUEUE_LIBSQLITE3_H) \
 	$(QUEUE_LIBPQ_H) \
->>>>>>> 4258c16e
+	$(QUEUE_LIBTOKYOCABINET_H) \
 	protocol_http.h
 
 noinst_HEADERS= \
@@ -95,12 +91,9 @@
 	worker.c \
 	$(QUEUE_LIBDRIZZLE_C) \
 	$(QUEUE_LIBMEMCACHED_C) \
-<<<<<<< HEAD
-	$(QUEUE_LIBTOKYOCABINET_C) \
-=======
 	$(QUEUE_LIBSQLITE3_C) \
 	$(QUEUE_LIBPQ_C) \
->>>>>>> 4258c16e
+	$(QUEUE_LIBTOKYOCABINET_C) \
 	protocol_http.c
 
 libgearman_la_CFLAGS= ${AM_CFLAGS} -DBUILDING_LIBGEARMAN
@@ -112,11 +105,8 @@
 	$(LTLIBUUID) \
 	$(LTLIBDRIZZLE) \
 	$(LTLIBMEMCACHED) \
-<<<<<<< HEAD
-	$(LTLIBTOKYOCABINET)
-=======
 	$(LTLIBSQLITE3) \
-	$(LTLIBPQ)
->>>>>>> 4258c16e
+	$(LTLIBPQ) \
+	$(LTLIBTOKYOCABINET)    
 
 EXTRA_DIST= libgearman.ver