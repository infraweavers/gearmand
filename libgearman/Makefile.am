--- conflicted
+++ resolved
@@ -5,34 +5,6 @@
 # Use and distribution licensed under the BSD license.  See
 # the COPYING file in the parent directory for full text.
 
-<<<<<<< HEAD
-if HAVE_LIBDRIZZLE
-QUEUE_LIBDRIZZLE_H= queue_libdrizzle.h
-QUEUE_LIBDRIZZLE_C= queue_libdrizzle.c
-endif
-
-if HAVE_LIBMEMCACHED
-QUEUE_LIBMEMCACHED_H= queue_libmemcached.h
-QUEUE_LIBMEMCACHED_C= queue_libmemcached.c
-endif
-
-if HAVE_LIBSQLITE3
-QUEUE_LIBSQLITE3_H= queue_libsqlite3.h
-QUEUE_LIBSQLITE3_C= queue_libsqlite3.c
-endif
-
-if HAVE_LIBPQ
-QUEUE_LIBPQ_H= queue_libpq.h
-QUEUE_LIBPQ_C= queue_libpq.c
-endif
-
-if HAVE_LIBTOKYOCABINET
-QUEUE_LIBTOKYOCABINET_H= queue_libtokyocabinet.h
-QUEUE_LIBTOKYOCABINET_C= queue_libtokyocabinet.c
-endif
-
-=======
->>>>>>> 3ab82c61
 lib_LTLIBRARIES= libgearman.la
 
 libgearmanincludedir= ${includedir}/libgearman
@@ -47,17 +19,7 @@
 	structs.h \
 	task.h \
 	visibility.h \
-<<<<<<< HEAD
-	worker.h \
-	$(QUEUE_LIBDRIZZLE_H) \
-	$(QUEUE_LIBMEMCACHED_H) \
-	$(QUEUE_LIBSQLITE3_H) \
-	$(QUEUE_LIBPQ_H) \
-	$(QUEUE_LIBTOKYOCABINET_H) \
-	protocol_http.h
-=======
 	worker.h
->>>>>>> 3ab82c61
 
 noinst_HEADERS= \
 	common.h \
@@ -70,21 +32,11 @@
 	job.c \
 	packet.c \
 	task.c \
-<<<<<<< HEAD
-	worker.c \
-	$(QUEUE_LIBDRIZZLE_C) \
-	$(QUEUE_LIBMEMCACHED_C) \
-	$(QUEUE_LIBSQLITE3_C) \
-	$(QUEUE_LIBPQ_C) \
-	$(QUEUE_LIBTOKYOCABINET_C) \
-	protocol_http.c
-=======
 	worker.c
 
 libgearman_la_CFLAGS= \
 	${AM_CFLAGS} \
 	-DBUILDING_LIBGEARMAN
->>>>>>> 3ab82c61
 
 libgearman_la_LDFLAGS= \
 	-version-info \
@@ -92,16 +44,6 @@
 	$(LD_VERSION_SCRIPT)
 
 libgearman_la_LIBADD= \
-<<<<<<< HEAD
-	$(LTLIBEVENT) \
-	$(LTLIBUUID) \
-	$(LTLIBDRIZZLE) \
-	$(LTLIBMEMCACHED) \
-	$(LTLIBSQLITE3) \
-	$(LTLIBPQ) \
-	$(LTLIBTOKYOCABINET)    
-=======
 	$(LTLIBUUID)
->>>>>>> 3ab82c61
 
 EXTRA_DIST= libgearman.ver