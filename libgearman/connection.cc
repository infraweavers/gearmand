--- conflicted
+++ resolved
@@ -283,58 +283,57 @@
 {
   reset_addrinfo();
 
-<<<<<<< HEAD
-  if (host_ == NULL)
-  {
-    strncpy(_host, GEARMAN_DEFAULT_TCP_HOST, GEARMAN_NI_MAXHOST);
+  if (host_)
+  {
+    size_t string_len= strlen(host_);
+    if (string_len == 0)
+    {
+      host_= GEARMAN_DEFAULT_TCP_HOST;
+    }
   }
   else
   {
-    strncpy(_host, host_, GEARMAN_NI_MAXHOST);
-  }
+    host_= GEARMAN_DEFAULT_TCP_HOST;
+  }
+  strncpy(host, host_, GEARMAN_NI_MAXHOST);
   _host[GEARMAN_NI_MAXHOST - 1]= 0;
 
   snprintf(_service, sizeof(_service), "%hu", uint16_t(port_));
   _service[GEARMAN_NI_MAXSERV - 1]= 0;
 }
-=======
-  if (host_arg)
-  {
-    size_t string_len= strlen(host_arg);
+
+void gearman_connection_st::set_host(const char *host_, const char* service_)
+{
+  reset_addrinfo();
+
+  if (host_)
+  {
+    size_t string_len= strlen(host_);
     if (string_len == 0)
     {
-      host_arg= GEARMAN_DEFAULT_TCP_HOST;
+      host_= GEARMAN_DEFAULT_TCP_HOST;
     }
   }
   else
   {
-    host_arg= GEARMAN_DEFAULT_TCP_HOST;
-  }
-  strncpy(host, host_arg, GEARMAN_NI_MAXHOST);
->>>>>>> 48c0f09d
-
-void gearman_connection_st::set_host(const char *host_, const char* service_)
-{
-  reset_addrinfo();
-
-  if (host_ == NULL)
-  {
-    strncpy(_host, GEARMAN_DEFAULT_TCP_HOST, GEARMAN_NI_MAXHOST);
+    host_= GEARMAN_DEFAULT_TCP_HOST;
+  }
+  strncpy(host, host_, GEARMAN_NI_MAXHOST);
+  _host[GEARMAN_NI_MAXHOST - 1]= 0;
+
+  if (service_)
+  {
+    size_t string_len= strlen(service_);
+    if (string_len == 0)
+    {
+      service_= GEARMAN_DEFAULT_TCP_PORT_STRING;
+    }
   }
   else
   {
-    strncpy(_host, host_, GEARMAN_NI_MAXHOST);
-  }
-  _host[GEARMAN_NI_MAXHOST - 1]= 0;
-
-  if (service_)
-  {
-    strcpy(_service, service_);
-  }
-  else
-  {
-    strcpy(_service, GEARMAN_DEFAULT_TCP_PORT_STRING);
-  }
+    service_= GEARMAN_DEFAULT_TCP_PORT_STRING;
+  }
+  strncpy(_service, service_, GEARMAN_NI_MAXSERV);
   _service[GEARMAN_NI_MAXSERV - 1]= 0;
 }
 
