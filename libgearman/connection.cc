/*  vim:expandtab:shiftwidth=2:tabstop=2:smarttab:
 * 
 *  Gearmand client and server library.
 *
 *  Copyright (C) 2011-2012 Data Differential, http://datadifferential.com/
 *  Copyright (C) 2008 Brian Aker, Eric Day
 *  All rights reserved.
 *
 *  Redistribution and use in source and binary forms, with or without
 *  modification, are permitted provided that the following conditions are
 *  met:
 *
 *      * Redistributions of source code must retain the above copyright
 *  notice, this list of conditions and the following disclaimer.
 *
 *      * Redistributions in binary form must reproduce the above
 *  copyright notice, this list of conditions and the following disclaimer
 *  in the documentation and/or other materials provided with the
 *  distribution.
 *
 *      * The names of its contributors may not be used to endorse or
 *  promote products derived from this software without specific prior
 *  written permission.
 *
 *  THIS SOFTWARE IS PROVIDED BY THE COPYRIGHT HOLDERS AND CONTRIBUTORS
 *  "AS IS" AND ANY EXPRESS OR IMPLIED WARRANTIES, INCLUDING, BUT NOT
 *  LIMITED TO, THE IMPLIED WARRANTIES OF MERCHANTABILITY AND FITNESS FOR
 *  A PARTICULAR PURPOSE ARE DISCLAIMED. IN NO EVENT SHALL THE COPYRIGHT
 *  OWNER OR CONTRIBUTORS BE LIABLE FOR ANY DIRECT, INDIRECT, INCIDENTAL,
 *  SPECIAL, EXEMPLARY, OR CONSEQUENTIAL DAMAGES (INCLUDING, BUT NOT
 *  LIMITED TO, PROCUREMENT OF SUBSTITUTE GOODS OR SERVICES; LOSS OF USE,
 *  DATA, OR PROFITS; OR BUSINESS INTERRUPTION) HOWEVER CAUSED AND ON ANY
 *  THEORY OF LIABILITY, WHETHER IN CONTRACT, STRICT LIABILITY, OR TORT
 *  (INCLUDING NEGLIGENCE OR OTHERWISE) ARISING IN ANY WAY OUT OF THE USE
 *  OF THIS SOFTWARE, EVEN IF ADVISED OF THE POSSIBILITY OF SUCH DAMAGE.
 *
 */

/**
 * @file
 * @brief Connection Definitions
 */

#include "gear_config.h"
#include <libgearman/common.h>

#include "libgearman/assert.hpp"

#include <cerrno>
#include <cstdio>
#include <cstdlib>
#include <cstring>
#include <memory>
#include <unistd.h>

#if HAVE_NETINET_TCP_H
# include <netinet/tcp.h>    /* for TCP_NODELAY */
#endif
#ifdef HAVE_FCNTL_H
# include <fcntl.h>
#endif

#ifndef SOCK_CLOEXEC 
# define SOCK_CLOEXEC 0
#endif

#ifndef SOCK_NONBLOCK 
# define SOCK_NONBLOCK 0
#endif

#ifndef FD_CLOEXEC
# define FD_CLOEXEC 0
#endif

#ifndef MSG_DONTWAIT
# define MSG_DONTWAIT 0
#endif

static gearman_return_t gearman_connection_set_option(gearman_connection_st *connection,
                                                      gearman_connection_options_t options,
                                                      bool value)
{
  switch (options)
  {
  case GEARMAN_CON_READY:
    connection->options.ready= value;
    break;

  case GEARMAN_CON_PACKET_IN_USE:
    connection->options.packet_in_use= value;
    break;

  case GEARMAN_CON_IGNORE_LOST_CONNECTION:
    break;

  case GEARMAN_CON_CLOSE_AFTER_FLUSH:
    break;

  case GEARMAN_CON_EXTERNAL_FD:
  case GEARMAN_CON_MAX:
  default:
    return GEARMAN_INVALID_COMMAND;
  }

  return GEARMAN_SUCCESS;
}


/**
 * @addtogroup gearman_connection_static Static Connection Declarations
 * @ingroup gearman_connection
 * @{
 */

gearman_connection_st::gearman_connection_st(gearman_universal_st &universal_arg,
                                             gearman_connection_options_t *options_args) :
  state(GEARMAN_CON_UNIVERSAL_ADDRINFO),
  send_state(GEARMAN_CON_SEND_STATE_NONE),
  recv_state(GEARMAN_CON_RECV_UNIVERSAL_NONE),
  events(0),
  revents(0),
  fd(-1),
  cached_errno(0),
  created_id(0),
  created_id_next(0),
  send_buffer_size(0),
  send_data_size(0),
  send_data_offset(0),
  recv_buffer_size(0),
  recv_data_size(0),
  recv_data_offset(0),
  universal(universal_arg),
  next(NULL),
  prev(NULL),
  context(NULL),
  _addrinfo(NULL),
  addrinfo_next(NULL),
  send_buffer_ptr(NULL),
  _recv_packet(NULL)
{
  options.ready= false;
  options.packet_in_use= false;

  if (options_args)
  {
    while (*options_args != GEARMAN_CON_MAX)
    {
      gearman_connection_set_option(this, *options_args, true);
      options_args++;
    }
  }

  if (universal.con_list)
  {
    universal.con_list->prev= this;
  }
  next= universal.con_list;
  universal.con_list= this;
  universal.con_count++;

  send_buffer_ptr= send_buffer;
  recv_buffer_ptr= recv_buffer;
  _host[0]= 0;
  _service[0]= 0;
}

gearman_connection_st *gearman_connection_create(gearman_universal_st &universal,
                                                 gearman_connection_options_t *options)
{
  gearman_connection_st *connection= new (std::nothrow) gearman_connection_st(universal, options);
  if (connection == NULL)
  {
    gearman_perror(universal, "gearman_connection_st new");
    return NULL;
  }

  return connection;
}

gearman_connection_st *gearman_connection_create_args(gearman_universal_st& universal,
                                                      const char *host, const char* service_)
{
  gearman_connection_st *connection= gearman_connection_create(universal);
  if (connection == NULL)
  {
    return NULL;
  }

  connection->set_host(host, service_);

  if (gearman_failed(connection->lookup()))
  {
    gearman_gerror(universal, GEARMAN_GETADDRINFO);
    delete connection;
    return NULL;
  }

  return connection;
}

gearman_connection_st *gearman_connection_create_args(gearman_universal_st& universal,
                                                      const char *host, in_port_t port)
{
<<<<<<< HEAD
  gearman_connection_st *connection= gearman_connection_create(universal);
  if (connection == NULL)
=======
  gearman_connection_st *connection= gearman_connection_create(universal, NULL);
  if (connection)
>>>>>>> dbc8949f
  {
    connection->set_host(host, port);

    if (gearman_failed(connection->lookup()))
    {
      gearman_gerror(universal, GEARMAN_GETADDRINFO);
      delete connection;
      return NULL;
    }
  }

  return connection;
}

gearman_connection_st *gearman_connection_copy(gearman_universal_st& universal,
                                               const gearman_connection_st& from)
{
  gearman_connection_st *connection= gearman_connection_create(universal);

  if (connection)
  {
    connection->options.ready= from.options.ready;
    // @todo Is this right?
    connection->options.packet_in_use= from.options.packet_in_use;

<<<<<<< HEAD
  connection->options.ready= from.options.ready;
  // @todo Is this right?
  connection->options.packet_in_use= from.options.packet_in_use;

  strcpy(connection->_host, from._host);
  strcpy(connection->_service, from._service);
=======
    strcpy(connection->host, from.host);
    connection->port= from.port;
  }
>>>>>>> dbc8949f

  return connection;
}

gearman_connection_st::~gearman_connection_st()
{
  if (fd != INVALID_SOCKET)
  {
    close_socket();
  }

  reset_addrinfo();

  { // Remove from universal list
    if (universal.con_list == this)
    {
      universal.con_list= next;
    }

    if (prev)
    {
      prev->next= next;
    }

    if (next)
    {
      next->prev= prev;
    }

    universal.con_count--;
  }

  free_private_packet();
}

void gearman_connection_st::free_private_packet()
{
  if (options.packet_in_use)
  {
    gearman_packet_free(&_packet);
    options.packet_in_use= false;
  }
}

/** @} */

/*
 * Public Definitions
 */

void gearman_connection_st::set_host(const char *host_arg, const in_port_t port_arg)
{
  reset_addrinfo();

  strncpy(_host, host_arg == NULL ? GEARMAN_DEFAULT_TCP_HOST : host_arg, GEARMAN_NI_MAXHOST);
  _host[GEARMAN_NI_MAXHOST - 1]= 0;

  in_port_t port= in_port_t(port_arg == 0 ? GEARMAN_DEFAULT_TCP_PORT : port_arg);

  snprintf(_service, sizeof(_service), "%hu", uint16_t(port));
  _service[GEARMAN_NI_MAXSERV - 1]= 0;
}

void gearman_connection_st::set_host(const char *host_arg, const char* service_)
{
  reset_addrinfo();

  strncpy(_host, host_arg == NULL ? GEARMAN_DEFAULT_TCP_HOST : host_arg, GEARMAN_NI_MAXHOST);
  _host[GEARMAN_NI_MAXHOST - 1]= 0;

  if (service_)
  {
    strcpy(_service, service_);
  }
  else
  {
    strcpy(_service, GEARMAN_DEFAULT_TCP_PORT_STRING);
  }
  _service[GEARMAN_NI_MAXSERV - 1]= 0;
}

/*
  Do not call error within this function.
*/
void gearman_connection_st::close_socket()
{
  if (fd == INVALID_SOCKET)
  {
    return;
  }

  /* in case of death shutdown to avoid blocking at close_socket() */
  if (shutdown(fd, SHUT_RDWR) == SOCKET_ERROR && get_socket_errno() != ENOTCONN)
  { }
  else
  {
    if (closesocket(fd) == SOCKET_ERROR)
    { }
  }

  state= GEARMAN_CON_UNIVERSAL_ADDRINFO;
  fd= INVALID_SOCKET;
  events= 0;
  revents= 0;

  send_state= GEARMAN_CON_SEND_STATE_NONE;
  send_buffer_ptr= send_buffer;
  send_buffer_size= 0;
  send_data_size= 0;
  send_data_offset= 0;

  recv_state= GEARMAN_CON_RECV_UNIVERSAL_NONE;
  free_recv_packet();

  recv_buffer_ptr= recv_buffer;
  recv_buffer_size= 0;
}

void gearman_connection_st::free_recv_packet()
{
  if (_recv_packet)
  {
    gearman_packet_free(recv_packet());
    _recv_packet= NULL;
  }
}

void gearman_connection_st::reset_addrinfo()
{
  if (_addrinfo)
  {
    freeaddrinfo(_addrinfo);
    _addrinfo= NULL;
  }

  addrinfo_next= NULL;
}

gearman_return_t gearman_connection_st::send_packet(const gearman_packet_st& packet_arg, const bool flush_buffer)
{
  switch (send_state)
  {
  case GEARMAN_CON_SEND_STATE_NONE:
    assert_msg(packet_arg.universal, "send_packet() was to execute against a packet with no universal");
    universal_reset_error(*(packet_arg.universal));
    if (packet_arg.options.complete == false)
    {
      return gearman_error(universal, GEARMAN_INVALID_PACKET, "packet not complete");
    }

    /* Pack first part of packet, which is everything but the payload. */
    while (1)
    {
      { // Scoping to shut compiler up about switch/case jump
        gearman_return_t rc;
        size_t send_size= gearman_packet_pack(packet_arg,
                                              send_buffer +send_buffer_size,
                                              GEARMAN_SEND_BUFFER_SIZE -send_buffer_size, rc);

        if (gearman_success(rc))
        {
          send_buffer_size+= send_size;
          break;
        }
        else if (rc == GEARMAN_IGNORE_PACKET)
        {
          return GEARMAN_SUCCESS;
        }
        else if (rc != GEARMAN_FLUSH_DATA)
        {
          return rc;
        }
      }

      /* We were asked to flush when the buffer is already flushed! */
      if (send_buffer_size == 0)
      {
        return gearman_universal_set_error(universal, GEARMAN_SEND_BUFFER_TOO_SMALL, GEARMAN_AT,
                                           "send buffer too small (%u)", GEARMAN_SEND_BUFFER_SIZE);
      }

      /* Flush buffer now if first part of packet won't fit in. */
      send_state= GEARMAN_CON_SEND_UNIVERSAL_PRE_FLUSH;

    case GEARMAN_CON_SEND_UNIVERSAL_PRE_FLUSH:
      {
        gearman_return_t ret= flush();
        if (gearman_failed(ret))
        {
          return ret;
        }
      }
    }

    /* Return here if we have no data to send. */
    if (packet_arg.data_size == 0)
    {
      break;
    }

    /* If there is any room in the buffer, copy in data. */
    if (packet_arg.data and (GEARMAN_SEND_BUFFER_SIZE - send_buffer_size) > 0)
    {
      send_data_offset= GEARMAN_SEND_BUFFER_SIZE - send_buffer_size;
      if (send_data_offset > packet_arg.data_size)
      {
        send_data_offset= packet_arg.data_size;
      }

      memcpy(send_buffer + send_buffer_size, packet_arg.data, send_data_offset);
      send_buffer_size+= send_data_offset;

      /* Return if all data fit in the send buffer. */
      if (send_data_offset == packet_arg.data_size)
      {
        send_data_offset= 0;
        break;
      }
    }

    /* Flush buffer now so we can start writing directly from data buffer. */
    send_state= GEARMAN_CON_SEND_UNIVERSAL_FORCE_FLUSH;

  case GEARMAN_CON_SEND_UNIVERSAL_FORCE_FLUSH:
    {
      gearman_return_t ret= flush();
      if (gearman_failed(ret))
      {
        return ret;
      }
    }

    send_data_size= packet_arg.data_size;

    /* If this is NULL, then gearman_connection_send_data function will be used. */
    if (packet_arg.data == NULL)
    {
      send_state= GEARMAN_CON_SEND_UNIVERSAL_FLUSH_DATA;
      return GEARMAN_SUCCESS;
    }

    /* Copy into the buffer if it fits, otherwise flush from packet buffer. */
    send_buffer_size= packet_arg.data_size - send_data_offset;
    if (send_buffer_size < GEARMAN_SEND_BUFFER_SIZE)
    {
      memcpy(send_buffer,
             (const char*)(packet_arg.data) +send_data_offset,
             send_buffer_size);
      send_data_size= 0;
      send_data_offset= 0;
      break;
    }

    send_buffer_ptr= (const char*)(size_t(packet_arg.data) +send_data_offset);
    send_state= GEARMAN_CON_SEND_UNIVERSAL_FLUSH_DATA;

  case GEARMAN_CON_SEND_UNIVERSAL_FLUSH:
  case GEARMAN_CON_SEND_UNIVERSAL_FLUSH_DATA:
    return flush();
  }

  if (flush_buffer)
  {
    send_state= GEARMAN_CON_SEND_UNIVERSAL_FLUSH;
    return flush();
  }

  send_state= GEARMAN_CON_SEND_STATE_NONE;

  return GEARMAN_SUCCESS;
}

size_t gearman_connection_st::send_and_flush(const void *data, size_t data_size, gearman_return_t *ret_ptr)
{
  if (send_state != GEARMAN_CON_SEND_UNIVERSAL_FLUSH_DATA)
  {
    return gearman_error(universal, GEARMAN_NOT_FLUSHING, "not flushing");
  }

  if (data_size > (send_data_size - send_data_offset))
  {
    return gearman_error(universal, GEARMAN_DATA_TOO_LARGE, "data too large");
  }

  send_buffer_ptr= (const char*)data;
  send_buffer_size= data_size;

  *ret_ptr= flush();

  return data_size -send_buffer_size;
}

gearman_return_t gearman_connection_st::lookup()
{
  reset_addrinfo();

  struct addrinfo ai;
  memset(&ai, 0, sizeof(struct addrinfo));
  ai.ai_socktype= SOCK_STREAM;
  ai.ai_protocol= IPPROTO_TCP;

  int ret;
  if ((ret= getaddrinfo(_host, _service, &ai, &(_addrinfo))))
  {
    reset_addrinfo();
    return gearman_universal_set_error(universal, GEARMAN_GETADDRINFO, GEARMAN_AT, "getaddrinfo:%s", gai_strerror(ret));
  }

  addrinfo_next= _addrinfo;
  assert(addrinfo_next);
  state= GEARMAN_CON_UNIVERSAL_CONNECT;

  return GEARMAN_SUCCESS;
}

gearman_return_t gearman_connection_st::flush()
{
  while (1)
  {
    switch (state)
    {
    case GEARMAN_CON_UNIVERSAL_ADDRINFO:
      {
        gearman_return_t ret= lookup();

        if (gearman_failed(ret))
        {
          return ret;
        }
      }

    case GEARMAN_CON_UNIVERSAL_CONNECT:
      if (fd != INVALID_SOCKET)
      {
        close_socket();
      }

      if (addrinfo_next == NULL)
      {
        state= GEARMAN_CON_UNIVERSAL_ADDRINFO;
        return gearman_universal_set_error(universal, GEARMAN_COULD_NOT_CONNECT, GEARMAN_AT, "%s:%s", _host, _service);
      }

      // rewrite tye if HAVE_SOCK_CLOEXEC
      {
        int type= addrinfo_next->ai_socktype;
        if (SOCK_CLOEXEC)
        {
          type|= SOCK_CLOEXEC;
        }

        if (SOCK_NONBLOCK)
        {
          type|= SOCK_NONBLOCK; 
        }

        fd= socket(addrinfo_next->ai_family, type, addrinfo_next->ai_protocol);
      }

      if (fd == INVALID_SOCKET)
      {
        state= GEARMAN_CON_UNIVERSAL_ADDRINFO;
        return gearman_perror(universal, "socket");
      }

      {
        gearman_return_t gret= set_socket_options();
        if (gearman_failed(gret))
        {
          close_socket();
          return gret;
        }
      }

      while (1)
      {
        if (connect(fd, addrinfo_next->ai_addr, addrinfo_next->ai_addrlen) == 0)
        {
          state= GEARMAN_CON_UNIVERSAL_CONNECTED;
          addrinfo_next= NULL;
          break;
        }

        switch (errno)
        {
<<<<<<< HEAD
          continue;
        }

        if (errno == EINPROGRESS)
        {
          gearman_return_t gret= connect_poll();
          if (gearman_failed(gret))
          {
            assert_msg(universal.error_code() != GEARMAN_SUCCESS, "Programmer error, connect_poll() returned an error, but it was not set");
            close_socket();
            return gret;
          }
=======
          // Treat as an async connect
        case EINTR:
        case EINPROGRESS:
            state= GEARMAN_CON_UNIVERSAL_CONNECTING;
            break;
>>>>>>> dbc8949f

        case ECONNREFUSED:
        case ENETUNREACH:
        case ETIMEDOUT:
          addrinfo_next= addrinfo_next->ai_next;

          // We will treat this as an error but retry the address
        case EAGAIN:
          state= GEARMAN_CON_UNIVERSAL_CONNECT;
          close_socket();
          break;

        default:
          gearman_perror(universal, "connect");
          close_socket();
          return GEARMAN_COULD_NOT_CONNECT;
        }

        break;
      }

      if (state != GEARMAN_CON_UNIVERSAL_CONNECTING)
      {
        break;
      }

    case GEARMAN_CON_UNIVERSAL_CONNECTING:
      while (1)
      {
        if (revents & (POLLERR | POLLHUP | POLLNVAL))
        {
          state= GEARMAN_CON_UNIVERSAL_CONNECT;
          addrinfo_next= addrinfo_next->ai_next;
          break;
        }
        else if (revents & POLLOUT)
        {
          state= GEARMAN_CON_UNIVERSAL_CONNECTED;
          break;
        }

        set_events(POLLOUT);

        if (universal.is_non_blocking())
        {
          state= GEARMAN_CON_UNIVERSAL_CONNECTING;
          return gearman_gerror(universal, GEARMAN_IO_WAIT);
        }

        gearman_return_t gret= gearman_wait(universal);
        if (gearman_failed(gret))
        {
          return gret;
        }
      }

      if (state != GEARMAN_CON_UNIVERSAL_CONNECTED)
      {
        break;
      }

    case GEARMAN_CON_UNIVERSAL_CONNECTED:
      while (send_buffer_size != 0)
      {
<<<<<<< HEAD
        ssize_t write_size= ::send(fd, send_buffer_ptr, send_buffer_size, 
                                   universal.is_non_blocking() ? MSG_NOSIGNAL| MSG_DONTWAIT : MSG_NOSIGNAL);
=======
        ssize_t write_size= ::send(fd, send_buffer_ptr, send_buffer_size, MSG_NOSIGNAL);
>>>>>>> dbc8949f

        if (write_size == 0) // Zero value on send()
        { }
        else if (write_size == -1)
        {
          switch (errno)
          {
<<<<<<< HEAD
            set_events(POLLOUT);

            if (universal.is_non_blocking())
=======
#if defined(EWOULDBLOCK) && EWOULDBLOCK != EAGAIN
          case EWOULDBLOCK:
#endif
          case EAGAIN:
>>>>>>> dbc8949f
            {
              set_events(POLLOUT);

              if (gearman_universal_is_non_blocking(universal))
              {
                return gearman_gerror(universal, GEARMAN_IO_WAIT);
              }

              gearman_return_t gret= gearman_wait(universal);
              if (gearman_failed(gret))
              {
                return gret;
              }

              continue;
            }
          case EPIPE:
          case ECONNRESET:
          case EHOSTDOWN:
            {
              gearman_return_t ret= gearman_perror(universal, "lost connection to server during send");
              close_socket();
              return ret;
            }
          default:
            break;
          }

          gearman_return_t ret= gearman_perror(universal, "send");
          close_socket();

          return ret;
        }

        send_buffer_size-= size_t(write_size);
        if (send_state == GEARMAN_CON_SEND_UNIVERSAL_FLUSH_DATA)
        {
          send_data_offset+= size_t(write_size);
          if (send_data_offset == send_data_size)
          {
            send_data_size= 0;
            send_data_offset= 0;
            break;
          }

          if (send_buffer_size == 0)
          {
            return GEARMAN_SUCCESS;
          }
        }
        else if (send_buffer_size == 0)
        {
          break;
        }

        send_buffer_ptr+= write_size;
      }

      send_state= GEARMAN_CON_SEND_STATE_NONE;
      send_buffer_ptr= send_buffer;

      return GEARMAN_SUCCESS;
    }
  }
}

gearman_packet_st *gearman_connection_st::receiving(gearman_packet_st& packet_arg,
                                                    gearman_return_t& ret,
                                                    const bool recv_data)
{
  switch (recv_state)
  {
  case GEARMAN_CON_RECV_UNIVERSAL_NONE:
    if (state != GEARMAN_CON_UNIVERSAL_CONNECTED)
    {
      ret= gearman_error(universal, GEARMAN_NOT_CONNECTED, "not connected");
      return NULL;
    }

    _recv_packet= gearman_packet_create(universal, &packet_arg);
    if (_recv_packet == NULL)
    {
      ret= gearman_error(universal, GEARMAN_MEMORY_ALLOCATION_FAILURE, "gearman_packet_create()");
      return NULL;
    }

    recv_state= GEARMAN_CON_RECV_UNIVERSAL_READ;

  case GEARMAN_CON_RECV_UNIVERSAL_READ:
    while (1)
    {
      // If we have data, see if it is a complete packet
      if (recv_buffer_size > 0)
      {
        size_t recv_size= gearman_packet_unpack(*(recv_packet()),
                                                recv_buffer_ptr,
                                                recv_buffer_size, ret);
        recv_buffer_ptr+= recv_size;
        recv_buffer_size-= recv_size;

        if (gearman_success(ret))
        {
          break;
        }
        else if (ret != GEARMAN_IO_WAIT)
        {
          close_socket();
          return NULL;
        }
      }

      /* Shift buffer contents if needed. */
      if (recv_buffer_size > 0)
      {
        memmove(recv_buffer, recv_buffer_ptr, recv_buffer_size);
      }
      recv_buffer_ptr= recv_buffer;

      size_t recv_size= recv_socket(recv_buffer +recv_buffer_size, GEARMAN_RECV_BUFFER_SIZE -recv_buffer_size, ret);
      if (gearman_failed(ret))
      {
        return NULL;
      }

      recv_buffer_size+= recv_size;
    }

    if (packet_arg.data_size == 0)
    {
      recv_state= GEARMAN_CON_RECV_UNIVERSAL_NONE;
      break;
    }

    recv_data_size= packet_arg.data_size;

    if (recv_data == false )
    {
      recv_state= GEARMAN_CON_RECV_STATE_READ_DATA;
      break;
    }

    assert(packet_arg.universal);
    packet_arg.data= gearman_malloc((*packet_arg.universal), packet_arg.data_size);
    if (packet_arg.data == NULL)
    {
      ret= gearman_error(universal, GEARMAN_MEMORY_ALLOCATION_FAILURE, "gearman_malloc((*packet_arg.universal), packet_arg.data_size)");
      close_socket();
      return NULL;
    }

    packet_arg.options.free_data= true;
    recv_state= GEARMAN_CON_RECV_STATE_READ_DATA;

  case GEARMAN_CON_RECV_STATE_READ_DATA:
    while (recv_data_size)
    {
      (void)receive_data(static_cast<uint8_t *>(const_cast<void *>(packet_arg.data)) +
                      recv_data_offset,
                      packet_arg.data_size -recv_data_offset, ret);
      if (gearman_failed(ret))
      {
        return NULL;
      }
    }

    recv_state= GEARMAN_CON_RECV_UNIVERSAL_NONE;
    break;
  }

  gearman_packet_st *tmp_packet_arg= recv_packet();
  reset_recv_packet();

  return tmp_packet_arg;
}

size_t gearman_connection_st::receive_data(void *data, size_t data_size, gearman_return_t& ret)
{
  size_t recv_size= 0;

  if (recv_data_size == 0)
  {
    ret= GEARMAN_SUCCESS;
    return 0;
  }

  if ((recv_data_size - recv_data_offset) < data_size)
  {
    data_size= recv_data_size - recv_data_offset;
  }

  if (recv_buffer_size > 0)
  {
    if (recv_buffer_size < data_size)
    {
      recv_size= recv_buffer_size;
    }
    else
    {
      recv_size= data_size;
    }

    memcpy(data, recv_buffer_ptr, recv_size);
    recv_buffer_ptr+= recv_size;
    recv_buffer_size-= recv_size;
  }

  if (data_size != recv_size)
  {
    recv_size+= recv_socket(static_cast<uint8_t *>(const_cast<void *>(data)) + recv_size, data_size - recv_size, ret);
    recv_data_offset+= recv_size;
  }
  else
  {
    recv_data_offset+= recv_size;
    ret= GEARMAN_SUCCESS;
  }

  if (recv_data_size == recv_data_offset)
  {
    recv_data_size= 0;
    recv_data_offset= 0;
    recv_state= GEARMAN_CON_RECV_UNIVERSAL_NONE;
  }

  return recv_size;
}

size_t gearman_connection_st::recv_socket(void *data, size_t data_size, gearman_return_t& ret)
{
  ssize_t read_size;

  while (1)
  {
    read_size= ::recv(fd, data, data_size, MSG_NOSIGNAL);

    if (read_size == 0)
    {
      ret= gearman_error(universal, GEARMAN_LOST_CONNECTION, "lost connection to server (EOF)");
      close_socket();

      return 0;
    }
    else if (read_size == -1)
    {
      if (errno == EAGAIN)
      {
        set_events(POLLIN);

        if (universal.is_non_blocking())
        {
          ret= gearman_gerror(universal, GEARMAN_IO_WAIT);
          return 0;
        }

        ret= gearman_wait(universal);

        if (gearman_failed(ret))
        {
          if (ret == GEARMAN_SHUTDOWN)
          {
            close_socket();
          }

          return 0;
        }

        continue;
      }
      else if (errno == EINTR)
      {
        continue;
      }
      else if (errno == EPIPE || errno == ECONNRESET || errno == EHOSTDOWN)
      {
        ret= gearman_perror(universal, "lost connection to server during read");
      }
      else
      {
        ret= gearman_perror(universal, "recv");
      }

      close_socket();
      return 0;
    }

    break;
  }

  ret= GEARMAN_SUCCESS;
  return size_t(read_size);
}

void gearman_connection_st::set_events(short arg)
{
  if ((events | arg) == events)
  {
    return;
  }

  events|= arg;
}

void gearman_connection_st::set_revents(short arg)
{
  if (arg)
  {
    options.ready= true;
  }

  revents= arg;
  events&= short(~arg);
}

/*
 * Static Definitions
 */

gearman_return_t gearman_connection_st::set_socket_options()
{
  if (SOCK_CLOEXEC == 0)
  {
    if (FD_CLOEXEC)
    {
      int flags;
      do 
      {
        flags= fcntl(fd, F_GETFD, 0);
      } while (flags == -1 and (errno == EINTR or errno == EAGAIN));

      if (flags != -1)
      {
        int rval;
        do
        { 
          rval= fcntl (fd, F_SETFD, flags | FD_CLOEXEC);
        } while (rval == -1 && (errno == EINTR or errno == EAGAIN));
        // we currently ignore the case where rval is -1
      }
    }
  }

  {
    int ret= 1;
    ret= setsockopt(fd, IPPROTO_TCP, TCP_NODELAY, &ret,
                    socklen_t(sizeof(int)));
    if (ret == -1 && errno != EOPNOTSUPP)
    {
      gearman_perror(universal, "setsockopt(TCP_NODELAY)");
      return GEARMAN_ERRNO;
    }
  }

  {
    struct linger linger;
    linger.l_onoff= 1;
    linger.l_linger= GEARMAN_DEFAULT_SOCKET_TIMEOUT;
    int ret= setsockopt(fd, SOL_SOCKET, SO_LINGER, &linger,
                        socklen_t(sizeof(struct linger)));
    if (ret == -1)
    {
      gearman_perror(universal, "setsockopt(SO_LINGER)");
      return GEARMAN_ERRNO;
    }
  }

  if (0)
  {
    struct timeval waittime;
    waittime.tv_sec= GEARMAN_DEFAULT_SOCKET_TIMEOUT;
    waittime.tv_usec= 0;
    int ret= setsockopt(fd, SOL_SOCKET, SO_SNDTIMEO, &waittime,
                        socklen_t(sizeof(struct timeval)));
    if (ret == -1 && errno != ENOPROTOOPT)
    {
      gearman_perror(universal, "setsockopt(SO_SNDTIMEO)");
      return GEARMAN_ERRNO;
    }

    ret= setsockopt(fd, SOL_SOCKET, SO_RCVTIMEO, &waittime,
                    socklen_t(sizeof(struct timeval)));
    if (ret == -1 && errno != ENOPROTOOPT)
    {
      gearman_perror(universal, "setsockopt(SO_RCVTIMEO)");
      return GEARMAN_ERRNO;
    }
  }

  {
    int optval= 1;
    int ret= setsockopt(fd, SOL_SOCKET, SO_KEEPALIVE, &optval, sizeof(optval));
    if (ret == -1 && errno != ENOPROTOOPT)
    {
      gearman_perror(universal, "setsockopt(SO_KEEPALIVE)");
      return GEARMAN_ERRNO;
    }
  }

  {
    int ret= GEARMAN_DEFAULT_SOCKET_SEND_SIZE;
    ret= setsockopt(fd, SOL_SOCKET, SO_SNDBUF, &ret, socklen_t(sizeof(int)));
    if (ret == -1)
    {
      gearman_perror(universal, "setsockopt(SO_SNDBUF)");
      return GEARMAN_ERRNO;
    }
  }

#if defined(__MACH__) && defined(__APPLE__) || defined(__FreeBSD__)
  {
    int ret= 1;
    setsockopt(fd, SOL_SOCKET, SO_NOSIGPIPE, static_cast<void *>(&ret), sizeof(int));

    // This is not considered a fatal error 
    if (ret == -1)
    {
      gearman_perror(universal, "setsockopt(SO_NOSIGPIPE)");
    }
  }
#endif

  {
    int ret= GEARMAN_DEFAULT_SOCKET_RECV_SIZE;
    ret= setsockopt(fd, SOL_SOCKET, SO_RCVBUF, &ret, socklen_t(sizeof(int)));
    if (ret == -1)
    {
      gearman_perror(universal, "setsockopt(SO_RCVBUF)");
      return GEARMAN_ERRNO;
    }
  }

  // If SOCK_NONBLOCK doesn't work, just enable non_block via fcntl
  if (SOCK_NONBLOCK == 0)
  {
    int flags;
    do
    {
      flags= fcntl(fd, F_GETFL, 0);
    } while (flags == -1 and (errno == EINTR or errno == EAGAIN));

    if (flags == -1)
    {
      gearman_perror(universal, "fcntl(F_GETFL)");
      return GEARMAN_ERRNO;
    }
    else if ((flags & O_NONBLOCK) == 0)
    {
      int retval;
      do
      {
        retval= fcntl(fd, F_SETFL, flags | O_NONBLOCK);
      } while (retval == -1 and (errno == EINTR or errno == EAGAIN));

      if (retval == -1)
      {
        gearman_perror(universal, "fcntl(F_SETFL)");
        return GEARMAN_ERRNO;
      }
    }
  }

  return GEARMAN_SUCCESS;
}<|MERGE_RESOLUTION|>--- conflicted
+++ resolved
@@ -201,13 +201,8 @@
 gearman_connection_st *gearman_connection_create_args(gearman_universal_st& universal,
                                                       const char *host, in_port_t port)
 {
-<<<<<<< HEAD
-  gearman_connection_st *connection= gearman_connection_create(universal);
-  if (connection == NULL)
-=======
   gearman_connection_st *connection= gearman_connection_create(universal, NULL);
   if (connection)
->>>>>>> dbc8949f
   {
     connection->set_host(host, port);
 
@@ -233,18 +228,9 @@
     // @todo Is this right?
     connection->options.packet_in_use= from.options.packet_in_use;
 
-<<<<<<< HEAD
-  connection->options.ready= from.options.ready;
-  // @todo Is this right?
-  connection->options.packet_in_use= from.options.packet_in_use;
-
-  strcpy(connection->_host, from._host);
-  strcpy(connection->_service, from._service);
-=======
-    strcpy(connection->host, from.host);
-    connection->port= from.port;
-  }
->>>>>>> dbc8949f
+    strcpy(connection->_host, from._host);
+    strcpy(connection->_service, from._service);
+  }
 
   return connection;
 }
@@ -630,26 +616,11 @@
 
         switch (errno)
         {
-<<<<<<< HEAD
-          continue;
-        }
-
-        if (errno == EINPROGRESS)
-        {
-          gearman_return_t gret= connect_poll();
-          if (gearman_failed(gret))
-          {
-            assert_msg(universal.error_code() != GEARMAN_SUCCESS, "Programmer error, connect_poll() returned an error, but it was not set");
-            close_socket();
-            return gret;
-          }
-=======
           // Treat as an async connect
         case EINTR:
         case EINPROGRESS:
             state= GEARMAN_CON_UNIVERSAL_CONNECTING;
             break;
->>>>>>> dbc8949f
 
         case ECONNREFUSED:
         case ENETUNREACH:
@@ -714,12 +685,7 @@
     case GEARMAN_CON_UNIVERSAL_CONNECTED:
       while (send_buffer_size != 0)
       {
-<<<<<<< HEAD
-        ssize_t write_size= ::send(fd, send_buffer_ptr, send_buffer_size, 
-                                   universal.is_non_blocking() ? MSG_NOSIGNAL| MSG_DONTWAIT : MSG_NOSIGNAL);
-=======
         ssize_t write_size= ::send(fd, send_buffer_ptr, send_buffer_size, MSG_NOSIGNAL);
->>>>>>> dbc8949f
 
         if (write_size == 0) // Zero value on send()
         { }
@@ -727,16 +693,10 @@
         {
           switch (errno)
           {
-<<<<<<< HEAD
-            set_events(POLLOUT);
-
-            if (universal.is_non_blocking())
-=======
 #if defined(EWOULDBLOCK) && EWOULDBLOCK != EAGAIN
           case EWOULDBLOCK:
 #endif
           case EAGAIN:
->>>>>>> dbc8949f
             {
               set_events(POLLOUT);
 
