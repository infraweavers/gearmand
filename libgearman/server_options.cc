--- conflicted
+++ resolved
@@ -71,18 +71,11 @@
   return true;
 }
 
-gearman_server_options_st::gearman_server_options_st(gearman_universal_st &universal_arg,
-                                                     const char* option_arg, const size_t option_arg_size) : 
-<<<<<<< HEAD
-  next(NULL),
-  prev(NULL),
-  option(option_arg), 
-  option_length(option_arg_size),
-=======
-  _option(option_arg), _option_length(option_arg_size),
+gearman_server_options_st::gearman_server_options_st(gearman_universal_st &universal_,
+                                                     const char* option_, const size_t option_size_) : 
+  _option(option_), _option_length(option_size_),
   next(NULL), prev(NULL),
->>>>>>> afac7048
-  universal(universal_arg)
+  universal(universal_)
 {
   if (universal.server_options_list)
   {
