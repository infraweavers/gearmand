/*  vim:expandtab:shiftwidth=2:tabstop=2:smarttab:
 * 
 *  Gearmand client and server library.
 *
 *  Copyright (C) 2013 Data Differential, http://datadifferential.com/
 *  Copyright (C) 2013 Keyur Govande
 *  All rights reserved.
 *
 *  Redistribution and use in source and binary forms, with or without
 *  modification, are permitted provided that the following conditions are
 *  met:
 *
 *      * Redistributions of source code must retain the above copyright
 *  notice, this list of conditions and the following disclaimer.
 *
 *      * Redistributions in binary form must reproduce the above
 *  copyright notice, this list of conditions and the following disclaimer
 *  in the documentation and/or other materials provided with the
 *  distribution.
 *
 *      * The names of its contributors may not be used to endorse or
 *  promote products derived from this software without specific prior
 *  written permission.
 *
 *  THIS SOFTWARE IS PROVIDED BY THE COPYRIGHT HOLDERS AND CONTRIBUTORS
 *  "AS IS" AND ANY EXPRESS OR IMPLIED WARRANTIES, INCLUDING, BUT NOT
 *  LIMITED TO, THE IMPLIED WARRANTIES OF MERCHANTABILITY AND FITNESS FOR
 *  A PARTICULAR PURPOSE ARE DISCLAIMED. IN NO EVENT SHALL THE COPYRIGHT
 *  OWNER OR CONTRIBUTORS BE LIABLE FOR ANY DIRECT, INDIRECT, INCIDENTAL,
 *  SPECIAL, EXEMPLARY, OR CONSEQUENTIAL DAMAGES (INCLUDING, BUT NOT
 *  LIMITED TO, PROCUREMENT OF SUBSTITUTE GOODS OR SERVICES; LOSS OF USE,
 *  DATA, OR PROFITS; OR BUSINESS INTERRUPTION) HOWEVER CAUSED AND ON ANY
 *  THEORY OF LIABILITY, WHETHER IN CONTRACT, STRICT LIABILITY, OR TORT
 *  (INCLUDING NEGLIGENCE OR OTHERWISE) ARISING IN ANY WAY OUT OF THE USE
 *  OF THIS SOFTWARE, EVEN IF ADVISED OF THE POSSIBILITY OF SUCH DAMAGE.
 *
 */

/**
 * @file
 * @brief Server options
 */

#include "gear_config.h"

#include "libgearman/common.h"

#include <memory>

bool gearman_request_option(gearman_universal_st &universal,
                            gearman_string_t &option)
{
  gearman_server_options_st *server_options = new (std::nothrow) gearman_server_options_st(universal, gearman_c_str(option), gearman_size(option));
  if (server_options == NULL)
  {
    gearman_error(universal, GEARMAN_MEMORY_ALLOCATION_FAILURE, "new gearman_server_options_st()");
    return false;
  }

  return true;
}

<<<<<<< HEAD
gearman_server_options_st::gearman_server_options_st(gearman_universal_st &universal_,
                                                     const char* option_, const size_t option_size_) : 
  _option(option_), _option_length(option_size_),
=======
gearman_server_options_st::gearman_server_options_st(gearman_universal_st &universal_arg,
                                                     const char* option_arg, const size_t option_arg_size) : 
  _option(option_arg_size),
>>>>>>> 6ad47016
  next(NULL), prev(NULL),
  universal(universal_)
{
  _option.append(option_arg, option_arg_size);
  if (universal.server_options_list)
  {
    universal.server_options_list->prev= this;
  }
  next= universal.server_options_list;
  universal.server_options_list= this;
}

gearman_server_options_st::gearman_server_options_st(const gearman_server_options_st& copy) :
  _option(copy.option()),
  next(NULL), prev(NULL),
  universal(copy.universal)
{
  if (universal.server_options_list)
  {
    universal.server_options_list->prev= this;
  }
  next= universal.server_options_list;
  universal.server_options_list= this;
}

gearman_server_options_st::~gearman_server_options_st()
{
  { // Remove from universal list
    if (universal.server_options_list == this)
    {
      universal.server_options_list= next;
    }

    if (prev)
    {
      prev->next= next;
    }

    if (next)
    {
      next->prev= prev;
    }
  }
}<|MERGE_RESOLUTION|>--- conflicted
+++ resolved
@@ -60,15 +60,9 @@
   return true;
 }
 
-<<<<<<< HEAD
-gearman_server_options_st::gearman_server_options_st(gearman_universal_st &universal_,
-                                                     const char* option_, const size_t option_size_) : 
-  _option(option_), _option_length(option_size_),
-=======
 gearman_server_options_st::gearman_server_options_st(gearman_universal_st &universal_arg,
                                                      const char* option_arg, const size_t option_arg_size) : 
   _option(option_arg_size),
->>>>>>> 6ad47016
   next(NULL), prev(NULL),
   universal(universal_)
 {
