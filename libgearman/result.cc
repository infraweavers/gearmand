/*  vim:expandtab:shiftwidth=2:tabstop=2:smarttab:
 * 
 *  Gearmand client and server library.
 *
 *  Copyright (C) 2011 Data Differential, http://datadifferential.com/
 *  All rights reserved.
 *
 *  Redistribution and use in source and binary forms, with or without
 *  modification, are permitted provided that the following conditions are
 *  met:
 *
 *      * Redistributions of source code must retain the above copyright
 *  notice, this list of conditions and the following disclaimer.
 *
 *      * Redistributions in binary form must reproduce the above
 *  copyright notice, this list of conditions and the following disclaimer
 *  in the documentation and/or other materials provided with the
 *  distribution.
 *
 *      * The names of its contributors may not be used to endorse or
 *  promote products derived from this software without specific prior
 *  written permission.
 *
 *  THIS SOFTWARE IS PROVIDED BY THE COPYRIGHT HOLDERS AND CONTRIBUTORS
 *  "AS IS" AND ANY EXPRESS OR IMPLIED WARRANTIES, INCLUDING, BUT NOT
 *  LIMITED TO, THE IMPLIED WARRANTIES OF MERCHANTABILITY AND FITNESS FOR
 *  A PARTICULAR PURPOSE ARE DISCLAIMED. IN NO EVENT SHALL THE COPYRIGHT
 *  OWNER OR CONTRIBUTORS BE LIABLE FOR ANY DIRECT, INDIRECT, INCIDENTAL,
 *  SPECIAL, EXEMPLARY, OR CONSEQUENTIAL DAMAGES (INCLUDING, BUT NOT
 *  LIMITED TO, PROCUREMENT OF SUBSTITUTE GOODS OR SERVICES; LOSS OF USE,
 *  DATA, OR PROFITS; OR BUSINESS INTERRUPTION) HOWEVER CAUSED AND ON ANY
 *  THEORY OF LIABILITY, WHETHER IN CONTRACT, STRICT LIABILITY, OR TORT
 *  (INCLUDING NEGLIGENCE OR OTHERWISE) ARISING IN ANY WAY OUT OF THE USE
 *  OF THIS SOFTWARE, EVEN IF ADVISED OF THE POSSIBILITY OF SUCH DAMAGE.
 *
 */

#include "gear_config.h"
#include <libgearman/common.h>

#include "libgearman/assert.hpp"

#include <cstdlib>
#include <limits>
#include <memory>

#include <libgearman/result.hpp>

gearman_result_st::gearman_result_st() :
  _is_null(true),
  type(GEARMAN_RESULT_BOOLEAN)
{
  value.boolean= false;
}

gearman_result_st::gearman_result_st(size_t initial_size) :
  _is_null(true),
  type(GEARMAN_RESULT_BINARY),
  value(initial_size)
{
}

bool gearman_result_is_null(const gearman_result_st *self)
{
  return self->is_null();
}

gearman_result_st::~gearman_result_st()
{
  if (type == GEARMAN_RESULT_BINARY)
  {
    assert_msg(gearman_is_initialized(&value.string), "Somehow we have a GEARMAN_RESULT_BINARY, but no valid string");
    gearman_string_free(&value.string);
  }
}

int64_t gearman_result_integer(const gearman_result_st *self)
{
  if (self)
  {
    switch (self->type)
    {
    case GEARMAN_RESULT_BINARY:
      return atoll(gearman_string_value(&self->value.string));

    case GEARMAN_RESULT_BOOLEAN:
      return self->value.boolean;

    case GEARMAN_RESULT_INTEGER:
      return self->value.integer;
    }
  }

  return false;
}

bool gearman_result_boolean(const gearman_result_st *self)
{
  if (self)
  {
    switch (self->type)
    {
    case GEARMAN_RESULT_BINARY:
      return gearman_string_length(&self->value.string);

    case GEARMAN_RESULT_BOOLEAN:
      return self->value.boolean;

    case GEARMAN_RESULT_INTEGER:
      return self->value.integer ? true : false;
    }
  }

  return false;
}

size_t gearman_result_size(const gearman_result_st *self)
{
  if (self and self->type == GEARMAN_RESULT_BINARY)
  {
    return gearman_string_length(&self->value.string);
  }

  return 0;
}

const char *gearman_result_value(const gearman_result_st *self)
{
  if (self and self->type == GEARMAN_RESULT_BINARY)
  {
    gearman_string_t ret= gearman_string(&self->value.string);
    return gearman_c_str(ret);
  }

  return NULL;
}

gearman_string_t gearman_result_string(const gearman_result_st *self)
{
  if (not self or self->type != GEARMAN_RESULT_BINARY)
  {
    gearman_string_t ret= {0, 0};
    return ret;
  }

  return gearman_string(&self->value.string);
}

gearman_string_t gearman_result_take_string(gearman_result_st *self)
{
  assert(self); // Programming error
  if (self->type == GEARMAN_RESULT_BINARY and gearman_result_size(self))
  {
    gearman_string_t ret_string= gearman_string_take_string(&self->value.string);
    self->type= GEARMAN_RESULT_BOOLEAN; // Set to default type
    self->_is_null= true;

    return ret_string;
  }

  static gearman_string_t ret= {0, 0};
  return ret;
}

gearman_return_t gearman_result_store_string(gearman_result_st *self, gearman_string_t arg)
{
  return gearman_result_store_value(self, gearman_string_param(arg));
}

gearman_return_t gearman_result_store_value(gearman_result_st *self, const void *value, size_t size)
{
  if (self == NULL)
  {
    return GEARMAN_INVALID_ARGUMENT;
  }

  self->value.string.clear();
  if (value)
  {
    if (gearman_string_append(&self->value.string, static_cast<const char *>(value), size) == false)
    {
      return GEARMAN_MEMORY_ALLOCATION_FAILURE;
    }
  }

  self->_is_null= false;
  self->type= GEARMAN_RESULT_BINARY;

<<<<<<< HEAD
  if (gearman_string_append(&self->value.string, static_cast<const char *>(value), size) == false)
  {
    return GEARMAN_MEMORY_ALLOCATION_FAILURE;
  }

=======
>>>>>>> 5ffd3dd9
  return GEARMAN_SUCCESS;
}

void gearman_result_store_integer(gearman_result_st *self, int64_t value)
{
  if (self)
  {
    if (self->type == GEARMAN_RESULT_BINARY)
    {
      self->value.string.clear();
    }

    self->type= GEARMAN_RESULT_INTEGER;
    self->value.integer= value;
    self->_is_null= false;
  }
}<|MERGE_RESOLUTION|>--- conflicted
+++ resolved
@@ -186,14 +186,6 @@
   self->_is_null= false;
   self->type= GEARMAN_RESULT_BINARY;
 
-<<<<<<< HEAD
-  if (gearman_string_append(&self->value.string, static_cast<const char *>(value), size) == false)
-  {
-    return GEARMAN_MEMORY_ALLOCATION_FAILURE;
-  }
-
-=======
->>>>>>> 5ffd3dd9
   return GEARMAN_SUCCESS;
 }
 
