/*  vim:expandtab:shiftwidth=2:tabstop=2:smarttab:
 * 
 *  Gearmand client and server library.
 *
 *  Copyright (C) 2011 Data Differential, http://datadifferential.com/
 *  Copyright (C) 2008 Brian Aker, Eric Day
 *  All rights reserved.
 *
 *  Redistribution and use in source and binary forms, with or without
 *  modification, are permitted provided that the following conditions are
 *  met:
 *
 *      * Redistributions of source code must retain the above copyright
 *  notice, this list of conditions and the following disclaimer.
 *
 *      * Redistributions in binary form must reproduce the above
 *  copyright notice, this list of conditions and the following disclaimer
 *  in the documentation and/or other materials provided with the
 *  distribution.
 *
 *      * The names of its contributors may not be used to endorse or
 *  promote products derived from this software without specific prior
 *  written permission.
 *
 *  THIS SOFTWARE IS PROVIDED BY THE COPYRIGHT HOLDERS AND CONTRIBUTORS
 *  "AS IS" AND ANY EXPRESS OR IMPLIED WARRANTIES, INCLUDING, BUT NOT
 *  LIMITED TO, THE IMPLIED WARRANTIES OF MERCHANTABILITY AND FITNESS FOR
 *  A PARTICULAR PURPOSE ARE DISCLAIMED. IN NO EVENT SHALL THE COPYRIGHT
 *  OWNER OR CONTRIBUTORS BE LIABLE FOR ANY DIRECT, INDIRECT, INCIDENTAL,
 *  SPECIAL, EXEMPLARY, OR CONSEQUENTIAL DAMAGES (INCLUDING, BUT NOT
 *  LIMITED TO, PROCUREMENT OF SUBSTITUTE GOODS OR SERVICES; LOSS OF USE,
 *  DATA, OR PROFITS; OR BUSINESS INTERRUPTION) HOWEVER CAUSED AND ON ANY
 *  THEORY OF LIABILITY, WHETHER IN CONTRACT, STRICT LIABILITY, OR TORT
 *  (INCLUDING NEGLIGENCE OR OTHERWISE) ARISING IN ANY WAY OUT OF THE USE
 *  OF THIS SOFTWARE, EVEN IF ADVISED OF THE POSSIBILITY OF SUCH DAMAGE.
 *
 */

#pragma once

#define STRINGIFY(x) #x
#define TOSTRING(x) STRINGIFY(x)
#define AT __FILE__ ":" TOSTRING(__LINE__)
#define GEARMAN_AT __func__, AT

#define gearman_perror(__universal, B) gearman_universal_set_perror((__universal), __func__, AT, (B))
#define gearman_error(__universal, B, C) gearman_universal_set_error((__universal), (B), __func__, AT, (C))
#define gearman_gerror(__universal, __gearman_return_t) gearman_universal_set_gerror((__universal), (__gearman_return_t), __func__, AT)

GEARMAN_LOCAL
gearman_return_t gearman_universal_set_error(gearman_universal_st&,
                                             gearman_return_t rc,
                                             const char *function,
                                             const char *position,
                                             const char *format, ...);
GEARMAN_LOCAL
gearman_return_t gearman_universal_set_perror(gearman_universal_st&,
                                              const char *function, const char *position, 
                                              const char *message);
GEARMAN_LOCAL
gearman_return_t gearman_universal_set_gerror(gearman_universal_st&,
                                              gearman_return_t rc,
                                              const char *func,
<<<<<<< HEAD
                                              const char *position);
=======
                                              const char *position);

void universal_reset_error(gearman_universal_st& universal);

void gearman_worker_reset_error(gearman_worker_st *worker);
>>>>>>> 5f043614
<|MERGE_RESOLUTION|>--- conflicted
+++ resolved
@@ -61,12 +61,6 @@
 gearman_return_t gearman_universal_set_gerror(gearman_universal_st&,
                                               gearman_return_t rc,
                                               const char *func,
-<<<<<<< HEAD
-                                              const char *position);
-=======
                                               const char *position);
 
-void universal_reset_error(gearman_universal_st& universal);
-
-void gearman_worker_reset_error(gearman_worker_st *worker);
->>>>>>> 5f043614
+void gearman_worker_reset_error(gearman_worker_st *worker);