--- conflicted
+++ resolved
@@ -163,16 +163,12 @@
     free(con);
 }
 
-<<<<<<< HEAD
-gearman_con_st *gearman_server_con_con(gearman_server_con_st *server_con)
-{
-  return &server_con->con;
-}
-
-void *gearman_server_con_data(gearman_server_con_st *server_con)
-=======
+gearman_con_st *gearman_server_con_con(gearman_server_con_st *con)
+{
+  return &con->con;
+}
+
 void *gearman_server_con_data(gearman_server_con_st *con)
->>>>>>> fca7967d
 {
   return gearman_con_data(&(con->con));
 }
