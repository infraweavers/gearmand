--- conflicted
+++ resolved
@@ -88,19 +88,11 @@
   { "SUBMIT_JOB_SCHED", GEARMAN_COMMAND_SUBMIT_JOB_SCHED, 7, true  },
   { "SUBMIT_JOB_EPOCH", GEARMAN_COMMAND_SUBMIT_JOB_EPOCH, 3, true  },
   { "SUBMIT_REDUCE_JOB", GEARMAN_COMMAND_SUBMIT_REDUCE_JOB, 4, true },
-<<<<<<< HEAD
-  { "GEARMAN_COMMAND_SUBMIT_REDUCE_JOB_BACKGROUND", GEARMAN_COMMAND_SUBMIT_REDUCE_JOB_BACKGROUND, 4, true },
-  { "GEARMAN_COMMAND_GRAB_JOB_ALL", GEARMAN_COMMAND_GRAB_JOB_ALL, 0, false  },
-  { "GEARMAN_COMMAND_JOB_ASSIGN_ALL", GEARMAN_COMMAND_JOB_ASSIGN_ALL,   4, true  },
-  { "GEARMAN_COMMAND_GET_STATUS_UNIQUE", GEARMAN_COMMAND_GET_STATUS_UNIQUE, 1, false },
-  { "GEARMAN_COMMAND_STATUS_RES_UNIQUE", GEARMAN_COMMAND_STATUS_RES_UNIQUE, 6, false }
-=======
   { "SUBMIT_REDUCE_JOB_BACKGROUND", GEARMAN_COMMAND_SUBMIT_REDUCE_JOB_BACKGROUND, 4, true },
   { "GRAB_JOB_ALL", GEARMAN_COMMAND_GRAB_JOB_ALL, 0, false  },
   { "JOB_ASSIGN_ALL", GEARMAN_COMMAND_JOB_ASSIGN_ALL,   4, true  },
   { "GET_STATUS_UNIQUE", GEARMAN_COMMAND_GET_STATUS_UNIQUE, 1, false },
   { "STATUS_RES_UNIQUE", GEARMAN_COMMAND_STATUS_RES_UNIQUE, 6, false }
->>>>>>> 6ad47016
 };
 
 gearman_command_info_st *gearman_command_info(gearman_command_t command)
