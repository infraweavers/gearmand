
/*  vim:expandtab:shiftwidth=2:tabstop=2:smarttab:
 * 
 *  Gearmand client and server library.
 *
 *  Copyright (C) 2011 Data Differential, http://datadifferential.com/
 *  All rights reserved.
 *
 *  Redistribution and use in source and binary forms, with or without
 *  modification, are permitted provided that the following conditions are
 *  met:
 *
 *      * Redistributions of source code must retain the above copyright
 *  notice, this list of conditions and the following disclaimer.
 *
 *      * Redistributions in binary form must reproduce the above
 *  copyright notice, this list of conditions and the following disclaimer
 *  in the documentation and/or other materials provided with the
 *  distribution.
 *
 *      * The names of its contributors may not be used to endorse or
 *  promote products derived from this software without specific prior
 *  written permission.
 *
 *  THIS SOFTWARE IS PROVIDED BY THE COPYRIGHT HOLDERS AND CONTRIBUTORS
 *  "AS IS" AND ANY EXPRESS OR IMPLIED WARRANTIES, INCLUDING, BUT NOT
 *  LIMITED TO, THE IMPLIED WARRANTIES OF MERCHANTABILITY AND FITNESS FOR
 *  A PARTICULAR PURPOSE ARE DISCLAIMED. IN NO EVENT SHALL THE COPYRIGHT
 *  OWNER OR CONTRIBUTORS BE LIABLE FOR ANY DIRECT, INDIRECT, INCIDENTAL,
 *  SPECIAL, EXEMPLARY, OR CONSEQUENTIAL DAMAGES (INCLUDING, BUT NOT
 *  LIMITED TO, PROCUREMENT OF SUBSTITUTE GOODS OR SERVICES; LOSS OF USE,
 *  DATA, OR PROFITS; OR BUSINESS INTERRUPTION) HOWEVER CAUSED AND ON ANY
 *  THEORY OF LIABILITY, WHETHER IN CONTRACT, STRICT LIABILITY, OR TORT
 *  (INCLUDING NEGLIGENCE OR OTHERWISE) ARISING IN ANY WAY OUT OF THE USE
 *  OF THIS SOFTWARE, EVEN IF ADVISED OF THE POSSIBILITY OF SUCH DAMAGE.
 *
 */

#pragma once

#include "libgearman/assert.hpp"
#include "libgearman/vector.hpp"
#include "libgearman-1.0/return.h"

#include <cstddef>
#include <cstdlib>
#include <cstring>

enum gearman_result_t {
  GEARMAN_RESULT_BINARY,
  GEARMAN_RESULT_BOOLEAN,
  GEARMAN_RESULT_INTEGER,
  GEARMAN_RESULT_NULL
};

struct gearman_result_st
{
  enum gearman_result_t type;

  struct Value {
    bool _boolean;
    int64_t _integer;
    gearman_vector_st string;

    Value() :
      _boolean(false),
      _integer(0)
    { }

    Value(size_t initial_size) :
      _boolean(false),
      _integer(0),
      string(initial_size)
    { }

  } value;

  gearman_result_st();

  explicit gearman_result_st(size_t);

  bool is_null() const
  {
    return type == GEARMAN_RESULT_NULL ? true : false;
  }

  void reserve(size_t reserve_size)
  {
<<<<<<< HEAD
    if (type == GEARMAN_RESULT_BINARY)
    {
      gearman_string_reserve(&value.string, reserve_size);
    }
    else
    {
      type= GEARMAN_RESULT_BINARY;
      gearman_string_create(&value.string, reserve_size);
      _is_null= true;
    }
  }

  void clear()
  {
    switch (type)
    {
    case GEARMAN_RESULT_BINARY:
      value.string.clear();
      break;

    case GEARMAN_RESULT_INTEGER:
      value.integer= 0;
      break;

    case GEARMAN_RESULT_BOOLEAN:
      value.boolean= false;
      break;
    }

    _is_null= true;
=======
    value.string.clear();
    value._integer= 0;
    value._boolean= false;
    type= GEARMAN_RESULT_NULL;
  }

  bool store(const char*, const size_t);
  bool append(const char*, const size_t);

  size_t size() const;

  size_t capacity() const
  {
    return value.string.capacity();
  }

  void resize(size_t arg_)
  {
    return value.string.resize(arg_);
  }

  void reserve(size_t arg_)
  {
    return value.string.reserve(arg_);
>>>>>>> c13eaeb1
  }

  gearman_vector_st *mutable_string()
  {
    value._integer= 0;
    value._boolean= false;
    type= GEARMAN_RESULT_BINARY;

    return &value.string;
  }

  const gearman_vector_st *string() const
  {
    if (type == GEARMAN_RESULT_BINARY)
    {
      return &value.string;
    }

    return NULL;
  }

  void boolean(bool arg_)
  {
    if (type != GEARMAN_RESULT_BOOLEAN)
    {
      clear();
      type= GEARMAN_RESULT_BOOLEAN;
    }

    value._boolean= arg_;
  }

<<<<<<< HEAD
  ~gearman_result_st();
=======
  bool boolean() const;

  int64_t integer() const;
  void integer(int64_t);

  ~gearman_result_st()
  {
    gearman_string_free(&value.string);
  }
>>>>>>> c13eaeb1

private:
  gearman_result_st( const gearman_result_st& );
  const gearman_result_st& operator=( const gearman_result_st& );
};


gearman_string_t gearman_result_take_string(gearman_result_st *self);<|MERGE_RESOLUTION|>--- conflicted
+++ resolved
@@ -84,40 +84,8 @@
     return type == GEARMAN_RESULT_NULL ? true : false;
   }
 
-  void reserve(size_t reserve_size)
-  {
-<<<<<<< HEAD
-    if (type == GEARMAN_RESULT_BINARY)
-    {
-      gearman_string_reserve(&value.string, reserve_size);
-    }
-    else
-    {
-      type= GEARMAN_RESULT_BINARY;
-      gearman_string_create(&value.string, reserve_size);
-      _is_null= true;
-    }
-  }
-
   void clear()
   {
-    switch (type)
-    {
-    case GEARMAN_RESULT_BINARY:
-      value.string.clear();
-      break;
-
-    case GEARMAN_RESULT_INTEGER:
-      value.integer= 0;
-      break;
-
-    case GEARMAN_RESULT_BOOLEAN:
-      value.boolean= false;
-      break;
-    }
-
-    _is_null= true;
-=======
     value.string.clear();
     value._integer= 0;
     value._boolean= false;
@@ -142,7 +110,6 @@
   void reserve(size_t arg_)
   {
     return value.string.reserve(arg_);
->>>>>>> c13eaeb1
   }
 
   gearman_vector_st *mutable_string()
@@ -175,9 +142,6 @@
     value._boolean= arg_;
   }
 
-<<<<<<< HEAD
-  ~gearman_result_st();
-=======
   bool boolean() const;
 
   int64_t integer() const;
@@ -187,7 +151,6 @@
   {
     gearman_string_free(&value.string);
   }
->>>>>>> c13eaeb1
 
 private:
   gearman_result_st( const gearman_result_st& );
