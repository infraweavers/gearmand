--- conflicted
+++ resolved
@@ -142,11 +142,7 @@
     return;
   }
 
-<<<<<<< HEAD
-  test::Worker worker;
-=======
-  Worker worker(context->port);
->>>>>>> cfe9c5e9
+  test::Worker worker(context->port);
   if (&worker == NULL)
   {
     Error << "Failed to create Worker";
