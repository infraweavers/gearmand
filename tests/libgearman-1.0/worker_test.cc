--- conflicted
+++ resolved
@@ -101,11 +101,7 @@
   gearman_worker_st *worker= gearman_worker_clone(NULL, NULL);
 
   test_truth(worker);
-<<<<<<< HEAD
-  test_compare(true, gearman_is_allocated(worker));
-=======
-  ASSERT_EQ(true, worker->options.allocated);
->>>>>>> 089ba981
+  ASSERT_EQ(true, gearman_is_allocated(worker));
 
   gearman_worker_free(worker);
 
@@ -118,11 +114,7 @@
 
   gearman_worker_st *worker= gearman_worker_clone(NULL, &source);
   test_truth(worker);
-<<<<<<< HEAD
-  test_compare(true, gearman_is_allocated(worker));
-=======
-  ASSERT_EQ(true, worker->options.allocated);
->>>>>>> 089ba981
+  ASSERT_EQ(true, gearman_is_allocated(worker));
   gearman_worker_free(worker);
 
   return TEST_SUCCESS;
@@ -168,13 +160,8 @@
 
 static test_return_t gearman_worker_errno_no_error_TEST(void *)
 {
-<<<<<<< HEAD
   test::Worker worker;
-  test_compare(0, gearman_worker_errno(&worker));
-=======
-  Worker worker;
   ASSERT_EQ(0, gearman_worker_errno(&worker));
->>>>>>> 089ba981
 
   return TEST_SUCCESS;
 }
@@ -461,19 +448,11 @@
 
 static test_return_t error_return_TEST(void *)
 {
-<<<<<<< HEAD
   test::Client client(libtest::default_port());
-  test_compare(GEARMAN_SUCCESS, gearman_client_echo(&client, test_literal_param(__func__)));
+  ASSERT_EQ(GEARMAN_SUCCESS, gearman_client_echo(&client, test_literal_param(__func__)));
 
   test::Worker worker(libtest::default_port());
-  test_compare(gearman_worker_register(&worker, __func__, 0), GEARMAN_SUCCESS);
-=======
-  Client client(libtest::default_port());
-  ASSERT_EQ(GEARMAN_SUCCESS, gearman_client_echo(&client, test_literal_param(__func__)));
-
-  Worker worker(libtest::default_port());
   ASSERT_EQ(gearman_worker_register(&worker, __func__, 0), GEARMAN_SUCCESS);
->>>>>>> 089ba981
 
   gearman_task_attr_t task_attr= gearman_task_attr_init_background(GEARMAN_JOB_PRIORITY_NORMAL);
 
@@ -540,13 +519,8 @@
 
 static test_return_t GEARMAN_ERROR_return_TEST(void *)
 {
-<<<<<<< HEAD
   test::Client client(libtest::default_port());
-  test_compare(GEARMAN_SUCCESS, gearman_client_echo(&client, test_literal_param(__func__)));
-=======
-  Client client(libtest::default_port());
   ASSERT_EQ(GEARMAN_SUCCESS, gearman_client_echo(&client, test_literal_param(__func__)));
->>>>>>> 089ba981
 
   size_t count= 0;
   gearman_function_t GEARMAN_ERROR_FN= gearman_function_create(GEARMAN_ERROR_worker);
@@ -662,13 +636,8 @@
   size_t args_size[2];
 
   {
-<<<<<<< HEAD
     test::Client client(libtest::default_port());
-    test_compare(gearman_client_do_background(&client, "abandoned_worker", NULL, NULL, 0, job_handle),
-=======
-    Client client(libtest::default_port());
     ASSERT_EQ(gearman_client_do_background(&client, "abandoned_worker", NULL, NULL, 0, job_handle),
->>>>>>> 089ba981
                  GEARMAN_SUCCESS);
   }
 
@@ -1095,15 +1064,10 @@
                gearman_worker_add_function(&worker, function_name, 0, check_unique_worker, &success));
 
   {
-<<<<<<< HEAD
     test::Client client(libtest::default_port());
-    test_compare(gearman_client_do_background(&client, function_name, unique_name,
-=======
-    Client client(libtest::default_port());
     ASSERT_EQ(gearman_client_do_background(&client, function_name, unique_name,
->>>>>>> 089ba981
-                                              test_string_make_from_array(unique_name), NULL),
-                 GEARMAN_SUCCESS);
+                                           test_string_make_from_array(unique_name), NULL),
+              GEARMAN_SUCCESS);
   }
 
   test_true(worker->impl()->options.grab_uniq);
