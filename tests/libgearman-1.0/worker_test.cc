/*  vim:expandtab:shiftwidth=2:tabstop=2:smarttab:
 * 
 *  Gearmand client and server library.
 *
 *  Copyright (C) 2011-2012 Data Differential, http://datadifferential.com/
 *  Copyright (C) 2008 Brian Aker, Eric Day
 *  All rights reserved.
 *
 *  Redistribution and use in source and binary forms, with or without
 *  modification, are permitted provided that the following conditions are
 *  met:
 *
 *      * Redistributions of source code must retain the above copyright
 *  notice, this list of conditions and the following disclaimer.
 *
 *      * Redistributions in binary form must reproduce the above
 *  copyright notice, this list of conditions and the following disclaimer
 *  in the documentation and/or other materials provided with the
 *  distribution.
 *
 *      * The names of its contributors may not be used to endorse or
 *  promote products derived from this software without specific prior
 *  written permission.
 *
 *  THIS SOFTWARE IS PROVIDED BY THE COPYRIGHT HOLDERS AND CONTRIBUTORS
 *  "AS IS" AND ANY EXPRESS OR IMPLIED WARRANTIES, INCLUDING, BUT NOT
 *  LIMITED TO, THE IMPLIED WARRANTIES OF MERCHANTABILITY AND FITNESS FOR
 *  A PARTICULAR PURPOSE ARE DISCLAIMED. IN NO EVENT SHALL THE COPYRIGHT
 *  OWNER OR CONTRIBUTORS BE LIABLE FOR ANY DIRECT, INDIRECT, INCIDENTAL,
 *  SPECIAL, EXEMPLARY, OR CONSEQUENTIAL DAMAGES (INCLUDING, BUT NOT
 *  LIMITED TO, PROCUREMENT OF SUBSTITUTE GOODS OR SERVICES; LOSS OF USE,
 *  DATA, OR PROFITS; OR BUSINESS INTERRUPTION) HOWEVER CAUSED AND ON ANY
 *  THEORY OF LIABILITY, WHETHER IN CONTRACT, STRICT LIABILITY, OR TORT
 *  (INCLUDING NEGLIGENCE OR OTHERWISE) ARISING IN ANY WAY OUT OF THE USE
 *  OF THIS SOFTWARE, EVEN IF ADVISED OF THE POSSIBILITY OF SUCH DAMAGE.
 *
 */


#include "gear_config.h"
#include <libtest/test.hpp>

using namespace libtest;

#include <cassert>
#include <cstdio>
#include <cstdlib>
#include <cstring>
#include <unistd.h>

#include <libgearman/gearman.h>
#include <libgearman/connection.hpp>
#include "libgearman/packet.hpp"
#include "libgearman/universal.hpp"
#include "libgearman/is.hpp"
#include "libgearman/interface/worker.hpp"

#include <tests/client.h>
#include <tests/worker.h>
#include "tests/start_worker.h"
#include "tests/workers/v2/echo_or_react.h"
#include "tests/workers/v2/echo_or_react_chunk.h"

static test_return_t init_test(void *)
{
  gearman_worker_st worker;

  test_truth(gearman_worker_create(&worker));

  gearman_worker_free(&worker);

  return TEST_SUCCESS;
}

static test_return_t allocation_test(void *)
{
  gearman_worker_st *worker;

  test_truth(worker= gearman_worker_create(NULL));

  gearman_worker_free(worker);

  return TEST_SUCCESS;
}

static test_return_t sanity_TEST(void *)
{
  // Sanity test on initial enum
  test_compare(0, int(GEARMAN_SUCCESS));
  test_compare(1, int(GEARMAN_IO_WAIT));

  return TEST_SUCCESS;
}

#ifndef __INTEL_COMPILER
#pragma GCC diagnostic ignored "-Wold-style-cast"
#endif

static test_return_t gearman_worker_clone_NULL_NULL(void *)
{
  gearman_worker_st *worker= gearman_worker_clone(NULL, NULL);

  test_truth(worker);
  test_compare(true, gearman_is_allocated(worker));

  gearman_worker_free(worker);

  return TEST_SUCCESS;
}

static test_return_t gearman_worker_clone_NULL_SOURCE(void *)
{
  test::Worker source;

  gearman_worker_st *worker= gearman_worker_clone(NULL, &source);
  test_truth(worker);
  test_compare(true, gearman_is_allocated(worker));
  gearman_worker_free(worker);

  return TEST_SUCCESS;
}

static test_return_t gearman_worker_timeout_default_test(void *)
{
  test::Worker worker;

  test_compare(-1, gearman_worker_timeout(&worker));

  return TEST_SUCCESS;
}

static test_return_t gearman_worker_free_TEST(void *)
{
  gearman_worker_free(NULL);

  return TEST_SUCCESS;
}

static test_return_t gearman_worker_error_TEST(void *)
{
  test_null(gearman_worker_error(NULL));

  return TEST_SUCCESS;
}

static test_return_t gearman_worker_error_no_error_TEST(void *)
{
  test::Worker worker;
  test_null(gearman_worker_error(&worker));

  return TEST_SUCCESS;
}

static test_return_t gearman_worker_errno_TEST(void *)
{
  test_compare(EINVAL, gearman_worker_errno(NULL));

  return TEST_SUCCESS;
}

static test_return_t gearman_worker_errno_no_error_TEST(void *)
{
  test::Worker worker;
  test_compare(0, gearman_worker_errno(&worker));

  return TEST_SUCCESS;
}

static test_return_t gearman_worker_options_TEST(void *)
{
  test_compare(gearman_worker_options_t(), gearman_worker_options(NULL));

  return TEST_SUCCESS;
}

static test_return_t option_test(void *)
{
  gearman_worker_options_t default_options;

  gearman_worker_st* gear= gearman_worker_create(NULL);
  test_truth(gear);
  { // Initial Allocated, no changes
    test_truth(gearman_is_allocated(gear));
    test_false(gearman_is_non_blocking(gear->impl()));
    test_truth(gear->impl()->options.packet_init);
    test_false(gear->impl()->options.change);
    test_true(gear->impl()->options.grab_uniq);
    test_false(gear->impl()->options.timeout_return);
  }

  /* Set up for default options */
  default_options= gearman_worker_options(gear);

  /*
    We take the basic options, and push
    them back in. See if we change anything.
  */
  gearman_worker_set_options(gear, default_options);
  { // Initial Allocated, no changes
    test_truth(gearman_is_allocated(gear));
    test_false(gearman_is_non_blocking(gear->impl()));
    test_truth(gear->impl()->options.packet_init);
    test_false(gear->impl()->options.change);
    test_true(gear->impl()->options.grab_uniq);
    test_false(gear->impl()->options.timeout_return);
  }

  /*
    We will trying to modify non-mutable options (which should not be allowed)
  */
  {
    gearman_worker_remove_options(gear, GEARMAN_WORKER_ALLOCATED);
    { // Initial Allocated, no changes
      test_truth(gearman_is_allocated(gear));
      test_false(gearman_is_non_blocking(gear->impl()));
      test_truth(gear->impl()->options.packet_init);
      test_false(gear->impl()->options.change);
      test_true(gear->impl()->options.grab_uniq);
      test_false(gear->impl()->options.timeout_return);
    }

    gearman_worker_remove_options(gear, GEARMAN_WORKER_PACKET_INIT);
    { // Initial Allocated, no changes
      test_truth(gearman_is_allocated(gear));
      test_false(gearman_is_non_blocking(gear->impl()));
      test_truth(gear->impl()->options.packet_init);
      test_false(gear->impl()->options.change);
      test_true(gear->impl()->options.grab_uniq);
      test_false(gear->impl()->options.timeout_return);
    }
  }

  /*
    We will test modifying GEARMAN_WORKER_NON_BLOCKING in several manners.
  */
  {
    gearman_worker_remove_options(gear, GEARMAN_WORKER_NON_BLOCKING);
    { // GEARMAN_WORKER_NON_BLOCKING set to default, by default.
      test_truth(gearman_is_allocated(gear));
      test_false(gearman_is_non_blocking(gear->impl()));
      test_truth(gear->impl()->options.packet_init);
      test_false(gear->impl()->options.change);
      test_true(gear->impl()->options.grab_uniq);
      test_false(gear->impl()->options.timeout_return);
    }
    gearman_worker_add_options(gear, GEARMAN_WORKER_NON_BLOCKING);
    { // GEARMAN_WORKER_NON_BLOCKING set to default, by default.
      test_truth(gearman_is_allocated(gear));
      test_truth(gearman_is_non_blocking(gear->impl()));
      test_truth(gear->impl()->options.packet_init);
      test_false(gear->impl()->options.change);
      test_true(gear->impl()->options.grab_uniq);
      test_false(gear->impl()->options.timeout_return);
    }
    gearman_worker_set_options(gear, GEARMAN_WORKER_NON_BLOCKING);
    { // GEARMAN_WORKER_NON_BLOCKING set to default, by default.
      test_truth(gearman_is_allocated(gear));
      test_truth(gearman_is_non_blocking(gear->impl()));
      test_truth(gear->impl()->options.packet_init);
      test_false(gear->impl()->options.change);
      test_false(gear->impl()->options.grab_uniq);
      test_false(gear->impl()->options.timeout_return);
    }
    gearman_worker_set_options(gear, GEARMAN_WORKER_GRAB_UNIQ);
    { // Everything is now set to false except GEARMAN_WORKER_GRAB_UNIQ, and non-mutable options
      test_truth(gearman_is_allocated(gear));
      test_false(gearman_is_non_blocking(gear->impl()));
      test_truth(gear->impl()->options.packet_init);
      test_false(gear->impl()->options.change);
      test_truth(gear->impl()->options.grab_uniq);
      test_false(gear->impl()->options.timeout_return);
    }
    /*
      Reset options to default. Then add an option, and then add more options. Make sure
      the options are all additive.
    */
    {
      gearman_worker_set_options(gear, default_options);
      { // See if we return to defaults
        test_truth(gearman_is_allocated(gear));
        test_false(gearman_is_non_blocking(gear->impl()));
        test_truth(gear->impl()->options.packet_init);
        test_false(gear->impl()->options.change);
        test_true(gear->impl()->options.grab_uniq);
        test_false(gear->impl()->options.timeout_return);
      }
      gearman_worker_add_options(gear, GEARMAN_WORKER_TIMEOUT_RETURN);
      { // All defaults, except timeout_return
        test_truth(gearman_is_allocated(gear));
        test_false(gearman_is_non_blocking(gear->impl()));
        test_truth(gear->impl()->options.packet_init);
        test_false(gear->impl()->options.change);
        test_true(gear->impl()->options.grab_uniq);
        test_truth(gear->impl()->options.timeout_return);
      }
      gearman_worker_add_options(gear, (gearman_worker_options_t)(GEARMAN_WORKER_NON_BLOCKING|GEARMAN_WORKER_GRAB_UNIQ));
      { // GEARMAN_WORKER_NON_BLOCKING set to default, by default.
        test_truth(gearman_is_allocated(gear));
        test_truth(gearman_is_non_blocking(gear->impl()));
        test_truth(gear->impl()->options.packet_init);
        test_false(gear->impl()->options.change);
        test_truth(gear->impl()->options.grab_uniq);
        test_truth(gear->impl()->options.timeout_return);
      }
    }
    /*
      Add an option, and then replace with that option plus a new option.
    */
    {
      gearman_worker_set_options(gear, default_options);
      { // See if we return to defaults
        test_truth(gearman_is_allocated(gear));
        test_false(gearman_is_non_blocking(gear->impl()));
        test_truth(gear->impl()->options.packet_init);
        test_false(gear->impl()->options.change);
        test_true(gear->impl()->options.grab_uniq);
        test_false(gear->impl()->options.timeout_return);
      }
      gearman_worker_add_options(gear, GEARMAN_WORKER_TIMEOUT_RETURN);
      { // All defaults, except timeout_return
        test_truth(gearman_is_allocated(gear));
        test_false(gearman_is_non_blocking(gear->impl()));
        test_truth(gear->impl()->options.packet_init);
        test_false(gear->impl()->options.change);
        test_true(gear->impl()->options.grab_uniq);
        test_truth(gear->impl()->options.timeout_return);
      }
      gearman_worker_add_options(gear, (gearman_worker_options_t)(GEARMAN_WORKER_TIMEOUT_RETURN|GEARMAN_WORKER_GRAB_UNIQ));
      { // GEARMAN_WORKER_NON_BLOCKING set to default, by default.
        test_truth(gearman_is_allocated(gear));
        test_false(gearman_is_non_blocking(gear->impl()));
        test_truth(gear->impl()->options.packet_init);
        test_false(gear->impl()->options.change);
        test_truth(gear->impl()->options.grab_uniq);
        test_truth(gear->impl()->options.timeout_return);
      }
    }
  }

  gearman_worker_free(gear);

  return TEST_SUCCESS;
}

static test_return_t echo_test(void*)
{
  test::Worker worker;

  test_compare(gearman_worker_echo(&worker, test_literal_param("This is my echo test")), GEARMAN_SUCCESS);

  return TEST_SUCCESS;
}

static test_return_t echo_multi_test(void *)
{
  test::Worker worker;

  const char *value[]= {
    "This is my echo test",
    "This land is my land",
    "This land is your land",
    "We the people",
    "in order to form a more perfect union",
    "establish justice",
    NULL
  };
  const char **ptr= value;

  while (*ptr)
  {
    test_compare(gearman_worker_echo(&worker, test_string_make_from_cstr(*ptr)),
                 GEARMAN_SUCCESS);
    ptr++;
  }

  return TEST_SUCCESS;
}

static test_return_t gearman_worker_add_server_GEARMAN_INVALID_ARGUMENT_TEST(void *)
{
  if (libtest::check_dns())
  {
    test_compare(GEARMAN_INVALID_ARGUMENT,
                 gearman_worker_add_server(NULL, "nonexist.gearman.info", libtest::default_port()));
  }

  return TEST_SUCCESS;
}

static test_return_t gearman_worker_add_server_GEARMAN_GETADDRINFO_TEST(void *)
{
  if (libtest::check_dns())
  {
    gearman_worker_st *worker= gearman_worker_create(NULL);
    test_true(worker);
    test_compare(gearman_worker_add_server(worker, "nonexist.gearman.info", libtest::default_port()), GEARMAN_GETADDRINFO);
    gearman_worker_free(worker);
  }

  return TEST_SUCCESS;
}

static test_return_t echo_max_test(void *)
{
  test::Worker worker(libtest::default_port());;

  test_compare(GEARMAN_ARGUMENT_TOO_LARGE,
               gearman_worker_echo(&worker, "This is my echo test", GEARMAN_MAX_ECHO_SIZE +1));

  return TEST_SUCCESS;
}

// The idea is to return GEARMAN_ERROR until we hit limit, then return
// GEARMAN_SUCCESS
static gearman_return_t GEARMAN_ERROR_worker(gearman_job_st* job, void *context)
{
  assert(gearman_job_workload_size(job) == 0);
  assert(gearman_job_workload(job) == NULL);
  size_t *ret= (size_t*)context;

  if (*ret > 0)
  {
    *ret= (*ret) -1;
    return GEARMAN_ERROR;
  }

  if (gearman_failed(gearman_job_send_data(job, test_literal_param("OK"))))
  {
    // We should return ERROR here, but that would then possibly loop
    return GEARMAN_FAIL;
  }

  return GEARMAN_SUCCESS;
}

static gearman_return_t error_return_worker(gearman_job_st* job, void *)
{
  assert(sizeof(gearman_return_t) == gearman_job_workload_size(job));
  const gearman_return_t *ret= (const gearman_return_t*)gearman_job_workload(job);

  if (gearman_failed(gearman_job_send_data(job, gearman_strerror(*ret), strlen(gearman_strerror(*ret)))))
  {
    return GEARMAN_ERROR;
  }

  return *ret;
}

static test_return_t error_return_TEST(void *)
{
<<<<<<< HEAD
  // Sanity test on initial enum
  test_compare(0, int(GEARMAN_SUCCESS));
  test_compare(1, int(GEARMAN_IO_WAIT));

  test::Client client(libtest::default_port());
=======
  Client client(libtest::default_port());
>>>>>>> dbc8949f
  test_compare(GEARMAN_SUCCESS, gearman_client_echo(&client, test_literal_param(__func__)));

  Worker worker(libtest::default_port());
  test_compare(gearman_worker_register(&worker, __func__, 0), GEARMAN_SUCCESS);

  gearman_task_attr_t task_attr= gearman_task_attr_init_background(GEARMAN_JOB_PRIORITY_NORMAL);

  std::vector<std::string> job_handles;
  job_handles.resize(int(GEARMAN_MAX_RETURN));
  for (gearman_return_t x= GEARMAN_IO_WAIT; int(x) < int(GEARMAN_MAX_RETURN); x= gearman_return_t((int(x) +1)))
  {
    if (x == GEARMAN_SHUTDOWN)
    {
      continue;
    }

    if (x == GEARMAN_WORK_ERROR)
    {
      continue;
    }

    gearman_argument_t arg= gearman_argument_make(NULL, 0, (const char*)&x, sizeof(gearman_return_t));
    gearman_task_st *task= gearman_execute(&client,
                                           test_literal_param(__func__),
                                           NULL, 0, // unique
                                           &task_attr, // gearman_task_attr_t
                                           &arg, // gearman_argument_t
                                           NULL); // context
    test_truth(task);

    bool is_known;
    test_compare(gearman_client_job_status(&client, gearman_task_job_handle(task), &is_known, NULL, NULL, NULL), GEARMAN_SUCCESS);
    test_true(is_known);
    job_handles[int(x)].append(gearman_task_job_handle(task));
  }

  gearman_function_t error_return_TEST_FN= gearman_function_create(error_return_worker);
  std::auto_ptr<worker_handle_st> handle(test_worker_start(libtest::default_port(),
                                                           NULL,
                                                           __func__,
                                                           error_return_TEST_FN,
                                                           NULL,
                                                           gearman_worker_options_t(),
                                                           0)); // timeout

  for (gearman_return_t x= GEARMAN_IO_WAIT; int(x) < int(GEARMAN_MAX_RETURN); x= gearman_return_t((int(x) +1)))
  {
    if (x == GEARMAN_SHUTDOWN)
    {
      continue;
    }

    if (x == GEARMAN_WORK_ERROR)
    {
      continue;
    }

    bool is_known;
    gearman_return_t rc;
    do {
      rc= gearman_client_job_status(&client, job_handles[int(x)].c_str(), &is_known, NULL, NULL, NULL);
    }  while (gearman_continue(rc) or is_known);
    test_false(handle->is_shutdown());
  }

  return TEST_SUCCESS;
}

static test_return_t GEARMAN_ERROR_return_TEST(void *)
{
<<<<<<< HEAD
  // Sanity test on initial enum
  test_compare(0, int(GEARMAN_SUCCESS));
  test_compare(1, int(GEARMAN_IO_WAIT));

  test::Client client(libtest::default_port());
=======
  Client client(libtest::default_port());
>>>>>>> dbc8949f
  test_compare(GEARMAN_SUCCESS, gearman_client_echo(&client, test_literal_param(__func__)));

  size_t count= 0;
  gearman_function_t GEARMAN_ERROR_FN= gearman_function_create(GEARMAN_ERROR_worker);
  std::auto_ptr<worker_handle_st> handle(test_worker_start(libtest::default_port(),
                                                           NULL,
                                                           __func__,
                                                           GEARMAN_ERROR_FN,
                                                           &count,
                                                           gearman_worker_options_t(),
                                                           0)); // timeout

  for (size_t x= 0; x < 24; x++)
  {
    count= x;
    gearman_task_st *task= gearman_execute(&client,
                                           test_literal_param(__func__),
                                           NULL, 0, // unique
                                           NULL, // gearman_task_attr_t
                                           NULL, // gearman_argument_t
                                           NULL); // context
    test_truth(task);

    gearman_return_t rc;
    bool is_known;
    do {
      rc= gearman_client_job_status(&client, gearman_task_job_handle(task), &is_known, NULL, NULL, NULL);
    }  while (gearman_continue(rc) or is_known);

    test_compare(gearman_task_return(task), GEARMAN_SUCCESS);
    test_zero(count); // Since we hit zero we know that we ran enough times.

    gearman_result_st *result= gearman_task_result(task);
    test_true(result);
    test_memcmp("OK", gearman_result_value(result), strlen("ok"));
  }

  return TEST_SUCCESS;
}

static test_return_t GEARMAN_FAIL_return_TEST(void *)
{
<<<<<<< HEAD
  // Sanity test on initial enum
  test_compare(0, int(GEARMAN_SUCCESS));
  test_compare(1, int(GEARMAN_IO_WAIT));

  test::Client client(libtest::default_port());
=======
  Client client(libtest::default_port());
>>>>>>> dbc8949f

  test_compare(GEARMAN_SUCCESS, gearman_client_echo(&client, test_literal_param(__func__)));

  gearman_function_t error_return_TEST_FN= gearman_function_create(error_return_worker);
  std::auto_ptr<worker_handle_st> handle(test_worker_start(libtest::default_port(),
                                                           NULL,
                                                           __func__,
                                                           error_return_TEST_FN,
                                                           NULL,
                                                           gearman_worker_options_t(),
                                                           0)); // timeout

  int count= 3;
  while(--count)
  {
    gearman_return_t x= GEARMAN_FAIL;
    gearman_argument_t arg= gearman_argument_make(NULL, 0, (const char*)&x, sizeof(gearman_return_t));
    gearman_task_st *task= gearman_execute(&client,
                                           test_literal_param(__func__),
                                           NULL, 0, // unique
                                           NULL, // gearman_task_attr_t
                                           &arg, // gearman_argument_t
                                           NULL); // context
    test_truth(task);

    gearman_return_t rc;
    bool is_known;
    do {
      rc= gearman_client_job_status(&client, gearman_task_job_handle(task), &is_known, NULL, NULL, NULL);
    }  while (gearman_continue(rc) or is_known);

    {
      test_compare(GEARMAN_FAIL, gearman_task_return(task));
    }
  }

  return TEST_SUCCESS;
}

static test_return_t gearman_client_job_status_is_known_TEST(void *)
{
  Client client(libtest::default_port());
  Worker worker(libtest::default_port());

  test_compare(gearman_worker_register(&worker, __func__, 0), GEARMAN_SUCCESS);

  gearman_job_handle_t job_handle;
  test_compare(gearman_client_do_background(&client, __func__, NULL, NULL, 0, job_handle), GEARMAN_SUCCESS);

  bool is_known;
  test_compare(gearman_client_job_status(&client, job_handle, &is_known, NULL, NULL, NULL), GEARMAN_SUCCESS);

  test_true(is_known);

  gearman_function_t echo_or_react_worker_v2_FN= gearman_function_create(echo_or_react_worker_v2);
  std::auto_ptr<worker_handle_st> handle(test_worker_start(libtest::default_port(),
                                                           NULL,
                                                           __func__,
                                                           echo_or_react_worker_v2_FN,
                                                           NULL,
                                                           gearman_worker_options_t(),
                                                           0)); // timeout

  return TEST_SUCCESS;
}

static test_return_t abandoned_worker_test(void *)
{
  gearman_job_handle_t job_handle;
  const void *args[2];
  size_t args_size[2];

  {
    test::Client client(libtest::default_port());
    test_compare(gearman_client_do_background(&client, "abandoned_worker", NULL, NULL, 0, job_handle),
                 GEARMAN_SUCCESS);
  }

  /* Now take job with one worker. */
  gearman_universal_st universal;

  gearman_connection_st *connection1;
  test_truth(connection1= gearman_connection_create(universal, NULL));

  connection1->set_host(NULL, libtest::default_port());

  gearman_packet_st packet;
  args[0]= "abandoned_worker";
  args_size[0]= strlen("abandoned_worker");
  test_compare(GEARMAN_SUCCESS,
               gearman_packet_create_args(universal, packet, GEARMAN_MAGIC_REQUEST,
                                          GEARMAN_COMMAND_CAN_DO,
                                          args, args_size, 1));

  test_compare(connection1->send_packet(packet, true),
               GEARMAN_SUCCESS);

  gearman_packet_free(&packet);

  gearman_return_t ret;
  test_compare(GEARMAN_SUCCESS,
               gearman_packet_create_args(universal, packet, GEARMAN_MAGIC_REQUEST, GEARMAN_COMMAND_GRAB_JOB, NULL, NULL, 0));

  test_compare(GEARMAN_SUCCESS, connection1->send_packet(packet, true));

  gearman_packet_free(&packet);

  connection1->receiving(packet, ret, false);
  test_truth(not (ret != GEARMAN_SUCCESS or packet.command != GEARMAN_COMMAND_JOB_ASSIGN));

  test_strcmp(job_handle, packet.arg[0]); // unexepcted job

  gearman_packet_free(&packet);

  gearman_connection_st *connection2;
  test_truth(connection2= gearman_connection_create(universal, NULL));

  connection2->set_host(NULL, libtest::default_port());

  args[0]= "abandoned_worker";
  args_size[0]= strlen("abandoned_worker");
  test_compare(GEARMAN_SUCCESS, gearman_packet_create_args(universal, packet, GEARMAN_MAGIC_REQUEST,
                                                           GEARMAN_COMMAND_CAN_DO,
                                                           args, args_size, 1));

  test_compare(GEARMAN_SUCCESS, connection2->send_packet(packet, true));

  gearman_packet_free(&packet);

  args[0]= job_handle;
  args_size[0]= strlen(job_handle) + 1;
  args[1]= "test";
  args_size[1]= 4;
  test_compare(GEARMAN_SUCCESS, gearman_packet_create_args(universal, packet, GEARMAN_MAGIC_REQUEST,
                                                           GEARMAN_COMMAND_WORK_COMPLETE,
                                                           args, args_size, 2));

  test_compare(GEARMAN_SUCCESS, connection2->send_packet(packet, true));

  gearman_packet_free(&packet);

  gearman_universal_set_timeout(universal, 1000);
  connection2->receiving(packet, ret, false);
  test_truth(not (ret != GEARMAN_SUCCESS or packet.command != GEARMAN_COMMAND_ERROR));

  delete connection1;
  delete connection2;
  gearman_packet_free(&packet);
  gearman_universal_free(universal);

  return TEST_SUCCESS;
}

static void *no_unique_worker(gearman_job_st *job,
                              void *, size_t *size,
                              gearman_return_t *ret_ptr)
{
  if (gearman_job_unique(job) and strlen(gearman_job_unique(job)))
  {
    *ret_ptr= GEARMAN_WORK_FAIL;
  }
  else
  {
    *ret_ptr= GEARMAN_SUCCESS;
  }
  *size= 0;

  return NULL;
}

static void *check_unique_worker(gearman_job_st *job,
                                 void *context, size_t *size,
                                 gearman_return_t *ret_ptr)
{
  if (gearman_job_unique(job))
  {
    size_t length= strlen(gearman_job_unique(job));
    if (length ==  gearman_job_workload_size(job))
    {
      if (not memcmp(gearman_job_unique(job), gearman_job_workload(job),length))
      {
        bool *success= (bool *)context;
        if (success)
          *success= true;

        *ret_ptr= GEARMAN_SUCCESS;
        *size= length;
        return strdup((char*)gearman_job_unique(job));
      }
    }
  }

  *size= 0;
  *ret_ptr= GEARMAN_WORK_FAIL;

  return NULL;
}

static void *fail_worker(gearman_job_st *,
                         void *, size_t *size,
                         gearman_return_t *ret_ptr)
{
  *ret_ptr= GEARMAN_WORK_FAIL;
  *size= 0;

  return NULL;
}

static test_return_t gearman_worker_add_function_test(void *)
{
  test::Worker worker;

  char function_name[GEARMAN_FUNCTION_MAX_SIZE];
  snprintf(function_name, GEARMAN_FUNCTION_MAX_SIZE, "_%s%d", __func__, int(random())); 

  test_compare(GEARMAN_SUCCESS,
               gearman_worker_add_function(&worker, function_name,0, fail_worker, NULL));

  test_compare(true, gearman_worker_function_exist(&worker, test_string_make_from_array(function_name)));

  test_compare(GEARMAN_SUCCESS,
               gearman_worker_unregister(&worker, function_name));

  test_compare(false, gearman_worker_function_exist(&worker, function_name, strlen(function_name)));

  /* Make sure we have removed it */
  test_compare(GEARMAN_NO_REGISTERED_FUNCTION, 
               gearman_worker_unregister(&worker, function_name));

  return TEST_SUCCESS;
}

static test_return_t gearman_worker_add_function_multi_test(void *)
{
  test::Worker worker;

  for (uint32_t x= 0; x < 100; x++)
  {
    char buffer[1024];
    snprintf(buffer, 1024, "%u%s", x, __func__);

    test_compare(GEARMAN_SUCCESS,
                 gearman_worker_add_function(&worker, buffer, 0, fail_worker, NULL));
  }

  for (uint32_t x= 0; x < 100; x++)
  {
    char buffer[1024];

    snprintf(buffer, 1024, "%u%s", x, __func__);
    test_compare(GEARMAN_SUCCESS,
                 gearman_worker_unregister(&worker, buffer));
  }

  for (uint32_t x= 0; x < 100; x++)
  {
    char buffer[1024];

    snprintf(buffer, 1024, "%u%s", x, __func__);
    test_compare(GEARMAN_NO_REGISTERED_FUNCTION,
                 gearman_worker_unregister(&worker, buffer));
  }

  return TEST_SUCCESS;
}

static test_return_t gearman_worker_unregister_all_test(void *)
{
  test::Worker worker;
  for (uint32_t x= 0; x < 100; x++)
  {
    char buffer[1024];
    snprintf(buffer, sizeof(buffer), "%u%s", x, __func__);
    gearman_return_t rc= gearman_worker_add_function(&worker,
						     buffer,
						     0, fail_worker, NULL);

    test_compare(rc, GEARMAN_SUCCESS);
  }

  test_compare(GEARMAN_SUCCESS,
               gearman_worker_unregister_all(&worker));

  for (uint32_t x= 0; x < 100; x++)
  {
    char buffer[1024];

    snprintf(buffer, sizeof(buffer), "%u%s", x, __func__);
    gearman_return_t rc= gearman_worker_unregister(&worker, buffer);
    test_compare(rc, GEARMAN_NO_REGISTERED_FUNCTION);
  }

  test_compare(gearman_worker_unregister_all(&worker),
               GEARMAN_NO_REGISTERED_FUNCTIONS);

  return TEST_SUCCESS;
}

static test_return_t gearman_worker_work_with_test(int timeout, gearman_worker_options_t option)
{
  test::Worker worker;

  if (option)
  {
    gearman_worker_add_options(&worker, option);
    if (option == GEARMAN_WORKER_NON_BLOCKING)
    {
      test_true(gearman_worker_options(&worker) & GEARMAN_WORKER_NON_BLOCKING);
    }
  }

  char function_name[GEARMAN_FUNCTION_MAX_SIZE];
  snprintf(function_name, GEARMAN_FUNCTION_MAX_SIZE, "_%s%d", __func__, int(random())); 

  test_compare(gearman_worker_add_function(&worker,
                                           function_name,
                                           0, fail_worker, NULL),
               GEARMAN_SUCCESS);

  gearman_worker_set_timeout(&worker, timeout);

  if (option == GEARMAN_WORKER_NON_BLOCKING)
  {
    test_compare(GEARMAN_NO_JOBS,
                 gearman_worker_work(&worker));

    test_compare(GEARMAN_NO_JOBS,
                 gearman_worker_work(&worker));
  }
  else
  {
    test_compare(GEARMAN_TIMEOUT,
                 gearman_worker_work(&worker));

    test_compare(GEARMAN_TIMEOUT,
                 gearman_worker_work(&worker));
  }

  /* Make sure we have removed the worker function */
  test_compare(GEARMAN_SUCCESS,
               gearman_worker_unregister(&worker, function_name));

  return TEST_SUCCESS;
}

static test_return_t gearman_worker_work_with_option(gearman_worker_options_t option)
{
  int timeout[]= { 500, 1000, 2000, 8000, 0 };

  // First we try with immediate timeout
  test_compare(TEST_SUCCESS, gearman_worker_work_with_test(0, option));

  for (size_t x= 0; timeout[x]; ++x)
  {
    test_compare(TEST_SUCCESS, gearman_worker_work_with_test(timeout[x], option));
  }

  return TEST_SUCCESS;
}

static test_return_t gearman_worker_work_with_TEST(void*)
{
  return gearman_worker_work_with_option(gearman_worker_options_t());
}

static test_return_t gearman_worker_work_with_GEARMAN_WORKER_NON_BLOCKING_TEST(void*)
{
  return gearman_worker_work_with_option(GEARMAN_WORKER_NON_BLOCKING);
}

static test_return_t gearman_worker_context_test(void *)
{
  test::Worker worker;

  test_false(gearman_worker_context(&worker));

  int value= 5;
  gearman_worker_set_context(&worker, &value);

  int *ptr= (int *)gearman_worker_context(&worker);

  test_truth(ptr == &value);
  test_truth(*ptr == value);
  gearman_worker_set_context(&worker, NULL);

  return TEST_SUCCESS;
}

static test_return_t gearman_worker_check_options_GEARMAN_WORKER_GRAB_UNIQ(void *)
{
  test::Worker worker;

  test_true(worker->impl()->options.grab_uniq);

  return TEST_SUCCESS;
}

static test_return_t gearman_worker_remove_options_GEARMAN_WORKER_GRAB_UNIQ(void *)
{
  test::Worker worker(libtest::default_port());

  char function_name[GEARMAN_FUNCTION_MAX_SIZE];
  snprintf(function_name, GEARMAN_FUNCTION_MAX_SIZE, "_%s%d", __func__, int(random())); 

  char unique_name[GEARMAN_MAX_UNIQUE_SIZE];
  snprintf(unique_name, GEARMAN_MAX_UNIQUE_SIZE, "_%s%d", __func__, int(random())); 

  test_compare(GEARMAN_SUCCESS,
               gearman_worker_add_function(&worker, function_name, 0, no_unique_worker, NULL));

  {
    test::Client client(libtest::default_port());

    test_compare(gearman_client_do_background(&client, function_name, unique_name,
                                              test_string_make_from_array(unique_name), NULL),
                 GEARMAN_SUCCESS);
  }

  gearman_worker_remove_options(&worker, GEARMAN_WORKER_GRAB_UNIQ);
  test_false(worker->impl()->options.grab_uniq);

  gearman_worker_set_timeout(&worker, 800);

  gearman_return_t rc;
  gearman_job_st *job= gearman_worker_grab_job(&worker, NULL, &rc);
  test_compare(rc, GEARMAN_SUCCESS);
  test_truth(job);

  size_t size= 0;
  void *result= no_unique_worker(job, NULL, &size, &rc);
  test_compare(rc, GEARMAN_SUCCESS);
  test_false(result);
  test_false(size);

  return TEST_SUCCESS;
}

static test_return_t gearman_worker_add_options_GEARMAN_WORKER_GRAB_UNIQ(void *)
{
  char function_name[GEARMAN_FUNCTION_MAX_SIZE];
  snprintf(function_name, GEARMAN_FUNCTION_MAX_SIZE, "_%s%d", __func__, int(random())); 

  char unique_name[GEARMAN_MAX_UNIQUE_SIZE];
  snprintf(unique_name, GEARMAN_MAX_UNIQUE_SIZE, "_%s%d", __func__, int(random())); 

  {
    test::Client client(libtest::default_port());

    test_compare(gearman_client_do_background(&client, function_name, unique_name,
                                              test_string_make_from_array(unique_name), NULL), 
                 GEARMAN_SUCCESS);
  }

  test::Worker worker(libtest::default_port());

  test_compare(GEARMAN_SUCCESS,
               gearman_worker_add_function(&worker, function_name, 0, check_unique_worker, NULL));

  gearman_worker_add_options(&worker, GEARMAN_WORKER_GRAB_UNIQ);
  test_true(worker->impl()->options.grab_uniq);

  gearman_return_t rc;
  gearman_job_st *job= gearman_worker_grab_job(&worker, NULL, &rc);
  test_compare(GEARMAN_SUCCESS, rc);
  test_truth(job);

  size_t size= 0;
  void *result= check_unique_worker(job, NULL, &size, &rc);
  test_compare(GEARMAN_SUCCESS, rc);
  test_truth(result);
  test_truth(size);
  free(result);

  return TEST_SUCCESS;
}

static test_return_t gearman_worker_set_identifier_TEST(void *)
{
  test::Worker worker(libtest::default_port());

  test_compare(GEARMAN_SUCCESS,
               gearman_worker_set_identifier(&worker, test_literal_param(__func__)));

  return TEST_SUCCESS;
}

static test_return_t gearman_worker_add_options_GEARMAN_WORKER_GRAB_UNIQ_worker_work(void *)
{
  test::Worker worker(libtest::default_port());

  char function_name[GEARMAN_FUNCTION_MAX_SIZE];
  snprintf(function_name, GEARMAN_FUNCTION_MAX_SIZE, "_%s%d", __func__, int(random())); 

  char unique_name[GEARMAN_MAX_UNIQUE_SIZE];
  snprintf(unique_name, GEARMAN_MAX_UNIQUE_SIZE, "_%s%d", __func__, int(random())); 

  bool success= false;
  test_compare(GEARMAN_SUCCESS,
               gearman_worker_add_function(&worker, function_name, 0, check_unique_worker, &success));

  {
    test::Client client(libtest::default_port());
    test_compare(gearman_client_do_background(&client, function_name, unique_name,
                                              test_string_make_from_array(unique_name), NULL),
                 GEARMAN_SUCCESS);
  }

  test_true(worker->impl()->options.grab_uniq);
  gearman_worker_add_options(&worker, GEARMAN_WORKER_GRAB_UNIQ);
  test_truth(worker->impl()->options.grab_uniq);

  gearman_worker_set_timeout(&worker, 400);
  test_compare(gearman_worker_work(&worker), GEARMAN_SUCCESS);

  test_truth(success);


  return TEST_SUCCESS;
}

static test_return_t _increase_TEST(gearman_function_t &func, gearman_client_options_t options, size_t block_size)
{
  test::Client client(libtest::default_port());

  test_compare(GEARMAN_SUCCESS, gearman_client_echo(&client, test_literal_param(__func__)));

  gearman_client_add_options(&client, options);

  std::auto_ptr<worker_handle_st> handle(test_worker_start(libtest::default_port(),
                                                           NULL,
                                                           __func__,
                                                           func,
                                                           NULL,
                                                           gearman_worker_options_t(),
                                                           0)); // timeout

  size_t max_block_size= 4;
  if (libtest::is_massive())
  {
    max_block_size= 24;
  }

  for (size_t x= 1; x < max_block_size; ++x)
  {
    if (libtest::valgrind_is_caller() and (x * block_size) > 15728640)
    {
      continue;
    }
    libtest::vchar_t workload;
    libtest::vchar::make(workload, x * block_size);

    gearman_argument_t value= gearman_argument_make(0, 0, vchar_param(workload));

    gearman_task_st *task= gearman_execute(&client,
                                           test_literal_param(__func__),
                                           NULL, 0, // unique
                                           NULL, // gearman_task_attr_t
                                           &value, // gearman_argument_t
                                           NULL); // context
    test_truth(task);

    gearman_return_t rc;
    do {
      rc= gearman_client_run_tasks(&client);
      if (options)
      {
        gearman_client_wait(&client);
      }
    }  while (gearman_continue(rc));

    test_compare(GEARMAN_SUCCESS,
                 gearman_task_return(task));

    gearman_result_st *result= gearman_task_result(task);
    test_true(result);
    test_compare(gearman_result_size(result), workload.size());
  }

  return TEST_SUCCESS;
}

static test_return_t gearman_client_run_tasks_increase_TEST(void*)
{
  gearman_function_t func= gearman_function_create(echo_or_react_worker_v2);
  return _increase_TEST(func, gearman_client_options_t(), 1024 * 1024);
}

static test_return_t gearman_client_run_tasks_increase_GEARMAN_CLIENT_NON_BLOCKING_TEST(void*)
{
  gearman_function_t func= gearman_function_create(echo_or_react_worker_v2);
  return _increase_TEST(func, GEARMAN_CLIENT_NON_BLOCKING, 1024 * 1024);
}

static test_return_t gearman_client_run_tasks_increase_chunk_TEST(void*)
{
  gearman_function_t func= gearman_function_create(echo_or_react_chunk_worker_v2);
  return _increase_TEST(func, gearman_client_options_t(), 1024);
}

static test_return_t gearman_worker_failover_test(void *)
{
  test::Worker worker(libtest::default_port());

  // Now add a port which we do not have a server running on
  test_compare(GEARMAN_SUCCESS, gearman_worker_add_server(&worker, NULL, libtest::default_port() +1));

  char function_name[GEARMAN_FUNCTION_MAX_SIZE];
  snprintf(function_name, GEARMAN_FUNCTION_MAX_SIZE, "_%s%d", __func__, int(random())); 

  test_compare(GEARMAN_SUCCESS, 
               gearman_worker_add_function(&worker, function_name, 0, fail_worker, NULL));

  gearman_worker_set_timeout(&worker, 400);

  test_compare(GEARMAN_TIMEOUT, gearman_worker_work(&worker));

  /* Make sure we have remove worker function */
  test_compare(GEARMAN_SUCCESS,
               gearman_worker_unregister(&worker, function_name));

  return TEST_SUCCESS;
}

static test_return_t gearman_worker_set_timeout_FAILOVER_TEST(void *)
{
  test_skip_valgrind(); // lp:961904

  in_port_t known_server_port= libtest::default_port();
  test::Worker worker(known_server_port);

  test_compare(GEARMAN_SUCCESS, gearman_worker_add_server(&worker, NULL, known_server_port));

  char function_name[GEARMAN_FUNCTION_MAX_SIZE];
  snprintf(function_name, GEARMAN_FUNCTION_MAX_SIZE, "_%s%d", __func__, int(random())); 

  test_compare(GEARMAN_SUCCESS, 
               gearman_worker_add_function(&worker, function_name, 0, fail_worker, NULL));

  gearman_worker_set_timeout(&worker, 2);

  test_compare(GEARMAN_TIMEOUT, gearman_worker_work(&worker));

  /* Make sure we have remove worker function */
  test_compare(GEARMAN_SUCCESS,
               gearman_worker_unregister(&worker, function_name));

  return TEST_SUCCESS;
}

/*********************** World functions **************************************/

static void *world_create(server_startup_st& servers, test_return_t& error)
{
  if (server_startup(servers, "gearmand", libtest::default_port(), 0, NULL, true) == false)
  {
    error= TEST_SKIPPED;
    return NULL;
  }

  return NULL;
}

test_st worker_TESTS[] ={
  {"init", 0, init_test },
  {"allocation", 0, allocation_test },
  {"sanity", 0, sanity_TEST },
  {"gearman_worker_clone(NULL, NULL)", 0, gearman_worker_clone_NULL_NULL },
  {"gearman_worker_clone(NULL, source)", 0, gearman_worker_clone_NULL_SOURCE },
  {"gearman_worker_add_server(GEARMAN_GETADDRINFO)", false, gearman_worker_add_server_GEARMAN_GETADDRINFO_TEST },
  {"gearman_worker_add_server(GEARMAN_INVALID_ARGUMENT)", false, gearman_worker_add_server_GEARMAN_INVALID_ARGUMENT_TEST },
  {"echo", 0, echo_test },
  {"echo_multi", 0, echo_multi_test },
  {"options", 0, option_test },
  {"gearman_worker_add_function()", 0, gearman_worker_add_function_test },
  {"gearman_worker_add_function() multi", 0, gearman_worker_add_function_multi_test },
  {"gearman_worker_unregister_all()", 0, gearman_worker_unregister_all_test },
  {"gearman_worker_work() with timout", 0, gearman_worker_work_with_TEST },
  {"gearman_worker_work(GEARMAN_WORKER_NON_BLOCKING) with timout", 0, gearman_worker_work_with_GEARMAN_WORKER_NON_BLOCKING_TEST },
  {"gearman_worker_context", 0, gearman_worker_context_test },
  {"gearman_worker_failover", 0, gearman_worker_failover_test },
  {"gearman_worker_check_options(GEARMAN_WORKER_GRAB_UNIQ)", 0, gearman_worker_check_options_GEARMAN_WORKER_GRAB_UNIQ },
  {"gearman_worker_remove_options(GEARMAN_WORKER_GRAB_UNIQ)", 0, gearman_worker_remove_options_GEARMAN_WORKER_GRAB_UNIQ },
  {"gearman_worker_add_options(GEARMAN_WORKER_GRAB_UNIQ)", 0, gearman_worker_add_options_GEARMAN_WORKER_GRAB_UNIQ },
  {"gearman_worker_add_options(GEARMAN_WORKER_GRAB_UNIQ) worker_work()", 0, gearman_worker_add_options_GEARMAN_WORKER_GRAB_UNIQ_worker_work },
  {"gearman_worker_set_timeout(2) with failover", 0, gearman_worker_set_timeout_FAILOVER_TEST },
  {"gearman_return_t worker return coverage", 0, error_return_TEST },
  {"gearman_return_t GEARMAN_FAIL worker coverage", 0, GEARMAN_FAIL_return_TEST },
  {"gearman_return_t GEARMAN_ERROR worker coverage", 0, GEARMAN_ERROR_return_TEST },
  {"gearman_client_run_tasks()", 0, gearman_client_run_tasks_increase_TEST },
  {"gearman_client_run_tasks() GEARMAN_CLIENT_NON_BLOCKING", 0, gearman_client_run_tasks_increase_GEARMAN_CLIENT_NON_BLOCKING_TEST },
  {"gearman_client_run_tasks() chunked", 0, gearman_client_run_tasks_increase_chunk_TEST },
  {"gearman_client_job_status(is_known)", 0, gearman_client_job_status_is_known_TEST },
  {"echo_max", 0, echo_max_test },
  {"abandoned_worker", 0, abandoned_worker_test },
  {0, 0, 0}
};

test_st worker_defaults[] ={
  {"gearman_worker_timeout()", 0, gearman_worker_timeout_default_test },
  {0, 0, 0}
};

test_st gearman_worker_st_NULL_invocation_TESTS[] ={
  {"gearman_worker_free()", 0, gearman_worker_free_TEST },
  {"gearman_worker_error()", 0, gearman_worker_error_TEST },
  {"gearman_worker_error() no error", 0, gearman_worker_error_no_error_TEST },
  {"gearman_worker_errno()", 0, gearman_worker_errno_TEST },
  {"gearman_worker_errno() no error", 0, gearman_worker_errno_no_error_TEST },
  {"gearman_worker_options()", 0, gearman_worker_options_TEST },
  {0, 0, 0}
};

test_st gearman_worker_set_identifier_TESTS[] ={
  {"gearman_worker_set_identifier()", 0, gearman_worker_set_identifier_TEST },
  {0, 0, 0}
};

collection_st collection[] ={
  {"worker", 0, 0, worker_TESTS},
  {"worker defaults", 0, 0, worker_defaults},
  {"null gearman_worker_st invocation", 0, 0, gearman_worker_st_NULL_invocation_TESTS },
  {"gearman_worker_set_identifier()", 0, 0, gearman_worker_set_identifier_TESTS},
  {0, 0, 0, 0}
};

void get_world(libtest::Framework *world)
{
  world->collections(collection);
  world->create(world_create);
}<|MERGE_RESOLUTION|>--- conflicted
+++ resolved
@@ -448,18 +448,10 @@
 
 static test_return_t error_return_TEST(void *)
 {
-<<<<<<< HEAD
-  // Sanity test on initial enum
-  test_compare(0, int(GEARMAN_SUCCESS));
-  test_compare(1, int(GEARMAN_IO_WAIT));
-
   test::Client client(libtest::default_port());
-=======
-  Client client(libtest::default_port());
->>>>>>> dbc8949f
   test_compare(GEARMAN_SUCCESS, gearman_client_echo(&client, test_literal_param(__func__)));
 
-  Worker worker(libtest::default_port());
+  test::Worker worker(libtest::default_port());
   test_compare(gearman_worker_register(&worker, __func__, 0), GEARMAN_SUCCESS);
 
   gearman_task_attr_t task_attr= gearman_task_attr_init_background(GEARMAN_JOB_PRIORITY_NORMAL);
@@ -527,15 +519,7 @@
 
 static test_return_t GEARMAN_ERROR_return_TEST(void *)
 {
-<<<<<<< HEAD
-  // Sanity test on initial enum
-  test_compare(0, int(GEARMAN_SUCCESS));
-  test_compare(1, int(GEARMAN_IO_WAIT));
-
   test::Client client(libtest::default_port());
-=======
-  Client client(libtest::default_port());
->>>>>>> dbc8949f
   test_compare(GEARMAN_SUCCESS, gearman_client_echo(&client, test_literal_param(__func__)));
 
   size_t count= 0;
@@ -578,15 +562,7 @@
 
 static test_return_t GEARMAN_FAIL_return_TEST(void *)
 {
-<<<<<<< HEAD
-  // Sanity test on initial enum
-  test_compare(0, int(GEARMAN_SUCCESS));
-  test_compare(1, int(GEARMAN_IO_WAIT));
-
   test::Client client(libtest::default_port());
-=======
-  Client client(libtest::default_port());
->>>>>>> dbc8949f
 
   test_compare(GEARMAN_SUCCESS, gearman_client_echo(&client, test_literal_param(__func__)));
 
@@ -628,8 +604,8 @@
 
 static test_return_t gearman_client_job_status_is_known_TEST(void *)
 {
-  Client client(libtest::default_port());
-  Worker worker(libtest::default_port());
+  test::Client client(libtest::default_port());
+  test::Worker worker(libtest::default_port());
 
   test_compare(gearman_worker_register(&worker, __func__, 0), GEARMAN_SUCCESS);
 
