/*  vim:expandtab:shiftwidth=2:tabstop=2:smarttab:
 * 
 *  Gearmand client and server library.
 *
 *  Copyright (C) 2011-2012 Data Differential, http://datadifferential.com/
 *  Copyright (C) 2008 Brian Aker, Eric Day
 *  All rights reserved.
 *
 *  Redistribution and use in source and binary forms, with or without
 *  modification, are permitted provided that the following conditions are
 *  met:
 *
 *      * Redistributions of source code must retain the above copyright
 *  notice, this list of conditions and the following disclaimer.
 *
 *      * Redistributions in binary form must reproduce the above
 *  copyright notice, this list of conditions and the following disclaimer
 *  in the documentation and/or other materials provided with the
 *  distribution.
 *
 *      * The names of its contributors may not be used to endorse or
 *  promote products derived from this software without specific prior
 *  written permission.
 *
 *  THIS SOFTWARE IS PROVIDED BY THE COPYRIGHT HOLDERS AND CONTRIBUTORS
 *  "AS IS" AND ANY EXPRESS OR IMPLIED WARRANTIES, INCLUDING, BUT NOT
 *  LIMITED TO, THE IMPLIED WARRANTIES OF MERCHANTABILITY AND FITNESS FOR
 *  A PARTICULAR PURPOSE ARE DISCLAIMED. IN NO EVENT SHALL THE COPYRIGHT
 *  OWNER OR CONTRIBUTORS BE LIABLE FOR ANY DIRECT, INDIRECT, INCIDENTAL,
 *  SPECIAL, EXEMPLARY, OR CONSEQUENTIAL DAMAGES (INCLUDING, BUT NOT
 *  LIMITED TO, PROCUREMENT OF SUBSTITUTE GOODS OR SERVICES; LOSS OF USE,
 *  DATA, OR PROFITS; OR BUSINESS INTERRUPTION) HOWEVER CAUSED AND ON ANY
 *  THEORY OF LIABILITY, WHETHER IN CONTRACT, STRICT LIABILITY, OR TORT
 *  (INCLUDING NEGLIGENCE OR OTHERWISE) ARISING IN ANY WAY OUT OF THE USE
 *  OF THIS SOFTWARE, EVEN IF ADVISED OF THE POSSIBILITY OF SUCH DAMAGE.
 *
 */


#include <config.h>
#include <libtest/test.hpp>

using namespace libtest;

#include <cassert>
#include <cstdio>
#include <cstdlib>
#include <cstring>
#include <unistd.h>

#include <libgearman/gearman.h>
#include <libgearman/connection.hpp>
#include "libgearman/packet.hpp"
#include "libgearman/universal.hpp"
#include "libgearman/is.hpp"
#include "libgearman/interface/worker.hpp"

#include <tests/client.h>
#include <tests/worker.h>
#include "tests/start_worker.h"
#include "tests/workers/v2/echo_or_react.h"
#include "tests/workers/v2/echo_or_react_chunk.h"

static test_return_t init_test(void *)
{
  gearman_worker_st worker;

  test_truth(gearman_worker_create(&worker));

  gearman_worker_free(&worker);

  return TEST_SUCCESS;
}

static test_return_t allocation_test(void *)
{
  gearman_worker_st *worker;

  test_truth(worker= gearman_worker_create(NULL));

  gearman_worker_free(worker);

  return TEST_SUCCESS;
}

#ifndef __INTEL_COMPILER
#pragma GCC diagnostic ignored "-Wold-style-cast"
#pragma GCC diagnostic ignored "-Wunused-function"
#endif

static test_return_t gearman_worker_clone_NULL_NULL(void *)
{
  gearman_worker_st *worker= gearman_worker_clone(NULL, NULL);

  test_truth(worker);
  test_compare(true, gearman_is_allocated(worker));

  gearman_worker_free(worker);

  return TEST_SUCCESS;
}

static test_return_t gearman_worker_clone_NULL_SOURCE(void *)
{
  test::Worker source;

  gearman_worker_st *worker= gearman_worker_clone(NULL, &source);
  test_truth(worker);
  test_compare(true, gearman_is_allocated(worker));
  gearman_worker_free(worker);

  return TEST_SUCCESS;
}

static test_return_t gearman_worker_timeout_default_test(void *)
{
  test::Worker worker;

  test_compare(-1, gearman_worker_timeout(&worker));

  return TEST_SUCCESS;
}

static test_return_t gearman_worker_free_TEST(void *)
{
  gearman_worker_free(NULL);

  return TEST_SUCCESS;
}

static test_return_t gearman_worker_error_TEST(void *)
{
  test_null(gearman_worker_error(NULL));

  return TEST_SUCCESS;
}

static test_return_t gearman_worker_error_no_error_TEST(void *)
{
  test::Worker worker;
  test_null(gearman_worker_error(&worker));

  return TEST_SUCCESS;
}

static test_return_t gearman_worker_errno_TEST(void *)
{
  test_compare(EINVAL, gearman_worker_errno(NULL));

  return TEST_SUCCESS;
}

static test_return_t gearman_worker_errno_no_error_TEST(void *)
{
  test::Worker worker;
  test_compare(0, gearman_worker_errno(&worker));

  return TEST_SUCCESS;
}

static test_return_t gearman_worker_options_TEST(void *)
{
  test_compare(gearman_worker_options_t(), gearman_worker_options(NULL));

  return TEST_SUCCESS;
}

static test_return_t option_test(void *)
{
  gearman_worker_options_t default_options;

  gearman_worker_st* gear= gearman_worker_create(NULL);
  test_truth(gear);
  { // Initial Allocated, no changes
    test_truth(gearman_is_allocated(gear));
    test_false(gearman_is_non_blocking(gear->impl()));
    test_truth(gear->impl()->options.packet_init);
    test_false(gear->impl()->options.change);
    test_true(gear->impl()->options.grab_uniq);
    test_false(gear->impl()->options.timeout_return);
  }

  /* Set up for default options */
  default_options= gearman_worker_options(gear);

  /*
    We take the basic options, and push
    them back in. See if we change anything.
  */
  gearman_worker_set_options(gear, default_options);
  { // Initial Allocated, no changes
    test_truth(gearman_is_allocated(gear));
    test_false(gearman_is_non_blocking(gear->impl()));
    test_truth(gear->impl()->options.packet_init);
    test_false(gear->impl()->options.change);
    test_true(gear->impl()->options.grab_uniq);
    test_false(gear->impl()->options.timeout_return);
  }

  /*
    We will trying to modify non-mutable options (which should not be allowed)
  */
  {
    gearman_worker_remove_options(gear, GEARMAN_WORKER_ALLOCATED);
    { // Initial Allocated, no changes
      test_truth(gearman_is_allocated(gear));
      test_false(gearman_is_non_blocking(gear->impl()));
      test_truth(gear->impl()->options.packet_init);
      test_false(gear->impl()->options.change);
      test_true(gear->impl()->options.grab_uniq);
      test_false(gear->impl()->options.timeout_return);
    }

    gearman_worker_remove_options(gear, GEARMAN_WORKER_PACKET_INIT);
    { // Initial Allocated, no changes
      test_truth(gearman_is_allocated(gear));
      test_false(gearman_is_non_blocking(gear->impl()));
      test_truth(gear->impl()->options.packet_init);
      test_false(gear->impl()->options.change);
      test_true(gear->impl()->options.grab_uniq);
      test_false(gear->impl()->options.timeout_return);
    }
  }

  /*
    We will test modifying GEARMAN_WORKER_NON_BLOCKING in several manners.
  */
  {
    gearman_worker_remove_options(gear, GEARMAN_WORKER_NON_BLOCKING);
    { // GEARMAN_WORKER_NON_BLOCKING set to default, by default.
      test_truth(gearman_is_allocated(gear));
      test_false(gearman_is_non_blocking(gear->impl()));
      test_truth(gear->impl()->options.packet_init);
      test_false(gear->impl()->options.change);
      test_true(gear->impl()->options.grab_uniq);
      test_false(gear->impl()->options.timeout_return);
    }
    gearman_worker_add_options(gear, GEARMAN_WORKER_NON_BLOCKING);
    { // GEARMAN_WORKER_NON_BLOCKING set to default, by default.
      test_truth(gearman_is_allocated(gear));
      test_truth(gearman_is_non_blocking(gear->impl()));
      test_truth(gear->impl()->options.packet_init);
      test_false(gear->impl()->options.change);
      test_true(gear->impl()->options.grab_uniq);
      test_false(gear->impl()->options.timeout_return);
    }
    gearman_worker_set_options(gear, GEARMAN_WORKER_NON_BLOCKING);
    { // GEARMAN_WORKER_NON_BLOCKING set to default, by default.
      test_truth(gearman_is_allocated(gear));
      test_truth(gearman_is_non_blocking(gear->impl()));
      test_truth(gear->impl()->options.packet_init);
      test_false(gear->impl()->options.change);
      test_false(gear->impl()->options.grab_uniq);
      test_false(gear->impl()->options.timeout_return);
    }
    gearman_worker_set_options(gear, GEARMAN_WORKER_GRAB_UNIQ);
    { // Everything is now set to false except GEARMAN_WORKER_GRAB_UNIQ, and non-mutable options
      test_truth(gearman_is_allocated(gear));
      test_false(gearman_is_non_blocking(gear->impl()));
      test_truth(gear->impl()->options.packet_init);
      test_false(gear->impl()->options.change);
      test_truth(gear->impl()->options.grab_uniq);
      test_false(gear->impl()->options.timeout_return);
    }
    /*
      Reset options to default. Then add an option, and then add more options. Make sure
      the options are all additive.
    */
    {
      gearman_worker_set_options(gear, default_options);
      { // See if we return to defaults
        test_truth(gearman_is_allocated(gear));
        test_false(gearman_is_non_blocking(gear->impl()));
        test_truth(gear->impl()->options.packet_init);
        test_false(gear->impl()->options.change);
        test_true(gear->impl()->options.grab_uniq);
        test_false(gear->impl()->options.timeout_return);
      }
      gearman_worker_add_options(gear, GEARMAN_WORKER_TIMEOUT_RETURN);
      { // All defaults, except timeout_return
        test_truth(gearman_is_allocated(gear));
        test_false(gearman_is_non_blocking(gear->impl()));
        test_truth(gear->impl()->options.packet_init);
        test_false(gear->impl()->options.change);
        test_true(gear->impl()->options.grab_uniq);
        test_truth(gear->impl()->options.timeout_return);
      }
      gearman_worker_add_options(gear, (gearman_worker_options_t)(GEARMAN_WORKER_NON_BLOCKING|GEARMAN_WORKER_GRAB_UNIQ));
      { // GEARMAN_WORKER_NON_BLOCKING set to default, by default.
        test_truth(gearman_is_allocated(gear));
        test_truth(gearman_is_non_blocking(gear->impl()));
        test_truth(gear->impl()->options.packet_init);
        test_false(gear->impl()->options.change);
        test_truth(gear->impl()->options.grab_uniq);
        test_truth(gear->impl()->options.timeout_return);
      }
    }
    /*
      Add an option, and then replace with that option plus a new option.
    */
    {
      gearman_worker_set_options(gear, default_options);
      { // See if we return to defaults
        test_truth(gearman_is_allocated(gear));
        test_false(gearman_is_non_blocking(gear->impl()));
        test_truth(gear->impl()->options.packet_init);
        test_false(gear->impl()->options.change);
        test_true(gear->impl()->options.grab_uniq);
        test_false(gear->impl()->options.timeout_return);
      }
      gearman_worker_add_options(gear, GEARMAN_WORKER_TIMEOUT_RETURN);
      { // All defaults, except timeout_return
        test_truth(gearman_is_allocated(gear));
        test_false(gearman_is_non_blocking(gear->impl()));
        test_truth(gear->impl()->options.packet_init);
        test_false(gear->impl()->options.change);
        test_true(gear->impl()->options.grab_uniq);
        test_truth(gear->impl()->options.timeout_return);
      }
      gearman_worker_add_options(gear, (gearman_worker_options_t)(GEARMAN_WORKER_TIMEOUT_RETURN|GEARMAN_WORKER_GRAB_UNIQ));
      { // GEARMAN_WORKER_NON_BLOCKING set to default, by default.
        test_truth(gearman_is_allocated(gear));
        test_false(gearman_is_non_blocking(gear->impl()));
        test_truth(gear->impl()->options.packet_init);
        test_false(gear->impl()->options.change);
        test_truth(gear->impl()->options.grab_uniq);
        test_truth(gear->impl()->options.timeout_return);
      }
    }
  }

  gearman_worker_free(gear);

  return TEST_SUCCESS;
}

static test_return_t echo_test(void*)
{
  test::Worker worker;

  test_compare(gearman_worker_echo(&worker, test_literal_param("This is my echo test")), GEARMAN_SUCCESS);

  return TEST_SUCCESS;
}

static test_return_t echo_multi_test(void *)
{
  test::Worker worker;

  const char *value[]= {
    "This is my echo test",
    "This land is my land",
    "This land is your land",
    "We the people",
    "in order to form a more perfect union",
    "establish justice",
    NULL
  };
  const char **ptr= value;

  while (*ptr)
  {
    test_compare(gearman_worker_echo(&worker, test_string_make_from_cstr(*ptr)),
                 GEARMAN_SUCCESS);
    ptr++;
  }

  return TEST_SUCCESS;
}

static test_return_t gearman_worker_add_server_GEARMAN_INVALID_ARGUMENT_TEST(void *)
{
  if (libtest::check_dns())
  {
    test_compare(GEARMAN_INVALID_ARGUMENT,
                 gearman_worker_add_server(NULL, "nonexist.gearman.info", libtest::default_port()));
  }

  return TEST_SUCCESS;
}

static test_return_t gearman_worker_add_server_GEARMAN_GETADDRINFO_TEST(void *)
{
  if (libtest::check_dns())
  {
    gearman_worker_st *worker= gearman_worker_create(NULL);
    test_true(worker);
    test_compare(gearman_worker_add_server(worker, "nonexist.gearman.info", libtest::default_port()), GEARMAN_GETADDRINFO);
    gearman_worker_free(worker);
  }

  return TEST_SUCCESS;
}

static test_return_t echo_max_test(void *)
{
  test::Worker worker(libtest::default_port());;

  test_compare(GEARMAN_ARGUMENT_TOO_LARGE,
               gearman_worker_echo(&worker, "This is my echo test", GEARMAN_MAX_ECHO_SIZE +1));

  return TEST_SUCCESS;
}

// The idea is to return GEARMAN_ERROR until we hit limit, then return
// GEARMAN_SUCCESS
static gearman_return_t GEARMAN_ERROR_worker(gearman_job_st* job, void *context)
{
  assert(gearman_job_workload_size(job) == 0);
  assert(gearman_job_workload(job) == NULL);
  size_t *ret= (size_t*)context;

  if (*ret > 0)
  {
    *ret= (*ret) -1;
    return GEARMAN_ERROR;
  }

  if (gearman_failed(gearman_job_send_data(job, test_literal_param("OK"))))
  {
    // We should return ERROR here, but that would then possibly loop
    return GEARMAN_FAIL;
  }

  return GEARMAN_SUCCESS;
}

static gearman_return_t error_return_worker(gearman_job_st* job, void *)
{
  assert(sizeof(gearman_return_t) == gearman_job_workload_size(job));
  const gearman_return_t *ret= (const gearman_return_t*)gearman_job_workload(job);

  if (gearman_failed(gearman_job_send_data(job, gearman_strerror(*ret), strlen(gearman_strerror(*ret)))))
  {
    return GEARMAN_ERROR;
  }

  return *ret;
}

static test_return_t error_return_TEST(void *)
{
  // Sanity test on initial enum
  test_compare(0, int(GEARMAN_SUCCESS));
  test_compare(1, int(GEARMAN_IO_WAIT));

  test::Client client(libtest::default_port());
  test_compare(GEARMAN_SUCCESS, gearman_client_echo(&client, test_literal_param(__func__)));

  gearman_function_t error_return_TEST_FN= gearman_function_create(error_return_worker);
  std::auto_ptr<worker_handle_st> handle(test_worker_start(libtest::default_port(),
                                                           NULL,
                                                           __func__,
                                                           error_return_TEST_FN,
                                                           NULL,
                                                           gearman_worker_options_t(),
                                                           0)); // timeout

  for (gearman_return_t x= GEARMAN_IO_WAIT; int(x) < int(GEARMAN_MAX_RETURN); x= gearman_return_t((int(x) +1)))
  {
    if (x == GEARMAN_SHUTDOWN)
    {
      continue;
    }
    if (x == GEARMAN_WORK_ERROR)
    {
      continue;
    }
    gearman_argument_t arg= gearman_argument_make(NULL, 0, (const char*)&x, sizeof(gearman_return_t));
    gearman_task_st *task= gearman_execute(&client,
                                           test_literal_param(__func__),
                                           NULL, 0, // unique
                                           NULL, // gearman_task_attr_t
                                           &arg, // gearman_argument_t
                                           NULL); // context
    test_truth(task);

    gearman_return_t rc;
    bool is_known;
    do {
      rc= gearman_client_job_status(&client, gearman_task_job_handle(task), &is_known, NULL, NULL, NULL);
    }  while (gearman_continue(rc) or is_known);

    gearman_result_st *result= gearman_task_result(task);
    test_false(result);
    {
      test_compare(gearman_task_return(task), GEARMAN_WORK_FAIL);
      test_false(handle->is_shutdown());
    }
  }

  // GEARMAN_SHUTDOWN is a special case
  {
    gearman_return_t x= GEARMAN_SHUTDOWN;
    gearman_argument_t arg= gearman_argument_make(NULL, 0, (const char*)&x, sizeof(gearman_return_t));
    gearman_task_st *task= gearman_execute(&client,
                                           test_literal_param(__func__),
                                           NULL, 0, // unique
                                           NULL, // gearman_task_attr_t
                                           &arg, // gearman_argument_t
                                           NULL); // context
    test_truth(task);

    gearman_return_t rc;
    bool is_known;
    do {
      rc= gearman_client_job_status(&client, gearman_task_job_handle(task), &is_known, NULL, NULL, NULL);
    }  while (gearman_continue(rc) or is_known);

    {
      test_compare(GEARMAN_SUCCESS, gearman_task_return(task));
    }
  }

  // Test for unknown function
  {
    gearman_return_t x= GEARMAN_SUCCESS;
    gearman_argument_t arg= gearman_argument_make(NULL, 0, (const char*)&x, sizeof(gearman_return_t));
    gearman_client_set_timeout(&client, 1500);
    gearman_task_st *task= gearman_execute(&client,
                                           test_literal_param("unknown_function_to_fail_on"),
                                           NULL, 0, // unique
                                           NULL, // gearman_task_attr_t
                                           &arg, // gearman_argument_t
                                           NULL); // context
    test_true(task);
#if 0
    test_compare(gearman_task_return(task),
                 GEARMAN_SUCCESS);
#endif
  }
  
  // GEARMAN_SUCCESS after GEARMAN_SHUTDOWN should fail
  {
    gearman_return_t x= GEARMAN_SUCCESS;
    gearman_argument_t arg= gearman_argument_make(NULL, 0, (const char*)&x, sizeof(gearman_return_t));
    gearman_task_st *task= gearman_execute(&client,
                                           test_literal_param(__func__),
                                           NULL, 0, // unique
                                           NULL, // gearman_task_attr_t
                                           &arg, // gearman_argument_t
                                           NULL); // context
    test_truth(task);

    gearman_return_t rc;
    bool is_known;
    do {
      rc= gearman_client_job_status(&client, gearman_task_job_handle(task), &is_known, NULL, NULL, NULL);
    }  while (gearman_continue(rc) or is_known);

    {
      test_compare(gearman_task_return(task), GEARMAN_UNKNOWN_STATE);
    }
  }

  return TEST_SUCCESS;
}

static test_return_t GEARMAN_ERROR_return_TEST(void *)
{
  // Sanity test on initial enum
  test_compare(0, int(GEARMAN_SUCCESS));
  test_compare(1, int(GEARMAN_IO_WAIT));

  Client client(libtest::default_port());
  test_compare(GEARMAN_SUCCESS, gearman_client_echo(&client, test_literal_param(__func__)));

  size_t count= 0;
  gearman_function_t GEARMAN_ERROR_FN= gearman_function_create(GEARMAN_ERROR_worker);
  std::auto_ptr<worker_handle_st> handle(test_worker_start(libtest::default_port(),
                                                           NULL,
                                                           __func__,
                                                           GEARMAN_ERROR_FN,
                                                           &count,
                                                           gearman_worker_options_t(),
                                                           0)); // timeout

  for (size_t x= 0; x < 24; x++)
  {
    count= x;
    gearman_task_st *task= gearman_execute(&client,
                                           test_literal_param(__func__),
                                           NULL, 0, // unique
                                           NULL, // gearman_task_attr_t
                                           NULL, // gearman_argument_t
                                           NULL); // context
    test_truth(task);

    gearman_return_t rc;
    bool is_known;
    do {
      rc= gearman_client_job_status(&client, gearman_task_job_handle(task), &is_known, NULL, NULL, NULL);
    }  while (gearman_continue(rc) or is_known);

    test_compare(gearman_task_return(task), GEARMAN_SUCCESS);
    test_zero(count); // Since we hit zero we know that we ran enough times.

    gearman_result_st *result= gearman_task_result(task);
    test_true(result);
    test_memcmp("OK", gearman_result_value(result), strlen("ok"));
  }

  return TEST_SUCCESS;
}

static test_return_t GEARMAN_FAIL_return_TEST(void *)
{
  // Sanity test on initial enum
  test_compare(0, int(GEARMAN_SUCCESS));
  test_compare(1, int(GEARMAN_IO_WAIT));

  Client client(libtest::default_port());

  test_compare(GEARMAN_SUCCESS, gearman_client_echo(&client, test_literal_param(__func__)));

  gearman_function_t error_return_TEST_FN= gearman_function_create(error_return_worker);
  std::auto_ptr<worker_handle_st> handle(test_worker_start(libtest::default_port(),
                                                           NULL,
                                                           __func__,
                                                           error_return_TEST_FN,
                                                           NULL,
                                                           gearman_worker_options_t(),
                                                           0)); // timeout

  int count= 3;
  while(--count)
  {
    gearman_return_t x= GEARMAN_FAIL;
    gearman_argument_t arg= gearman_argument_make(NULL, 0, (const char*)&x, sizeof(gearman_return_t));
    gearman_task_st *task= gearman_execute(&client,
                                           test_literal_param(__func__),
                                           NULL, 0, // unique
                                           NULL, // gearman_task_attr_t
                                           &arg, // gearman_argument_t
                                           NULL); // context
    test_truth(task);

    gearman_return_t rc;
    bool is_known;
    do {
      rc= gearman_client_job_status(&client, gearman_task_job_handle(task), &is_known, NULL, NULL, NULL);
    }  while (gearman_continue(rc) or is_known);

    {
      test_compare(GEARMAN_FAIL, gearman_task_return(task));
    }
  }

  return TEST_SUCCESS;
}

static test_return_t abandoned_worker_test(void *)
{
  gearman_job_handle_t job_handle;
  const void *args[2];
  size_t args_size[2];

  {
<<<<<<< HEAD
    test::Client client;
    gearman_client_add_server(&client, NULL, libtest::default_port());
=======
    Client client(libtest::default_port());
>>>>>>> 5f043614
    test_compare(gearman_client_do_background(&client, "abandoned_worker", NULL, NULL, 0, job_handle),
                 GEARMAN_SUCCESS);
  }

  /* Now take job with one worker. */
  gearman_universal_st universal;

  gearman_connection_st *connection1;
  test_truth(connection1= gearman_connection_create(universal, NULL));

  connection1->set_host(NULL, libtest::default_port());

  gearman_packet_st packet;
  args[0]= "abandoned_worker";
  args_size[0]= strlen("abandoned_worker");
  test_compare(GEARMAN_SUCCESS,
               gearman_packet_create_args(universal, packet, GEARMAN_MAGIC_REQUEST,
                                          GEARMAN_COMMAND_CAN_DO,
                                          args, args_size, 1));

  test_compare(connection1->send_packet(packet, true),
               GEARMAN_SUCCESS);

  gearman_packet_free(&packet);

  gearman_return_t ret;
  test_compare(GEARMAN_SUCCESS,
               gearman_packet_create_args(universal, packet, GEARMAN_MAGIC_REQUEST, GEARMAN_COMMAND_GRAB_JOB, NULL, NULL, 0));

  test_compare(GEARMAN_SUCCESS, connection1->send_packet(packet, true));

  gearman_packet_free(&packet);

  connection1->receiving(packet, ret, false);
  test_truth(not (ret != GEARMAN_SUCCESS or packet.command != GEARMAN_COMMAND_JOB_ASSIGN));

  test_strcmp(job_handle, packet.arg[0]); // unexepcted job

  gearman_packet_free(&packet);

  gearman_connection_st *connection2;
  test_truth(connection2= gearman_connection_create(universal, NULL));

  connection2->set_host(NULL, libtest::default_port());

  args[0]= "abandoned_worker";
  args_size[0]= strlen("abandoned_worker");
  test_compare(GEARMAN_SUCCESS, gearman_packet_create_args(universal, packet, GEARMAN_MAGIC_REQUEST,
                                                           GEARMAN_COMMAND_CAN_DO,
                                                           args, args_size, 1));

  test_compare(GEARMAN_SUCCESS, connection2->send_packet(packet, true));

  gearman_packet_free(&packet);

  args[0]= job_handle;
  args_size[0]= strlen(job_handle) + 1;
  args[1]= "test";
  args_size[1]= 4;
  test_compare(GEARMAN_SUCCESS, gearman_packet_create_args(universal, packet, GEARMAN_MAGIC_REQUEST,
                                                           GEARMAN_COMMAND_WORK_COMPLETE,
                                                           args, args_size, 2));

  test_compare(GEARMAN_SUCCESS, connection2->send_packet(packet, true));

  gearman_packet_free(&packet);

  gearman_universal_set_timeout(universal, 1000);
  connection2->receiving(packet, ret, false);
  test_truth(not (ret != GEARMAN_SUCCESS or packet.command != GEARMAN_COMMAND_ERROR));

  delete connection1;
  delete connection2;
  gearman_packet_free(&packet);
  gearman_universal_free(universal);

  return TEST_SUCCESS;
}

static void *no_unique_worker(gearman_job_st *job,
                              void *, size_t *size,
                              gearman_return_t *ret_ptr)
{
  if (gearman_job_unique(job) and strlen(gearman_job_unique(job)))
  {
    *ret_ptr= GEARMAN_WORK_FAIL;
  }
  else
  {
    *ret_ptr= GEARMAN_SUCCESS;
  }
  *size= 0;

  return NULL;
}

static void *check_unique_worker(gearman_job_st *job,
                                 void *context, size_t *size,
                                 gearman_return_t *ret_ptr)
{
  if (gearman_job_unique(job))
  {
    size_t length= strlen(gearman_job_unique(job));
    if (length ==  gearman_job_workload_size(job))
    {
      if (not memcmp(gearman_job_unique(job), gearman_job_workload(job),length))
      {
        bool *success= (bool *)context;
        if (success)
          *success= true;

        *ret_ptr= GEARMAN_SUCCESS;
        *size= length;
        return strdup((char*)gearman_job_unique(job));
      }
    }
  }

  *size= 0;
  *ret_ptr= GEARMAN_WORK_FAIL;

  return NULL;
}

static void *fail_worker(gearman_job_st *,
                         void *, size_t *size,
                         gearman_return_t *ret_ptr)
{
  *ret_ptr= GEARMAN_WORK_FAIL;
  *size= 0;

  return NULL;
}

static test_return_t gearman_worker_add_function_test(void *)
{
  test::Worker worker;

  char function_name[GEARMAN_FUNCTION_MAX_SIZE];
  snprintf(function_name, GEARMAN_FUNCTION_MAX_SIZE, "_%s%d", __func__, int(random())); 

  test_compare(GEARMAN_SUCCESS,
               gearman_worker_add_function(&worker, function_name,0, fail_worker, NULL));

  test_compare(true, gearman_worker_function_exist(&worker, test_string_make_from_array(function_name)));

  test_compare(GEARMAN_SUCCESS,
               gearman_worker_unregister(&worker, function_name));

  test_compare(false, gearman_worker_function_exist(&worker, function_name, strlen(function_name)));

  /* Make sure we have removed it */
  test_compare(GEARMAN_NO_REGISTERED_FUNCTION, 
               gearman_worker_unregister(&worker, function_name));

  return TEST_SUCCESS;
}

static test_return_t gearman_worker_add_function_multi_test(void *)
{
  test::Worker worker;

  for (uint32_t x= 0; x < 100; x++)
  {
    char buffer[1024];
    snprintf(buffer, 1024, "%u%s", x, __func__);

    test_compare(GEARMAN_SUCCESS,
                 gearman_worker_add_function(&worker, buffer, 0, fail_worker, NULL));
  }

  for (uint32_t x= 0; x < 100; x++)
  {
    char buffer[1024];

    snprintf(buffer, 1024, "%u%s", x, __func__);
    test_compare(GEARMAN_SUCCESS,
                 gearman_worker_unregister(&worker, buffer));
  }

  for (uint32_t x= 0; x < 100; x++)
  {
    char buffer[1024];

    snprintf(buffer, 1024, "%u%s", x, __func__);
    test_compare(GEARMAN_NO_REGISTERED_FUNCTION,
                 gearman_worker_unregister(&worker, buffer));
  }

  return TEST_SUCCESS;
}

static test_return_t gearman_worker_unregister_all_test(void *)
{
  test::Worker worker;
  for (uint32_t x= 0; x < 100; x++)
  {
    char buffer[1024];
    snprintf(buffer, sizeof(buffer), "%u%s", x, __func__);
    gearman_return_t rc= gearman_worker_add_function(&worker,
						     buffer,
						     0, fail_worker, NULL);

    test_compare(rc, GEARMAN_SUCCESS);
  }

  test_compare(GEARMAN_SUCCESS,
               gearman_worker_unregister_all(&worker));

  for (uint32_t x= 0; x < 100; x++)
  {
    char buffer[1024];

    snprintf(buffer, sizeof(buffer), "%u%s", x, __func__);
    gearman_return_t rc= gearman_worker_unregister(&worker, buffer);
    test_compare(rc, GEARMAN_NO_REGISTERED_FUNCTION);
  }

  test_compare(gearman_worker_unregister_all(&worker),
               GEARMAN_NO_REGISTERED_FUNCTIONS);

  return TEST_SUCCESS;
}

static test_return_t gearman_worker_work_with_test(void *)
{
  test::Worker worker;

  char function_name[GEARMAN_FUNCTION_MAX_SIZE];
  snprintf(function_name, GEARMAN_FUNCTION_MAX_SIZE, "_%s%d", __func__, int(random())); 

  test_compare(gearman_worker_add_function(&worker,
                                           function_name,
                                           0, fail_worker, NULL),
               GEARMAN_SUCCESS);

  gearman_worker_set_timeout(&worker, 0);

  test_compare(GEARMAN_TIMEOUT,
               gearman_worker_work(&worker));

  test_compare(GEARMAN_TIMEOUT,
               gearman_worker_work(&worker));

  /* Make sure we have removed the worker function */
  test_compare(GEARMAN_SUCCESS,
               gearman_worker_unregister(&worker, function_name));

  return TEST_SUCCESS;
}

static test_return_t gearman_worker_context_test(void *)
{
  test::Worker worker;

  test_false(gearman_worker_context(&worker));

  int value= 5;
  gearman_worker_set_context(&worker, &value);

  int *ptr= (int *)gearman_worker_context(&worker);

  test_truth(ptr == &value);
  test_truth(*ptr == value);
  gearman_worker_set_context(&worker, NULL);

  return TEST_SUCCESS;
}

static test_return_t gearman_worker_check_options_GEARMAN_WORKER_GRAB_UNIQ(void *)
{
  test::Worker worker;

  test_true(worker->impl()->options.grab_uniq);

  return TEST_SUCCESS;
}

static test_return_t gearman_worker_remove_options_GEARMAN_WORKER_GRAB_UNIQ(void *)
{
<<<<<<< HEAD
  test::Worker worker;
=======
  Worker worker(libtest::default_port());
>>>>>>> 5f043614

  char function_name[GEARMAN_FUNCTION_MAX_SIZE];
  snprintf(function_name, GEARMAN_FUNCTION_MAX_SIZE, "_%s%d", __func__, int(random())); 

  char unique_name[GEARMAN_MAX_UNIQUE_SIZE];
  snprintf(unique_name, GEARMAN_MAX_UNIQUE_SIZE, "_%s%d", __func__, int(random())); 

  test_compare(GEARMAN_SUCCESS,
               gearman_worker_add_function(&worker, function_name, 0, no_unique_worker, NULL));

  {
<<<<<<< HEAD
    test::Client client;
    test_compare(GEARMAN_SUCCESS,
                 gearman_client_add_server(&client, NULL, libtest::default_port()));
=======
    Client client(libtest::default_port());

>>>>>>> 5f043614
    test_compare(gearman_client_do_background(&client, function_name, unique_name,
                                              test_string_make_from_array(unique_name), NULL),
                 GEARMAN_SUCCESS);
  }

  gearman_worker_remove_options(&worker, GEARMAN_WORKER_GRAB_UNIQ);
  test_false(worker->impl()->options.grab_uniq);

  gearman_worker_set_timeout(&worker, 800);

  gearman_return_t rc;
  gearman_job_st *job= gearman_worker_grab_job(&worker, NULL, &rc);
  test_compare(rc, GEARMAN_SUCCESS);
  test_truth(job);

  size_t size= 0;
  void *result= no_unique_worker(job, NULL, &size, &rc);
  test_compare(rc, GEARMAN_SUCCESS);
  test_false(result);
  test_false(size);

  return TEST_SUCCESS;
}

static test_return_t gearman_worker_add_options_GEARMAN_WORKER_GRAB_UNIQ(void *)
{
  char function_name[GEARMAN_FUNCTION_MAX_SIZE];
  snprintf(function_name, GEARMAN_FUNCTION_MAX_SIZE, "_%s%d", __func__, int(random())); 

  char unique_name[GEARMAN_MAX_UNIQUE_SIZE];
  snprintf(unique_name, GEARMAN_MAX_UNIQUE_SIZE, "_%s%d", __func__, int(random())); 

  {
<<<<<<< HEAD
    test::Client client;
    test_compare(GEARMAN_SUCCESS,
                 gearman_client_add_server(&client, NULL, libtest::default_port()));
=======
    Client client(libtest::default_port());
>>>>>>> 5f043614

    test_compare(gearman_client_do_background(&client, function_name, unique_name,
                                              test_string_make_from_array(unique_name), NULL), 
                 GEARMAN_SUCCESS);
  }

<<<<<<< HEAD
  test::Worker worker;

  test_compare(GEARMAN_SUCCESS,
               gearman_worker_add_server(&worker, NULL, libtest::default_port()));
=======
  Worker worker(libtest::default_port());
>>>>>>> 5f043614

  test_compare(GEARMAN_SUCCESS,
               gearman_worker_add_function(&worker, function_name, 0, check_unique_worker, NULL));

  gearman_worker_add_options(&worker, GEARMAN_WORKER_GRAB_UNIQ);
  test_true(worker->impl()->options.grab_uniq);

  gearman_return_t rc;
  gearman_job_st *job= gearman_worker_grab_job(&worker, NULL, &rc);
  test_compare(GEARMAN_SUCCESS, rc);
  test_truth(job);

  size_t size= 0;
  void *result= check_unique_worker(job, NULL, &size, &rc);
  test_compare(GEARMAN_SUCCESS, rc);
  test_truth(result);
  test_truth(size);
  free(result);

  return TEST_SUCCESS;
}

static test_return_t gearman_worker_set_identifier_TEST(void *)
{
<<<<<<< HEAD
  test::Worker worker;

  test_compare(GEARMAN_SUCCESS,
               gearman_worker_add_server(&worker, NULL, libtest::default_port()));
=======
  Worker worker(libtest::default_port());
>>>>>>> 5f043614

  test_compare(GEARMAN_SUCCESS,
               gearman_worker_set_identifier(&worker, test_literal_param(__func__)));

  return TEST_SUCCESS;
}

static test_return_t gearman_worker_add_options_GEARMAN_WORKER_GRAB_UNIQ_worker_work(void *)
{
<<<<<<< HEAD
  test::Worker worker;
=======
  Worker worker(libtest::default_port());
>>>>>>> 5f043614

  char function_name[GEARMAN_FUNCTION_MAX_SIZE];
  snprintf(function_name, GEARMAN_FUNCTION_MAX_SIZE, "_%s%d", __func__, int(random())); 

  char unique_name[GEARMAN_MAX_UNIQUE_SIZE];
  snprintf(unique_name, GEARMAN_MAX_UNIQUE_SIZE, "_%s%d", __func__, int(random())); 

  bool success= false;
  test_compare(GEARMAN_SUCCESS,
               gearman_worker_add_function(&worker, function_name, 0, check_unique_worker, &success));

  {
<<<<<<< HEAD
    test::Client client;
    test_compare(GEARMAN_SUCCESS,
                 gearman_client_add_server(&client, NULL, libtest::default_port()));
=======
    Client client(libtest::default_port());
>>>>>>> 5f043614
    test_compare(gearman_client_do_background(&client, function_name, unique_name,
                                              test_string_make_from_array(unique_name), NULL),
                 GEARMAN_SUCCESS);
  }

  test_true(worker->impl()->options.grab_uniq);
  gearman_worker_add_options(&worker, GEARMAN_WORKER_GRAB_UNIQ);
  test_truth(worker->impl()->options.grab_uniq);

  gearman_worker_set_timeout(&worker, 400);
  test_compare(gearman_worker_work(&worker), GEARMAN_SUCCESS);

  test_truth(success);


  return TEST_SUCCESS;
}

static test_return_t _increase_TEST(gearman_function_t &func, gearman_client_options_t options, size_t block_size)
{
<<<<<<< HEAD
  test::Client client;
  test_compare(GEARMAN_SUCCESS,
               gearman_client_add_server(&client, NULL, libtest::default_port()));
=======
  Client client(libtest::default_port());
>>>>>>> 5f043614

  test_compare(GEARMAN_SUCCESS, gearman_client_echo(&client, test_literal_param(__func__)));

  gearman_client_add_options(&client, options);

  std::auto_ptr<worker_handle_st> handle(test_worker_start(libtest::default_port(),
                                                           NULL,
                                                           __func__,
                                                           func,
                                                           NULL,
                                                           gearman_worker_options_t(),
                                                           0)); // timeout

  size_t max_block_size= 4;
  if (libtest::is_massive())
  {
    max_block_size= 24;
  }

  for (size_t x= 1; x < max_block_size; ++x)
  {
    if (libtest::valgrind_is_caller() and (x * block_size) > 15728640)
    {
      continue;
    }
    libtest::vchar_t workload;
    libtest::vchar::make(workload, x * block_size);

    gearman_argument_t value= gearman_argument_make(0, 0, vchar_param(workload));

    gearman_task_st *task= gearman_execute(&client,
                                           test_literal_param(__func__),
                                           NULL, 0, // unique
                                           NULL, // gearman_task_attr_t
                                           &value, // gearman_argument_t
                                           NULL); // context
    test_truth(task);

    gearman_return_t rc;
    do {
      rc= gearman_client_run_tasks(&client);
      if (options)
      {
        gearman_client_wait(&client);
      }
    }  while (gearman_continue(rc));

    test_compare(GEARMAN_SUCCESS,
                 gearman_task_return(task));

    gearman_result_st *result= gearman_task_result(task);
    test_true(result);
    test_compare(gearman_result_size(result), workload.size());
  }

  return TEST_SUCCESS;
}

static test_return_t gearman_client_run_tasks_increase_TEST(void*)
{
  gearman_function_t func= gearman_function_create(echo_or_react_worker_v2);
  return _increase_TEST(func, gearman_client_options_t(), 1024 * 1024);
}

static test_return_t gearman_client_run_tasks_increase_GEARMAN_CLIENT_NON_BLOCKING_TEST(void*)
{
  gearman_function_t func= gearman_function_create(echo_or_react_worker_v2);
  return _increase_TEST(func, GEARMAN_CLIENT_NON_BLOCKING, 1024 * 1024);
}

static test_return_t gearman_client_run_tasks_increase_chunk_TEST(void*)
{
  gearman_function_t func= gearman_function_create(echo_or_react_chunk_worker_v2);
  return _increase_TEST(func, gearman_client_options_t(), 1024);
}

static test_return_t gearman_worker_failover_test(void *)
{
<<<<<<< HEAD
  test::Worker worker;
=======
  Worker worker(libtest::default_port());
>>>>>>> 5f043614

  // Now add a port which we do not have a server running on
  test_compare(GEARMAN_SUCCESS, gearman_worker_add_server(&worker, NULL, libtest::default_port() +1));

  char function_name[GEARMAN_FUNCTION_MAX_SIZE];
  snprintf(function_name, GEARMAN_FUNCTION_MAX_SIZE, "_%s%d", __func__, int(random())); 

  test_compare(GEARMAN_SUCCESS, 
               gearman_worker_add_function(&worker, function_name, 0, fail_worker, NULL));

  gearman_worker_set_timeout(&worker, 400);

  test_compare(GEARMAN_TIMEOUT, gearman_worker_work(&worker));

  /* Make sure we have remove worker function */
  test_compare(GEARMAN_SUCCESS,
               gearman_worker_unregister(&worker, function_name));

  return TEST_SUCCESS;
}

static test_return_t gearman_worker_set_timeout_FAILOVER_TEST(void *)
{
  test_skip_valgrind(); // lp:961904

<<<<<<< HEAD
  test::Worker worker;
=======
  in_port_t known_server_port= libtest::default_port();
  Worker worker(known_server_port);
>>>>>>> 5f043614

  test_compare(GEARMAN_SUCCESS, gearman_worker_add_server(&worker, NULL, known_server_port));

  char function_name[GEARMAN_FUNCTION_MAX_SIZE];
  snprintf(function_name, GEARMAN_FUNCTION_MAX_SIZE, "_%s%d", __func__, int(random())); 

  test_compare(GEARMAN_SUCCESS, 
               gearman_worker_add_function(&worker, function_name, 0, fail_worker, NULL));

  gearman_worker_set_timeout(&worker, 2);

  test_compare(GEARMAN_TIMEOUT, gearman_worker_work(&worker));

  /* Make sure we have remove worker function */
  test_compare(GEARMAN_SUCCESS,
               gearman_worker_unregister(&worker, function_name));

  return TEST_SUCCESS;
}

/*********************** World functions **************************************/

static void *world_create(server_startup_st& servers, test_return_t& error)
{
  if (server_startup(servers, "gearmand", libtest::default_port(), 0, NULL, true) == false)
  {
    error= TEST_SKIPPED;
    return NULL;
  }

  return NULL;
}

test_st tests[] ={
  {"init", 0, init_test },
  {"allocation", 0, allocation_test },
  {"gearman_worker_clone(NULL, NULL)", 0, gearman_worker_clone_NULL_NULL },
  {"gearman_worker_clone(NULL, source)", 0, gearman_worker_clone_NULL_SOURCE },
  {"gearman_worker_add_server(GEARMAN_GETADDRINFO)", false, gearman_worker_add_server_GEARMAN_GETADDRINFO_TEST },
  {"gearman_worker_add_server(GEARMAN_INVALID_ARGUMENT)", false, gearman_worker_add_server_GEARMAN_INVALID_ARGUMENT_TEST },
  {"echo", 0, echo_test },
  {"echo_multi", 0, echo_multi_test },
  {"options", 0, option_test },
  {"gearman_worker_add_function()", 0, gearman_worker_add_function_test },
  {"gearman_worker_add_function() multi", 0, gearman_worker_add_function_multi_test },
  {"gearman_worker_unregister_all()", 0, gearman_worker_unregister_all_test },
  {"gearman_worker_work() with timout", 0, gearman_worker_work_with_test },
  {"gearman_worker_context", 0, gearman_worker_context_test },
  {"gearman_worker_failover", 0, gearman_worker_failover_test },
  {"gearman_worker_check_options(GEARMAN_WORKER_GRAB_UNIQ)", 0, gearman_worker_check_options_GEARMAN_WORKER_GRAB_UNIQ },
  {"gearman_worker_remove_options(GEARMAN_WORKER_GRAB_UNIQ)", 0, gearman_worker_remove_options_GEARMAN_WORKER_GRAB_UNIQ },
  {"gearman_worker_add_options(GEARMAN_WORKER_GRAB_UNIQ)", 0, gearman_worker_add_options_GEARMAN_WORKER_GRAB_UNIQ },
  {"gearman_worker_add_options(GEARMAN_WORKER_GRAB_UNIQ) worker_work()", 0, gearman_worker_add_options_GEARMAN_WORKER_GRAB_UNIQ_worker_work },
  {"gearman_worker_set_timeout(2) with failover", 0, gearman_worker_set_timeout_FAILOVER_TEST },
  {"gearman_return_t worker return coverage", 0, error_return_TEST },
  {"gearman_return_t GEARMAN_FAIL worker coverage", 0, GEARMAN_FAIL_return_TEST },
  {"gearman_return_t GEARMAN_ERROR worker coverage", 0, GEARMAN_ERROR_return_TEST },
  {"gearman_client_run_tasks()", 0, gearman_client_run_tasks_increase_TEST },
  {"gearman_client_run_tasks() GEARMAN_CLIENT_NON_BLOCKING", 0, gearman_client_run_tasks_increase_GEARMAN_CLIENT_NON_BLOCKING_TEST },
  {"gearman_client_run_tasks() chunked", 0, gearman_client_run_tasks_increase_chunk_TEST },
  {"echo_max", 0, echo_max_test },
  {"abandoned_worker", 0, abandoned_worker_test },
  {0, 0, 0}
};

test_st worker_defaults[] ={
  {"gearman_worker_timeout()", 0, gearman_worker_timeout_default_test },
  {0, 0, 0}
};

test_st gearman_worker_st_NULL_invocation_TESTS[] ={
  {"gearman_worker_free()", 0, gearman_worker_free_TEST },
  {"gearman_worker_error()", 0, gearman_worker_error_TEST },
  {"gearman_worker_error() no error", 0, gearman_worker_error_no_error_TEST },
  {"gearman_worker_errno()", 0, gearman_worker_errno_TEST },
  {"gearman_worker_errno() no error", 0, gearman_worker_errno_no_error_TEST },
  {"gearman_worker_options()", 0, gearman_worker_options_TEST },
  {0, 0, 0}
};

test_st gearman_worker_set_identifier_TESTS[] ={
  {"gearman_worker_set_identifier()", 0, gearman_worker_set_identifier_TEST },
  {0, 0, 0}
};

collection_st collection[] ={
  {"worker", 0, 0, tests},
  {"worker defaults", 0, 0, worker_defaults},
  {"null gearman_worker_st invocation", 0, 0, gearman_worker_st_NULL_invocation_TESTS },
  {"gearman_worker_set_identifier()", 0, 0, gearman_worker_set_identifier_TESTS},
  {0, 0, 0, 0}
};

void get_world(libtest::Framework *world)
{
  world->collections(collection);
  world->create(world_create);
}<|MERGE_RESOLUTION|>--- conflicted
+++ resolved
@@ -562,7 +562,7 @@
   test_compare(0, int(GEARMAN_SUCCESS));
   test_compare(1, int(GEARMAN_IO_WAIT));
 
-  Client client(libtest::default_port());
+  test::Client client(libtest::default_port());
   test_compare(GEARMAN_SUCCESS, gearman_client_echo(&client, test_literal_param(__func__)));
 
   size_t count= 0;
@@ -609,7 +609,7 @@
   test_compare(0, int(GEARMAN_SUCCESS));
   test_compare(1, int(GEARMAN_IO_WAIT));
 
-  Client client(libtest::default_port());
+  test::Client client(libtest::default_port());
 
   test_compare(GEARMAN_SUCCESS, gearman_client_echo(&client, test_literal_param(__func__)));
 
@@ -656,12 +656,7 @@
   size_t args_size[2];
 
   {
-<<<<<<< HEAD
-    test::Client client;
-    gearman_client_add_server(&client, NULL, libtest::default_port());
-=======
-    Client client(libtest::default_port());
->>>>>>> 5f043614
+    test::Client client(libtest::default_port());
     test_compare(gearman_client_do_background(&client, "abandoned_worker", NULL, NULL, 0, job_handle),
                  GEARMAN_SUCCESS);
   }
@@ -942,11 +937,7 @@
 
 static test_return_t gearman_worker_remove_options_GEARMAN_WORKER_GRAB_UNIQ(void *)
 {
-<<<<<<< HEAD
-  test::Worker worker;
-=======
-  Worker worker(libtest::default_port());
->>>>>>> 5f043614
+  test::Worker worker(libtest::default_port());
 
   char function_name[GEARMAN_FUNCTION_MAX_SIZE];
   snprintf(function_name, GEARMAN_FUNCTION_MAX_SIZE, "_%s%d", __func__, int(random())); 
@@ -958,14 +949,8 @@
                gearman_worker_add_function(&worker, function_name, 0, no_unique_worker, NULL));
 
   {
-<<<<<<< HEAD
-    test::Client client;
-    test_compare(GEARMAN_SUCCESS,
-                 gearman_client_add_server(&client, NULL, libtest::default_port()));
-=======
-    Client client(libtest::default_port());
-
->>>>>>> 5f043614
+    test::Client client(libtest::default_port());
+
     test_compare(gearman_client_do_background(&client, function_name, unique_name,
                                               test_string_make_from_array(unique_name), NULL),
                  GEARMAN_SUCCESS);
@@ -999,27 +984,14 @@
   snprintf(unique_name, GEARMAN_MAX_UNIQUE_SIZE, "_%s%d", __func__, int(random())); 
 
   {
-<<<<<<< HEAD
-    test::Client client;
-    test_compare(GEARMAN_SUCCESS,
-                 gearman_client_add_server(&client, NULL, libtest::default_port()));
-=======
-    Client client(libtest::default_port());
->>>>>>> 5f043614
+    test::Client client(libtest::default_port());
 
     test_compare(gearman_client_do_background(&client, function_name, unique_name,
                                               test_string_make_from_array(unique_name), NULL), 
                  GEARMAN_SUCCESS);
   }
 
-<<<<<<< HEAD
-  test::Worker worker;
-
-  test_compare(GEARMAN_SUCCESS,
-               gearman_worker_add_server(&worker, NULL, libtest::default_port()));
-=======
-  Worker worker(libtest::default_port());
->>>>>>> 5f043614
+  test::Worker worker(libtest::default_port());
 
   test_compare(GEARMAN_SUCCESS,
                gearman_worker_add_function(&worker, function_name, 0, check_unique_worker, NULL));
@@ -1044,14 +1016,7 @@
 
 static test_return_t gearman_worker_set_identifier_TEST(void *)
 {
-<<<<<<< HEAD
-  test::Worker worker;
-
-  test_compare(GEARMAN_SUCCESS,
-               gearman_worker_add_server(&worker, NULL, libtest::default_port()));
-=======
-  Worker worker(libtest::default_port());
->>>>>>> 5f043614
+  test::Worker worker(libtest::default_port());
 
   test_compare(GEARMAN_SUCCESS,
                gearman_worker_set_identifier(&worker, test_literal_param(__func__)));
@@ -1061,11 +1026,7 @@
 
 static test_return_t gearman_worker_add_options_GEARMAN_WORKER_GRAB_UNIQ_worker_work(void *)
 {
-<<<<<<< HEAD
-  test::Worker worker;
-=======
-  Worker worker(libtest::default_port());
->>>>>>> 5f043614
+  test::Worker worker(libtest::default_port());
 
   char function_name[GEARMAN_FUNCTION_MAX_SIZE];
   snprintf(function_name, GEARMAN_FUNCTION_MAX_SIZE, "_%s%d", __func__, int(random())); 
@@ -1078,13 +1039,7 @@
                gearman_worker_add_function(&worker, function_name, 0, check_unique_worker, &success));
 
   {
-<<<<<<< HEAD
-    test::Client client;
-    test_compare(GEARMAN_SUCCESS,
-                 gearman_client_add_server(&client, NULL, libtest::default_port()));
-=======
-    Client client(libtest::default_port());
->>>>>>> 5f043614
+    test::Client client(libtest::default_port());
     test_compare(gearman_client_do_background(&client, function_name, unique_name,
                                               test_string_make_from_array(unique_name), NULL),
                  GEARMAN_SUCCESS);
@@ -1105,13 +1060,7 @@
 
 static test_return_t _increase_TEST(gearman_function_t &func, gearman_client_options_t options, size_t block_size)
 {
-<<<<<<< HEAD
-  test::Client client;
-  test_compare(GEARMAN_SUCCESS,
-               gearman_client_add_server(&client, NULL, libtest::default_port()));
-=======
-  Client client(libtest::default_port());
->>>>>>> 5f043614
+  test::Client client(libtest::default_port());
 
   test_compare(GEARMAN_SUCCESS, gearman_client_echo(&client, test_literal_param(__func__)));
 
@@ -1190,11 +1139,7 @@
 
 static test_return_t gearman_worker_failover_test(void *)
 {
-<<<<<<< HEAD
-  test::Worker worker;
-=======
-  Worker worker(libtest::default_port());
->>>>>>> 5f043614
+  test::Worker worker(libtest::default_port());
 
   // Now add a port which we do not have a server running on
   test_compare(GEARMAN_SUCCESS, gearman_worker_add_server(&worker, NULL, libtest::default_port() +1));
@@ -1220,12 +1165,8 @@
 {
   test_skip_valgrind(); // lp:961904
 
-<<<<<<< HEAD
-  test::Worker worker;
-=======
   in_port_t known_server_port= libtest::default_port();
-  Worker worker(known_server_port);
->>>>>>> 5f043614
+  test::Worker worker(known_server_port);
 
   test_compare(GEARMAN_SUCCESS, gearman_worker_add_server(&worker, NULL, known_server_port));
 
