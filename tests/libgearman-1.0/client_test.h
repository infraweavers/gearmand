--- conflicted
+++ resolved
@@ -41,11 +41,6 @@
 struct client_test_st;
 #include "tests/start_worker.h"
 #include "libgearman/client.hpp"
-<<<<<<< HEAD
-
-#include <stdexcept>
-=======
->>>>>>> 76766518
 
 struct client_test_st
 {
@@ -92,11 +87,7 @@
 
   void add_server(const char* hostname, in_port_t port_arg)
   {
-<<<<<<< HEAD
     ASSERT_EQ(GEARMAN_SUCCESS, gearman_client_add_server(&_client, hostname, port_arg));
-=======
-    gearman_client_add_server(&_client, hostname, port_arg);
->>>>>>> 76766518
   }
 
   const char *worker_name() const
