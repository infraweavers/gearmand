--- conflicted
+++ resolved
@@ -579,13 +579,9 @@
   gearman_task_st *task= gearman_client_add_task(client, NULL, NULL,
                                                  worker_function, NULL, "dog", 3,
                                                  &ret);
-<<<<<<< HEAD
   test_true(client->impl()->actions.data_fn == pause_actions.data_fn);
-  test_compare(ret, GEARMAN_SUCCESS);
-=======
-  test_true(client->actions.data_fn == pause_actions.data_fn);
-  ASSERT_EQ(ret, GEARMAN_SUCCESS);
->>>>>>> 089ba981
+  ASSERT_EQ(ret, GEARMAN_SUCCESS);
+
   test_truth(task);
   test_true(gearman_task_unique(task));
   ASSERT_EQ(size_t(GEARMAN_MAX_UUID_SIZE), strlen(gearman_task_unique(task)));
