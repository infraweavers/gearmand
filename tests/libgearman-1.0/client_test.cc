--- conflicted
+++ resolved
@@ -250,10 +250,12 @@
   }
 }
 
+#if 0
 static void log_2_stderr(const char *line, gearman_verbose_t verbose, void*)
 {
   Error << line << " " << gearman_verbose_name(verbose);
 }
+#endif
 
 static test_return_t init_test(void *)
 {
@@ -1009,7 +1011,6 @@
   return TEST_SUCCESS;
 }
 
-<<<<<<< HEAD
 static test_return_t regression2_TEST(void *object)
 {
   gearman_client_st *client= (gearman_client_st *)object;
@@ -1024,11 +1025,16 @@
                                       worker_function, // default worker function
                                       NULL,  // no unique
                                       test_literal_param("submit_log_failure"),
-=======
+                                      &result_length, &rc);
+  test_compare(GEARMAN_NO_SERVERS, rc);
+  test_false(job_result);
+  test_zero(result_length);
+
+  return TEST_SUCCESS;
+}
+
 static test_return_t gearman_worker_timeout_TEST(void *object)
 {
-  return TEST_SKIPPED;
-
   gearman_client_st *client= (gearman_client_st *)object;
   test_truth(client);
 
@@ -1042,8 +1048,6 @@
                                                      dreaming_fn, NULL,
                                                      gearman_worker_options_t(),
                                                      0);
-
-  gearman_client_set_log_fn(client, log_2_stderr, NULL, GEARMAN_VERBOSE_MAX);
 
   /*
     The client should get a timeout since the "sleeper" will sleep longer then the timeout.
@@ -1054,25 +1058,53 @@
                                       __func__,  // Our sleeper function
                                       NULL, // No unique 
                                       gearman_literal_param("sleep"), // We send "sleep" to tell the sleeper to sleep
->>>>>>> f88c6894
                                       &result_length, &rc);
-  test_compare(GEARMAN_NO_SERVERS, rc);
-  test_false(job_result);
-  test_zero(result_length);
-
-<<<<<<< HEAD
+  test_compare(GEARMAN_SUCCESS, rc);
+  test_true(job_result);
+  test_compare(sizeof("slept") -1, result_length);
+  test_memcmp("slept", job_result, 5);
+
+  delete worker_handle;
+
+  return TEST_SUCCESS;
+}
+
+static test_return_t gearman_worker_timeout_TIMEOUT_TEST(void *object)
+{
+  gearman_client_st *client= (gearman_client_st *)object;
+  test_truth(client);
+
+  test_truth(WORKER_DEFAULT_SLEEP);
+  int timeout= WORKER_DEFAULT_SLEEP/4;
+
+  gearman_function_t dreaming_fn= gearman_function_create(echo_or_react_worker_v2);
+  worker_handle_st* worker_handle= test_worker_start(libtest::default_port(), NULL,
+                                                     __func__,
+                                                     dreaming_fn, NULL,
+                                                     gearman_worker_options_t(),
+                                                     timeout);
+
+  /*
+    The client should get a timeout since the "sleeper" will sleep longer then the timeout.
+  */
+  size_t result_length;
+  gearman_return_t rc;
+  void *job_result= gearman_client_do(client,
+                                      __func__,  // Our sleeper function
+                                      NULL, // No unique 
+                                      gearman_literal_param("sleep"), // We send "sleep" to tell the sleeper to sleep
+                                      &result_length, &rc);
+  test_compare(GEARMAN_SUCCESS, rc);
+  test_true(job_result);
+  test_compare(sizeof("slept") -1, result_length);
+  test_memcmp("slept", job_result, 5);
+
+  delete worker_handle;
+
   return TEST_SUCCESS;
 }
 
 static test_return_t submit_log_failure_TEST(void *object)
-=======
-  delete worker_handle;
-
-  return TEST_SUCCESS;
-}
-
-static test_return_t submit_log_failure(void *object)
->>>>>>> f88c6894
 {
   gearman_client_st *client= (gearman_client_st *)object;
   test_truth(client);
@@ -1292,6 +1324,17 @@
   all->set_worker_name(WORKER_FUNCTION_NAME);
   gearman_client_set_namespace(all->client(), 0, 0);
   test_false(gearman_client_has_option(all->client(), GEARMAN_CLIENT_FREE_TASKS));
+
+  return TEST_SUCCESS;
+}
+
+static test_return_t set_defaults(void *object)
+{
+  client_test_st *all= (client_test_st *)object;
+  test_true(all);
+
+  test_compare(GEARMAN_SUCCESS,
+               gearman_client_add_server(all->client(), NULL, libtest::default_port()));
 
   return TEST_SUCCESS;
 }
@@ -1439,7 +1482,8 @@
 };
 
 test_st gearman_worker_timeout_TESTS[] ={
-  {"gearman_worker_timeout()", 0, gearman_worker_timeout_TEST },
+  {"gearman_worker_timeout(0)", 0, gearman_worker_timeout_TEST },
+  {"gearman_worker_timeout(DEFAULT_TIMEOUT)", 0, gearman_worker_timeout_TIMEOUT_TEST },
   {0, 0, 0}
 };
 
@@ -1589,15 +1633,10 @@
   {"gearman_execute_partition(GEARMAN_CLIENT_FREE_TASKS)", pre_free_tasks, post_free_tasks, gearman_execute_partition_tests},
   {"gearman_command_t", 0, 0, gearman_command_t_tests},
   {"regression_tests", 0, 0, regression_tests},
-<<<<<<< HEAD
   {"limits", 0, 0, limit_tests },
   {"client-logging", pre_logging, post_logging, tests_log_TESTS },
   {"regression", 0, 0, regression2_TESTS },
-=======
-  {"limits", 0, 0, limit_tests},
-  {"client-logging", pre_logging, post_logging, tests_log},
-  {"gearman_worker_timeout()", 0, 0, gearman_worker_timeout_TESTS },
->>>>>>> f88c6894
+  {"gearman_worker_timeout()", set_defaults, 0, gearman_worker_timeout_TESTS },
   {0, 0, 0, 0}
 };
 
