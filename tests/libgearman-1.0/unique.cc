--- conflicted
+++ resolved
@@ -82,11 +82,7 @@
   gearman_client_st *client_one= (gearman_client_st *)object;
   test_true(client_one);
 
-<<<<<<< HEAD
-  test::Client client_two(client_one);
-=======
   libgearman::Client client_two(client_one);
->>>>>>> 5ffd3dd9
 
   const char* unique_handle= "local_handle";
 
@@ -156,11 +152,7 @@
   gearman_client_st *client_one= (gearman_client_st *)object;
   test_true(client_one);
 
-<<<<<<< HEAD
-  test::Client client_two(client_one);
-=======
   libgearman::Client client_two(client_one);
->>>>>>> 5ffd3dd9
 
   const char* unique_handle= "#";
 
@@ -231,11 +223,7 @@
   gearman_client_st *client_one= (gearman_client_st *)object;
   test_true(client_one);
 
-<<<<<<< HEAD
-  test::Client client_two(client_one);
-=======
   libgearman::Client client_two(client_one);
->>>>>>> 5ffd3dd9
 
   const char* unique_handle= "-";
 
@@ -305,11 +293,7 @@
   gearman_client_st *client_one= (gearman_client_st *)object;
   test_true(client_one);
 
-<<<<<<< HEAD
-  test::Client client_two(client_one);
-=======
   libgearman::Client client_two(client_one);
->>>>>>> 5ffd3dd9
 
   const char* unique_handle= "-";
 
@@ -403,19 +387,11 @@
 {
   gearman_client_st *original_client= (gearman_client_st *)object;
 
-<<<<<<< HEAD
-  test::Client status_client(original_client);
-
-  test::Client client_one(original_client);
-  test::Client client_two(original_client);
-  test::Client client_three(original_client);
-=======
   libgearman::Client status_client(original_client);
 
   libgearman::Client client_one(original_client);
   libgearman::Client client_two(original_client);
   libgearman::Client client_three(original_client);
->>>>>>> 5ffd3dd9
 
   const char* unique_handle= "local_handle4";
 
@@ -463,11 +439,7 @@
                                          ), GEARMAN_JOB_EXISTS);
 
   {
-<<<<<<< HEAD
-    test::Client unique_client(original_client);
-=======
     libgearman::Client unique_client(original_client);
->>>>>>> 5ffd3dd9
     gearman_status_t status= gearman_client_unique_status(&unique_client,
                                                           unique_handle, strlen(unique_handle));
     ASSERT_EQ(GEARMAN_SUCCESS, gearman_status_return(status));
@@ -505,11 +477,7 @@
 {
   gearman_client_st *original_client= (gearman_client_st *)object;
 
-<<<<<<< HEAD
-  test::Client status_client(original_client);
-=======
   libgearman::Client status_client(original_client);
->>>>>>> 5ffd3dd9
   const char* unique_handle= YATL_UNIQUE;
 
   gearman_function_t func= gearman_function_create_v2(echo_or_react_worker_v2);
