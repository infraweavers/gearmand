--- conflicted
+++ resolved
@@ -456,23 +456,13 @@
     ASSERT_EQ(0, access(sql_file.c_str(), R_OK | W_OK ));
 
     {
-<<<<<<< HEAD
       test::Worker worker(first_port);
-      test_compare(gearman_worker_register(&worker, __func__, 0), GEARMAN_SUCCESS);
+      ASSERT_EQ(gearman_worker_register(&worker, __func__, 0), GEARMAN_SUCCESS);
     }
 
     {
       test::Client client(first_port);
-      test_compare(gearman_client_echo(&client, test_literal_param("This is my echo test")), GEARMAN_SUCCESS);
-=======
-      Worker worker(first_port);
-      ASSERT_EQ(gearman_worker_register(&worker, __func__, 0), GEARMAN_SUCCESS);
-    }
-
-    {
-      Client client(first_port);
       ASSERT_EQ(gearman_client_echo(&client, test_literal_param("This is my echo test")), GEARMAN_SUCCESS);
->>>>>>> 089ba981
       gearman_job_handle_t job_handle;
       for (int32_t x= 0; x < inserted_jobs; ++x)
       {
