--- conflicted
+++ resolved
@@ -287,12 +287,12 @@
     test_compare(0, access(sql_file.c_str(), R_OK | W_OK ));
 
     {
-      test::Worker worker(first_port);
+      libgearman::Worker worker(first_port);
       test_compare(gearman_worker_register(&worker, __func__, 0), GEARMAN_SUCCESS);
     }
 
     {
-      test::Client client(first_port);
+      libgearman::Client client(first_port);
       gearman_job_handle_t job_handle;
       for (int32_t x= 0; x < inserted_jobs; ++x)
       {
@@ -373,7 +373,7 @@
     test_true(server_startup(servers, "gearmand", first_port, argv));
 
     {
-      test::Worker worker(first_port);
+      libgearman::Worker worker(first_port);
       Called called;
       gearman_function_t counter_function= gearman_function_create(called_worker);
       test_compare(gearman_worker_define_function(&worker,
@@ -460,20 +460,12 @@
     ASSERT_EQ(0, access(sql_file.c_str(), R_OK | W_OK ));
 
     {
-<<<<<<< HEAD
-      test::Worker worker(first_port);
-=======
       libgearman::Worker worker(first_port);
->>>>>>> 5ffd3dd9
       ASSERT_EQ(gearman_worker_register(&worker, __func__, 0), GEARMAN_SUCCESS);
     }
 
     {
-<<<<<<< HEAD
-      test::Client client(first_port);
-=======
       libgearman::Client client(first_port);
->>>>>>> 5ffd3dd9
       ASSERT_EQ(gearman_client_echo(&client, test_literal_param("This is my echo test")), GEARMAN_SUCCESS);
       gearman_job_handle_t job_handle;
       for (int32_t x= 0; x < inserted_jobs; ++x)
@@ -536,11 +528,7 @@
     }
 
     {
-<<<<<<< HEAD
-      test::Worker worker(first_port);
-=======
       libgearman::Worker worker(first_port);
->>>>>>> 5ffd3dd9
       Called called;
       gearman_function_t counter_function= gearman_function_create(called_worker);
       ASSERT_EQ(gearman_worker_define_function(&worker,
