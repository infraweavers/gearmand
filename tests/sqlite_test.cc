/*  vim:expandtab:shiftwidth=2:tabstop=2:smarttab:
 * 
 *  Gearmand client and server library.
 *
 *  Copyright (C) 2011-2012 Data Differential, http://datadifferential.com/
 *  Copyright (C) 2008 Brian Aker, Eric Day
 *  All rights reserved.
 *
 *  Redistribution and use in source and binary forms, with or without
 *  modification, are permitted provided that the following conditions are
 *  met:
 *
 *      * Redistributions of source code must retain the above copyright
 *  notice, this list of conditions and the following disclaimer.
 *
 *      * Redistributions in binary form must reproduce the above
 *  copyright notice, this list of conditions and the following disclaimer
 *  in the documentation and/or other materials provided with the
 *  distribution.
 *
 *      * The names of its contributors may not be used to endorse or
 *  promote products derived from this software without specific prior
 *  written permission.
 *
 *  THIS SOFTWARE IS PROVIDED BY THE COPYRIGHT HOLDERS AND CONTRIBUTORS
 *  "AS IS" AND ANY EXPRESS OR IMPLIED WARRANTIES, INCLUDING, BUT NOT
 *  LIMITED TO, THE IMPLIED WARRANTIES OF MERCHANTABILITY AND FITNESS FOR
 *  A PARTICULAR PURPOSE ARE DISCLAIMED. IN NO EVENT SHALL THE COPYRIGHT
 *  OWNER OR CONTRIBUTORS BE LIABLE FOR ANY DIRECT, INDIRECT, INCIDENTAL,
 *  SPECIAL, EXEMPLARY, OR CONSEQUENTIAL DAMAGES (INCLUDING, BUT NOT
 *  LIMITED TO, PROCUREMENT OF SUBSTITUTE GOODS OR SERVICES; LOSS OF USE,
 *  DATA, OR PROFITS; OR BUSINESS INTERRUPTION) HOWEVER CAUSED AND ON ANY
 *  THEORY OF LIABILITY, WHETHER IN CONTRACT, STRICT LIABILITY, OR TORT
 *  (INCLUDING NEGLIGENCE OR OTHERWISE) ARISING IN ANY WAY OUT OF THE USE
 *  OF THIS SOFTWARE, EVEN IF ADVISED OF THE POSSIBILITY OF SUCH DAMAGE.
 *
 */

#include <config.h>
#include <libtest/test.hpp>

using namespace libtest;

#include <cassert>
#include <cstdio>
#include <cstdlib>
#include <cstring>
#include <unistd.h>

#include <libgearman/gearman.h>

#include <tests/basic.h>
#include <tests/context.h>
#include <tests/client.h>
#include <tests/worker.h>

#include "tests/workers/v2/called.h"

// Prototypes
#ifndef __INTEL_COMPILER
#pragma GCC diagnostic ignored "-Wold-style-cast"
#endif

static bool test_for_HAVE_LIBSQLITE3(test_return_t &error)
{
  if (HAVE_LIBSQLITE3)
  {
    error= TEST_SUCCESS;
    return true;
  }

  error= TEST_SKIPPED;
  return false;
}

static test_return_t gearmand_basic_option_test(void *)
{
  const char *args[]= { "--check-args",
    "--queue-type=libsqlite3",
    "--libsqlite3-db=var/tmp/gearman.sql",
    "--libsqlite3-table=var/tmp/table", 
    0 };

  test_compare(EXIT_SUCCESS, exec_cmdline(gearmand_binary(), args, true));
  return TEST_SUCCESS;
}

static test_return_t gearmand_basic_option_without_table_test(void *)
{
  std::string sql_file= libtest::create_tmpfile("sqlite");

  char sql_buffer[1024];
  snprintf(sql_buffer, sizeof(sql_buffer), "--libsqlite3-db=%.*s", int(sql_file.length()), sql_file.c_str());
  const char *args[]= { "--check-args",
    "--queue-type=libsqlite3",
    sql_buffer,
    0 };

  test_compare(EXIT_SUCCESS, exec_cmdline(gearmand_binary(), args, true));
  test_compare(-1, access(sql_file.c_str(), R_OK | W_OK ));

  return TEST_SUCCESS;
}

static test_return_t collection_init(void *object)
{
  std::string sql_file= libtest::create_tmpfile("sqlite");

  char sql_buffer[1024];
  snprintf(sql_buffer, sizeof(sql_buffer), "--libsqlite3-db=%.*s", int(sql_file.length()), sql_file.c_str());
  const char *argv[]= {
    "--queue-type=libsqlite3", 
    sql_buffer,
    0 };

  Context *test= (Context *)object;
  assert(test);

  test_truth(test->initialize(2, argv));
  test_compare(0, access(sql_file.c_str(), R_OK | W_OK ));

  test->extra_file(sql_file.c_str());
  std::string sql_journal_file(sql_file);
  sql_journal_file+= "-journal";
  test->extra_file(sql_journal_file);

  return TEST_SUCCESS;
}

static test_return_t collection_cleanup(void *object)
{
  Context *test= (Context *)object;
  test->reset();

  return TEST_SUCCESS;
}


static test_return_t lp_1054377_TEST(void *object)
{
  Context *test= (Context *)object;
  test_truth(test);
  server_startup_st &servers= test->_servers;

  std::string sql_file= libtest::create_tmpfile("sqlite");

  char sql_buffer[1024];
  snprintf(sql_buffer, sizeof(sql_buffer), "--libsqlite3-db=%.*s", int(sql_file.length()), sql_file.c_str());
  const char *argv[]= {
    "--queue-type=libsqlite3", 
    sql_buffer,
    0 };

  const int32_t inserted_jobs= 8;
  {
    in_port_t first_port= libtest::get_free_port();

    test_true(server_startup(servers, "gearmand", first_port, 2, argv));
    test_compare(0, access(sql_file.c_str(), R_OK | W_OK ));

    {
      test::Worker worker(first_port);
      test_compare(gearman_worker_register(&worker, __func__, 0), GEARMAN_SUCCESS);
    }

    {
      test::Client client(first_port);
      test_compare(gearman_client_echo(&client, test_literal_param("This is my echo test")), GEARMAN_SUCCESS);
      gearman_job_handle_t job_handle;
      for (int32_t x= 0; x < inserted_jobs; ++x)
      {
        test_compare(gearman_client_do_background(&client,
                                                  __func__, // func
                                                  NULL, // unique
                                                  test_literal_param("foo"),
                                                  job_handle), GEARMAN_SUCCESS);
      }
    }

    servers.clear();
  }

  test_compare(0, access(sql_file.c_str(), R_OK | W_OK ));

  {
    in_port_t first_port= libtest::get_free_port();

    test_true(server_startup(servers, "gearmand", first_port, 2, argv));

    {
<<<<<<< HEAD
      test::Worker worker(first_port);
      test_compare(gearman_worker_register(&worker, __func__, 0), GEARMAN_SUCCESS);
    }

    {
      test::Client client(first_port);
      test_compare(gearman_client_echo(&client, test_literal_param("This is my echo test")), GEARMAN_SUCCESS);
      gearman_job_handle_t job_handle;
      test_compare(gearman_client_do_background(&client,
                                                __func__, // func
                                                NULL, // unique
                                                test_literal_param("foo"),
                                                job_handle), GEARMAN_SUCCESS);
    }

    servers.clear();
=======
      Worker worker(first_port);
      Called called;
      gearman_function_t counter_function= gearman_function_create(called_worker);
      test_compare(gearman_worker_define_function(&worker,
                                                  test_literal_param(__func__),
                                                  counter_function,
                                                  3000, &called), GEARMAN_SUCCESS);

      const int32_t max_timeout= 4;
      int32_t max_timeout_value= max_timeout;
      int32_t job_count= 0;
      gearman_return_t ret;
      do
      {
        ret= gearman_worker_work(&worker);
        if (gearman_success(ret))
        {
          job_count++;
          max_timeout_value= max_timeout;
          if (job_count == inserted_jobs)
          {
            break;
          }
        }
        else if (ret == GEARMAN_TIMEOUT)
        {
          if ((--max_timeout_value) < 0)
          {
            break;
          }
        }
      } while (ret == GEARMAN_TIMEOUT or ret == GEARMAN_SUCCESS);

      test_compare(called.count(), inserted_jobs);
    }
>>>>>>> 567ba952
  }

  return TEST_SUCCESS;
}


static void *world_create(server_startup_st& servers, test_return_t& error)
{
  if (test_for_HAVE_LIBSQLITE3(error) == false)
  {
    error= TEST_SKIPPED;
    return NULL;
  }

  return new Context(libtest::get_free_port(), servers);
}

static bool world_destroy(void *object)
{
  Context *test= (Context *)object;

  delete test;

  return TEST_SUCCESS;
}

test_st gearmand_basic_option_tests[] ={
  {"--libsqlite3-db=var/tmp/schema --libsqlite3-table=var/tmp/table", 0, gearmand_basic_option_test },
  {"--libsqlite3-db=var/tmp/schema", 0, gearmand_basic_option_without_table_test },
  {0, 0, 0}
};

test_st tests[] ={
  {"gearman_client_echo()", 0, client_echo_test },
  {"gearman_client_echo() fail", 0, client_echo_fail_test },
  {"gearman_worker_echo()", 0, worker_echo_test },
  {"clean", 0, queue_clean },
  {"add", 0, queue_add },
  {"worker", 0, queue_worker },
  {0, 0, 0}
};

test_st regressions[] ={
  {"lp:734663", 0, lp_734663 },
  {0, 0, 0}
};

test_st queue_restart_TESTS[] ={
  {"lp:1054377", 0, lp_1054377_TEST },
  {0, 0, 0}
};

collection_st collection[] ={
  {"gearmand options", 0, 0, gearmand_basic_option_tests},
  {"sqlite queue", collection_init, collection_cleanup, tests},
  {"queue regression", collection_init, collection_cleanup, regressions},
  {"queue restart", 0, 0, queue_restart_TESTS},
#if 0
  {"sqlite queue change table", collection_init, collection_cleanup, tests},
#endif
  {0, 0, 0, 0}
};

void get_world(libtest::Framework *world)
{
  world->collections(collection);
  world->create(world_create);
  world->destroy(world_destroy);
}<|MERGE_RESOLUTION|>--- conflicted
+++ resolved
@@ -188,25 +188,7 @@
     test_true(server_startup(servers, "gearmand", first_port, 2, argv));
 
     {
-<<<<<<< HEAD
       test::Worker worker(first_port);
-      test_compare(gearman_worker_register(&worker, __func__, 0), GEARMAN_SUCCESS);
-    }
-
-    {
-      test::Client client(first_port);
-      test_compare(gearman_client_echo(&client, test_literal_param("This is my echo test")), GEARMAN_SUCCESS);
-      gearman_job_handle_t job_handle;
-      test_compare(gearman_client_do_background(&client,
-                                                __func__, // func
-                                                NULL, // unique
-                                                test_literal_param("foo"),
-                                                job_handle), GEARMAN_SUCCESS);
-    }
-
-    servers.clear();
-=======
-      Worker worker(first_port);
       Called called;
       gearman_function_t counter_function= gearman_function_create(called_worker);
       test_compare(gearman_worker_define_function(&worker,
@@ -241,7 +223,6 @@
 
       test_compare(called.count(), inserted_jobs);
     }
->>>>>>> 567ba952
   }
 
   return TEST_SUCCESS;
