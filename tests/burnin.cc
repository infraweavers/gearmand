/* Gearman server and library
 * Copyright (C) 2008 Brian Aker, Eric Day
 * All rights reserved.
 *
 * Use and distribution licensed under the BSD license.  See
 * the COPYING file in the parent directory for full text.
 */

#include "gear_config.h"
#include <libtest/test.hpp>

using namespace libtest;

#include <cassert>
#include <cerrno>
#include <cstdio>
#include <cstdlib>
#include <cstring>

#include <libgearman-1.0/gearman.h>

#include <libtest/test.hpp>

<<<<<<< HEAD
#include "libgearman/interface/task.hpp"
#include "tests/client.h"
=======
#include "libgearman/client.hpp"
using namespace org::gearmand;
>>>>>>> 5ffd3dd9

#include <tests/start_worker.h>

#define DEFAULT_WORKER_NAME "burnin"

static gearman_return_t worker_fn(gearman_job_st*, void*)
{
  return GEARMAN_SUCCESS;
}

struct client_test_st {
<<<<<<< HEAD
  test::Client _client;
=======
  libgearman::Client _client;
>>>>>>> 5ffd3dd9
  worker_handle_st *handle;

  client_test_st():
    _client(libtest::default_port()),
    handle(NULL)
  {
    gearman_function_t func_arg= gearman_function_create(worker_fn);
    handle= test_worker_start(libtest::default_port(), NULL, DEFAULT_WORKER_NAME, func_arg, NULL, gearman_worker_options_t());
  }

  ~client_test_st()
  {
    delete handle;
  }

  gearman_client_st* client()
  {
    return &_client;
  }
};

struct client_context_st {
  int latch;
  size_t min_size;
  size_t max_size;
  size_t num_tasks;
  size_t count;
  char *blob;

  client_context_st():
    latch(0),
    min_size(1024),
    max_size(1024 *2),
    num_tasks(20),
    count(2000),
    blob(NULL)
  { }

  ~client_context_st()
  {
    if (blob)
    {
      free(blob);
    }
  }
};

#ifndef __INTEL_COMPILER
#pragma GCC diagnostic ignored "-Wold-style-cast"
#endif

static client_test_st *test_client_context= NULL;
static test_return_t burnin_TEST(void*)
{
  gearman_client_st *client= test_client_context->client();
  fatal_assert(client);

  client_context_st *context= (client_context_st *)gearman_client_context(client);
  fatal_assert(context);

  // This sketchy, don't do this in your own code.
  test_true(context->num_tasks > 0);
  std::vector<gearman_task_st> tasks;
  try {
    tasks.resize(context->num_tasks);
  }
  catch (...)
  { }
  ASSERT_EQ(tasks.size(), context->num_tasks);

  ASSERT_EQ(gearman_client_echo(client, test_literal_param("echo_test")), GEARMAN_SUCCESS);

  do
  {
    for (uint32_t x= 0; x < context->num_tasks; x++)
    {
      size_t blob_size= 0;

      if (context->min_size == context->max_size)
      {
        blob_size= context->max_size;
      }
      else
      {
        blob_size= (size_t)rand();

        if (context->max_size > RAND_MAX)
        {
          blob_size*= (size_t)(rand() + 1);
        }

        blob_size= (blob_size % (context->max_size - context->min_size)) + context->min_size;
      }

      gearman_task_st *task_ptr;
      gearman_return_t ret;
      if (context->latch)
      {
        task_ptr= gearman_client_add_task_background(client, &(tasks[x]),
                                                     NULL, DEFAULT_WORKER_NAME, NULL,
                                                     (void *)context->blob, blob_size, &ret);
      }
      else
      {
        task_ptr= gearman_client_add_task(client, &(tasks[x]), NULL,
                                          DEFAULT_WORKER_NAME, NULL, (void *)context->blob, blob_size,
                                          &ret);
      }

      ASSERT_EQ(ret, GEARMAN_SUCCESS);
      test_truth(task_ptr);
    }

    gearman_return_t ret= gearman_client_run_tasks(client);
    for (uint32_t x= 0; x < context->num_tasks; x++)
    {
      ASSERT_EQ(GEARMAN_TASK_STATE_FINISHED, tasks[x].impl()->state);
      ASSERT_EQ(GEARMAN_SUCCESS, tasks[x].impl()->result_rc);
    }
    test_zero(client->impl()->new_tasks);

    ASSERT_EQ(ret, GEARMAN_SUCCESS);

    for (uint32_t x= 0; x < context->num_tasks; x++)
    {
      gearman_task_free(&(tasks[x]));
    }
  } while (context->count--);

  context->latch++;

  return TEST_SUCCESS;
}

static test_return_t burnin_setup(void*)
{
  test_client_context= new client_test_st;
  client_context_st *context= new client_context_st;

  context->blob= (char *)malloc(context->max_size);
  test_true(context->blob);
  memset(context->blob, 'x', context->max_size); 

  gearman_client_set_context(test_client_context->client(), context);

  return TEST_SUCCESS;
}

static test_return_t burnin_cleanup(void*)
{
  client_context_st *context= (struct client_context_st *)gearman_client_context(test_client_context->client());

  delete context;
  delete test_client_context;
  test_client_context= NULL;

  return TEST_SUCCESS;
}

/*********************** World functions **************************************/

static void *world_create(server_startup_st& servers, test_return_t& error)
{
  if (server_startup(servers, "gearmand", libtest::default_port(), NULL) == false)
  {
    error= TEST_SKIPPED;
    return NULL;
  }

  worker_handles_st *handle= new worker_handles_st;
  if (handle == NULL)
  {
    error= TEST_FAILURE;
    return NULL;
  }

  return handle;
}

static bool world_destroy(void *object)
{
  worker_handles_st *handles= (worker_handles_st *)object;
  delete handles;

  return TEST_SUCCESS;
}

test_st burnin_TESTS[] ={
  {"burnin", 0, burnin_TEST },
  {0, 0, 0}
};

collection_st collection[] ={
  {"burnin", burnin_setup, burnin_cleanup, burnin_TESTS },
  {0, 0, 0, 0}
};

void get_world(libtest::Framework *world)
{
  world->collections(collection);
  world->create(world_create);
  world->destroy(world_destroy);
}<|MERGE_RESOLUTION|>--- conflicted
+++ resolved
@@ -1,9 +1,39 @@
-/* Gearman server and library
- * Copyright (C) 2008 Brian Aker, Eric Day
- * All rights reserved.
- *
- * Use and distribution licensed under the BSD license.  See
- * the COPYING file in the parent directory for full text.
+/*  vim:expandtab:shiftwidth=2:tabstop=2:smarttab:
+ * 
+ *  Gearmand client and server library.
+ *
+ *  Copyright (C) 2010-2013 Data Differential, http://datadifferential.com/
+ *  Copyright (C) 2008 Brian Aker, Eric Day
+ *  All rights reserved.
+ *
+ *  Redistribution and use in source and binary forms, with or without
+ *  modification, are permitted provided that the following conditions are
+ *  met:
+ *
+ *      * Redistributions of source code must retain the above copyright
+ *  notice, this list of conditions and the following disclaimer.
+ *
+ *      * Redistributions in binary form must reproduce the above
+ *  copyright notice, this list of conditions and the following disclaimer
+ *  in the documentation and/or other materials provided with the
+ *  distribution.
+ *
+ *      * The names of its contributors may not be used to endorse or
+ *  promote products derived from this software without specific prior
+ *  written permission.
+ *
+ *  THIS SOFTWARE IS PROVIDED BY THE COPYRIGHT HOLDERS AND CONTRIBUTORS
+ *  "AS IS" AND ANY EXPRESS OR IMPLIED WARRANTIES, INCLUDING, BUT NOT
+ *  LIMITED TO, THE IMPLIED WARRANTIES OF MERCHANTABILITY AND FITNESS FOR
+ *  A PARTICULAR PURPOSE ARE DISCLAIMED. IN NO EVENT SHALL THE COPYRIGHT
+ *  OWNER OR CONTRIBUTORS BE LIABLE FOR ANY DIRECT, INDIRECT, INCIDENTAL,
+ *  SPECIAL, EXEMPLARY, OR CONSEQUENTIAL DAMAGES (INCLUDING, BUT NOT
+ *  LIMITED TO, PROCUREMENT OF SUBSTITUTE GOODS OR SERVICES; LOSS OF USE,
+ *  DATA, OR PROFITS; OR BUSINESS INTERRUPTION) HOWEVER CAUSED AND ON ANY
+ *  THEORY OF LIABILITY, WHETHER IN CONTRACT, STRICT LIABILITY, OR TORT
+ *  (INCLUDING NEGLIGENCE OR OTHERWISE) ARISING IN ANY WAY OUT OF THE USE
+ *  OF THIS SOFTWARE, EVEN IF ADVISED OF THE POSSIBILITY OF SUCH DAMAGE.
+ *
  */
 
 #include "gear_config.h"
@@ -21,13 +51,9 @@
 
 #include <libtest/test.hpp>
 
-<<<<<<< HEAD
 #include "libgearman/interface/task.hpp"
-#include "tests/client.h"
-=======
 #include "libgearman/client.hpp"
 using namespace org::gearmand;
->>>>>>> 5ffd3dd9
 
 #include <tests/start_worker.h>
 
@@ -39,11 +65,7 @@
 }
 
 struct client_test_st {
-<<<<<<< HEAD
-  test::Client _client;
-=======
   libgearman::Client _client;
->>>>>>> 5ffd3dd9
   worker_handle_st *handle;
 
   client_test_st():
