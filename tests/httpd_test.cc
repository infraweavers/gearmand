/*  vim:expandtab:shiftwidth=2:tabstop=2:smarttab:
 * 
 *  Gearmand client and server library.
 *
 *  Copyright (C) 2011 Data Differential, http://datadifferential.com/
 *  All rights reserved.
 *
 *  Redistribution and use in source and binary forms, with or without
 *  modification, are permitted provided that the following conditions are
 *  met:
 *
 *      * Redistributions of source code must retain the above copyright
 *  notice, this list of conditions and the following disclaimer.
 *
 *      * Redistributions in binary form must reproduce the above
 *  copyright notice, this list of conditions and the following disclaimer
 *  in the documentation and/or other materials provided with the
 *  distribution.
 *
 *      * The names of its contributors may not be used to endorse or
 *  promote products derived from this software without specific prior
 *  written permission.
 *
 *  THIS SOFTWARE IS PROVIDED BY THE COPYRIGHT HOLDERS AND CONTRIBUTORS
 *  "AS IS" AND ANY EXPRESS OR IMPLIED WARRANTIES, INCLUDING, BUT NOT
 *  LIMITED TO, THE IMPLIED WARRANTIES OF MERCHANTABILITY AND FITNESS FOR
 *  A PARTICULAR PURPOSE ARE DISCLAIMED. IN NO EVENT SHALL THE COPYRIGHT
 *  OWNER OR CONTRIBUTORS BE LIABLE FOR ANY DIRECT, INDIRECT, INCIDENTAL,
 *  SPECIAL, EXEMPLARY, OR CONSEQUENTIAL DAMAGES (INCLUDING, BUT NOT
 *  LIMITED TO, PROCUREMENT OF SUBSTITUTE GOODS OR SERVICES; LOSS OF USE,
 *  DATA, OR PROFITS; OR BUSINESS INTERRUPTION) HOWEVER CAUSED AND ON ANY
 *  THEORY OF LIABILITY, WHETHER IN CONTRACT, STRICT LIABILITY, OR TORT
 *  (INCLUDING NEGLIGENCE OR OTHERWISE) ARISING IN ANY WAY OUT OF THE USE
 *  OF THIS SOFTWARE, EVEN IF ADVISED OF THE POSSIBILITY OF SUCH DAMAGE.
 *
 */


#include "gear_config.h"
#include <libtest/test.hpp>

using namespace libtest;

#include <libgearman/gearman.h>
#include "tests/start_worker.h"

#include <cassert>
#include <cstdio>
#include <cstdlib>
#include <cstring>
#include <sys/stat.h>
#include <sys/types.h>
#include <unistd.h>

#include <tests/basic.h>
#include <tests/context.h>

#include "tests/workers/v2/echo_or_react.h"

// Prototypes
#ifndef __INTEL_COMPILER
#pragma GCC diagnostic ignored "-Wold-style-cast"
#endif

static char host_url[1024]= { 0 };
#define WORKER_FUNCTION_NAME "httpd_worker"

static test_return_t curl_no_function_TEST(void *)
{
  Application curl("/usr/bin/curl");
  curl.add_option(host_url);

  test_compare(Application::SUCCESS, curl.run());
  test_compare(Application::SUCCESS, curl.join());

  return TEST_SUCCESS;
}

static test_return_t curl_function_no_body_TEST(void *)
{
  Application curl("/usr/bin/curl");
  char worker_url[1024];
  snprintf(worker_url, sizeof(worker_url), "%s%s", host_url, WORKER_FUNCTION_NAME);
  curl.add_option(worker_url);
  curl.add_option("--header", "\"X-Gearman-Unique: curl_function_no_body_TEST\"");

  test_compare(Application::SUCCESS, curl.run());
  test_compare(Application::SUCCESS, curl.join());
  test_zero(curl.stdout_result_length());

  return TEST_SUCCESS;
}

static test_return_t curl_function_TEST(void *)
{
  // Cleanup previous run
  unlink("var/tmp/curl_function_TEST.out");

  Application curl("/usr/bin/curl");
  char worker_url[1024];
  snprintf(worker_url, sizeof(worker_url), "%s%s", host_url, WORKER_FUNCTION_NAME);
  curl.add_option("--header", "\"X-Gearman-Unique: curl_function_TEST\"");
  curl.add_option("--data", "fubar");
  curl.add_option("--silent");
  curl.add_option("--show-error");
  curl.add_option("--output", "var/tmp/curl_function_TEST.out");
  curl.add_option("--connect-timeout", "1");
  curl.add_option(worker_url);

  test_compare(Application::SUCCESS, curl.run());
  test_compare(Application::SUCCESS, curl.join());
  test_zero(curl.stdout_result_length());

  struct stat stat_buffer;
  test_zero(stat("var/tmp/curl_function_TEST.out", &stat_buffer));
  test_true(stat_buffer.st_size >= off_t(146));
  test_zero(unlink("var/tmp/curl_function_TEST.out"));

  return TEST_SUCCESS;
}

static test_return_t GET_TEST(void *)
{
  libtest::http::GET get(host_url);

  test_compare(true, get.execute());

  return TEST_SUCCESS;
}

static test_return_t HEAD_TEST(void *)
{
  libtest::http::HEAD head(host_url);

  test_compare(true, head.execute());

  return TEST_SUCCESS;
}


static void *world_create(server_startup_st& servers, test_return_t& error)
{
<<<<<<< HEAD
  error= TEST_SKIPPED;
  return NULL;
=======
  if (valgrind_is_caller())
  {
    error= TEST_SKIPPED;
    return NULL;
  }
>>>>>>> 71e608fc

  in_port_t http_port= libtest::get_free_port();
  int length= snprintf(host_url, sizeof(host_url), "http://localhost:%d/", int(http_port));
  fatal_assert(length > 0 and sizeof(length) < sizeof(host_url));

  char buffer[1024];
  length= snprintf(buffer, sizeof(buffer), "--http-port=%d", int(http_port));
  fatal_assert(length > 0 and sizeof(length) < sizeof(buffer));
  const char *argv[]= { "--protocol=http", buffer, 0 };
  if (server_startup(servers, "gearmand", libtest::default_port(), 2, argv) == false)
  {
    error= TEST_SKIPPED;
    return NULL;
  }

  worker_handles_st *workers= new worker_handles_st();
  gearman_function_t echo_react_fn= gearman_function_create(echo_or_react_worker_v2);
  workers->push(test_worker_start(libtest::default_port(), NULL, WORKER_FUNCTION_NAME, echo_react_fn, NULL, gearman_worker_options_t()));

  return workers;
}

static bool world_destroy(void *object)
{
  worker_handles_st *workers= (worker_handles_st *)object;
  delete workers;

  return false;
}


static test_return_t check_for_libcurl(void *)
{
  test_skip(true, HAVE_LIBCURL);
  return TEST_SUCCESS;
}

static test_return_t check_for_curl(void *)
{
  test_skip(0, access("/usr/bin/curl", X_OK));
  return TEST_SUCCESS;
}

test_st curl_TESTS[] ={
  { "curl /", 0, curl_no_function_TEST },
  { "curl /" WORKER_FUNCTION_NAME, 0, curl_function_no_body_TEST },
  { "curl /" WORKER_FUNCTION_NAME " --data=fubar", 0, curl_function_TEST },
  { 0, 0, 0 }
};


test_st GET_TESTS[] ={
  { "GET /", 0, GET_TEST },
  { 0, 0, 0 }
};

test_st HEAD_TESTS[] ={
  { "HEAD /", 0, HEAD_TEST },
  { 0, 0, 0 }
};

test_st regression_TESTS[] ={
  { 0, 0, 0 }
};

collection_st collection[] ={
  { "curl", check_for_curl, 0, curl_TESTS },
  { "GET", check_for_libcurl, 0, GET_TESTS },
  { "regression", 0, 0, regression_TESTS },
  { 0, 0, 0, 0 }
};

void get_world(libtest::Framework *world)
{
  world->collections(collection);
  world->create(world_create);
  world->destroy(world_destroy);
}<|MERGE_RESOLUTION|>--- conflicted
+++ resolved
@@ -140,16 +140,11 @@
 
 static void *world_create(server_startup_st& servers, test_return_t& error)
 {
-<<<<<<< HEAD
-  error= TEST_SKIPPED;
-  return NULL;
-=======
   if (valgrind_is_caller())
   {
     error= TEST_SKIPPED;
     return NULL;
   }
->>>>>>> 71e608fc
 
   in_port_t http_port= libtest::get_free_port();
   int length= snprintf(host_url, sizeof(host_url), "http://localhost:%d/", int(http_port));
