--- conflicted
+++ resolved
@@ -115,20 +115,12 @@
     test_true(server_startup(servers, "gearmand", first_port, argv));
 
     {
-<<<<<<< HEAD
-      test::Worker worker(first_port);
-=======
       libgearman::Worker worker(first_port);
->>>>>>> 5ffd3dd9
       ASSERT_EQ(gearman_worker_register(&worker, __func__, 0), GEARMAN_SUCCESS);
     }
 
     {
-<<<<<<< HEAD
-      test::Client client(first_port);
-=======
       libgearman::Client client(first_port);
->>>>>>> 5ffd3dd9
       ASSERT_EQ(gearman_client_echo(&client, test_literal_param("This is my echo test")), GEARMAN_SUCCESS);
       gearman_job_handle_t job_handle;
       for (int32_t x= 0; x < inserted_jobs; ++x)
@@ -150,11 +142,7 @@
     test_true(server_startup(servers, "gearmand", first_port, argv));
 
     {
-<<<<<<< HEAD
-      test::Worker worker(first_port);
-=======
       libgearman::Worker worker(first_port);
->>>>>>> 5ffd3dd9
       Called called;
       gearman_function_t counter_function= gearman_function_create(called_worker);
       ASSERT_EQ(gearman_worker_define_function(&worker,
