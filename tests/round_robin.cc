/* Gearman server and library
 * Copyright (C) 2008 Brian Aker, Eric Day
 * All rights reserved.
 *
 * Use and distribution licensed under the BSD license.  See
 * the COPYING file in the parent directory for full text.
 */

#include "gear_config.h"
#include <libtest/test.hpp>

using namespace libtest;

#include <cassert>
#include <cstdio>
#include <cstdlib>
#include <cstring>
#include <memory>
#include <unistd.h>

#include <libgearman/gearman.h>

#include "libgearman/client.hpp"
#include "libgearman/worker.hpp"
using namespace org::gearmand;

#include "tests/start_worker.h"

struct Context
{
  bool run_worker;
  in_port_t _port;
  uint32_t _retries;
  server_startup_st& servers;

  Context(server_startup_st& arg, in_port_t port_arg) :
    run_worker(false),
    _port(port_arg),
    _retries(0),
    servers(arg)
  {
  }

  uint32_t retries()
  {
    return _retries;
  }

  uint32_t retries(const uint32_t arg)
  {
    return _retries= arg;
  }

  in_port_t port() const
  {
    return _port;
  }

  ~Context()
  {
    reset();
  }

  void reset()
  {
    servers.clear();
    _port= libtest::get_free_port();
    _retries= 0;
  }
};

#ifndef __INTEL_COMPILER
#pragma GCC diagnostic ignored "-Wold-style-cast"
#endif

/* append test for worker */
static gearman_return_t append_function_WORKER(gearman_job_st* job, void *context_arg)
{
  /* this will will set the last char in the context (buffer) to the */
  /* first char of the work */
  char *buf = (char *)context_arg;
  assert(buf);

  char *work = (char *)gearman_job_workload(job);
  buf+= strlen(buf);
  *buf= *work;

  return GEARMAN_SUCCESS;
}

static test_return_t queue_add(void *object)
{
  Context *context= (Context *)object;
  test_truth(context);

<<<<<<< HEAD
  test::Client client(context->port());
=======
  libgearman::Client client(context->port());
>>>>>>> 5ffd3dd9
  char job_handle[GEARMAN_JOB_HANDLE_SIZE];

  uint8_t *value= (uint8_t *)malloc(1);
  *value= uint8_t('0');
  size_t value_length= 1;

  context->run_worker= false;

  /* send strings "0", "1" ... "9" to alternating between 2 queues */
  /* queue1 = 1,3,5,7,9 */
  /* queue2 = 0,2,4,6,8 */
  for (uint32_t x= 0; x < 10; x++)
  {
    ASSERT_EQ(GEARMAN_SUCCESS,
                 gearman_client_do_background(&client, (x % 2) ? "queue1" : "queue2", NULL,
                                              value, value_length,
                                              job_handle));

    *value = (uint8_t)(*value +1);
  }

  free(value);

  context->run_worker= true;
  return TEST_SUCCESS;
}

static test_return_t queue_worker(void *object)
{
  Context *context= (Context *)object;
  test_truth(context);

<<<<<<< HEAD
  test::Worker worker(context->port());
=======
  libgearman::Worker worker(context->port());
>>>>>>> 5ffd3dd9

  char buffer[11];
  memset(buffer, 0, sizeof(buffer));

  test_truth(context->run_worker);

  gearman_function_t append_function_FN= gearman_function_create(append_function_WORKER);

  ASSERT_EQ(GEARMAN_SUCCESS, gearman_worker_define_function(&worker,
                                                               test_literal_param("queue1"),
                                                               append_function_FN,
                                                               0, buffer));

  ASSERT_EQ(GEARMAN_SUCCESS, gearman_worker_define_function(&worker,
                                                               test_literal_param("queue2"),
                                                               append_function_FN,
                                                               0, buffer));

  for (uint32_t x= 0; x < 10; x++)
  {
    ASSERT_EQ(GEARMAN_SUCCESS, gearman_worker_work(&worker));
  }

  // expect buffer to be reassembled in a predictable round robin order
  test_strcmp("1032547698", buffer);

  return TEST_SUCCESS;
}

struct Limit 
{
  uint32_t _count;
  uint32_t _expected;
  bool _limit;

  Limit(uint32_t expected_arg, bool limit_arg= false) :
    _count(0),
    _expected(expected_arg),
    _limit(limit_arg)
  { }

  void increment()
  {
    _count++;
  }

  void reset()
  {
    _count= 0;
  }

  uint32_t count()
  {
    return _count;
  }

  uint32_t expected()
  {
    return _expected;
  }

  gearman_return_t response() const
  {
    if (_limit)
    {
      return GEARMAN_SUCCESS;
    }

    return GEARMAN_FATAL;
  }

  bool complete()
  {
    if (_limit and _count == _expected)
    {
      return true;
    }

    return false;
  }
};

// The idea is to return GEARMAN_ERROR until we hit limit, then return
// GEARMAN_SUCCESS
static gearman_return_t job_retry_WORKER(gearman_job_st* job, void *context_arg)
{
  (void)(job);
  assert(gearman_job_workload_size(job) == 0);
  assert(gearman_job_workload(job) == NULL);
  Limit *limit= (Limit*)context_arg;

  if (limit->complete())
  {
    return GEARMAN_SUCCESS;
  }

  limit->increment();

  return GEARMAN_ERROR;
}

static test_return_t _job_retry_TEST(Context *context, Limit& limit)
{
  gearman_function_t job_retry_FN= gearman_function_create(job_retry_WORKER);
  std::auto_ptr<worker_handle_st> handle(test_worker_start(context->port(),
                                                           NULL,
                                                           __func__,
                                                           job_retry_FN,
                                                           &limit,
                                                           gearman_worker_options_t(),
                                                           0)); // timeout
<<<<<<< HEAD
  test::Client client(context->port());
=======
  libgearman::Client client(context->port());
>>>>>>> 5ffd3dd9

  gearman_return_t rc;
  test_null(gearman_client_do(&client,
                              __func__,
                              NULL, // unique
                              NULL, 0, // workload
                              NULL, // result size
                              &rc));
  ASSERT_EQ(uint32_t(limit.expected()), uint32_t(limit.count()));
  ASSERT_EQ(limit.response(), rc);

  return TEST_SUCCESS;
}

static test_return_t job_retry_GEARMAN_SUCCESS_TEST(void *object)
{
  Context *context= (Context *)object;

  Limit limit(context->retries() -1, true);

  return _job_retry_TEST(context, limit);
}

static test_return_t job_retry_limit_GEARMAN_SUCCESS_TEST(void *object)
{
  Context *context= (Context *)object;

  if (context->retries() < 2)
  {
    return TEST_SKIPPED;
  }

  for (uint32_t x= 1; x < context->retries(); x++)
  {
    Limit limit(uint32_t(x -1), true);
    ASSERT_EQ(TEST_SUCCESS, _job_retry_TEST(context, limit));
  }

  return TEST_SUCCESS;
}

static test_return_t job_retry_GEARMAN_FATAL_TEST(void *object)
{
  Context *context= (Context *)object;

  Limit limit(context->retries());

  return _job_retry_TEST(context, limit);
}

static test_return_t round_robin_SETUP(void *object)
{
  Context *context= (Context *)object;

  const char *argv[]= { "--round-robin", 0 };
  if (server_startup(context->servers, "gearmand", context->port(), argv))
  {
    return TEST_SUCCESS;
  }

  return TEST_FAILURE;
}

static test_return_t _job_retries_SETUP(Context *context)
{
  char buffer[1024];
  snprintf(buffer, sizeof(buffer), "--job-retries=%u", uint32_t(context->retries()));
  const char *argv[]= { buffer, 0};
  if (server_startup(context->servers, "gearmand", context->port(), argv))
  {
    return TEST_SUCCESS;
  }

  return TEST_FAILURE;
}

static test_return_t job_retries_once_SETUP(void *object)
{
  Context *context= (Context *)object;
  context->retries(1);

  return _job_retries_SETUP(context);
}

static test_return_t job_retries_twice_SETUP(void *object)
{
  Context *context= (Context *)object;
  context->retries(2);

  return _job_retries_SETUP(context);
}

static test_return_t job_retries_ten_SETUP(void *object)
{
  Context *context= (Context *)object;
  context->retries(10);

  return _job_retries_SETUP(context);
}

static test_return_t _TEARDOWN(void *object)
{
  Context *context= (Context *)object;
  context->reset();

  return TEST_SUCCESS;
}

static void *world_create(server_startup_st& servers, test_return_t&)
{
  Context *context= new Context(servers, libtest::get_free_port());

  return context;
}

static bool world_destroy(void *object)
{
  Context *context= (Context *)object;
  
  delete context;

  return TEST_SUCCESS;
}

test_st round_robin_TESTS[] ={
  {"add", 0, queue_add },
  {"worker", 0, queue_worker },
  {0, 0, 0}
};

test_st job_retry_TESTS[] ={
  {"GEARMAN_FATAL", 0, job_retry_GEARMAN_FATAL_TEST },
  {"GEARMAN_SUCCESS", 0, job_retry_GEARMAN_SUCCESS_TEST },
  {"limit", 0, job_retry_limit_GEARMAN_SUCCESS_TEST },
  {0, 0, 0}
};

collection_st collection[] ={
  {"round_robin", round_robin_SETUP, _TEARDOWN, round_robin_TESTS },
  {"--job-retries=1", job_retries_once_SETUP, _TEARDOWN, job_retry_TESTS },
  {"--job-retries=2", job_retries_twice_SETUP, _TEARDOWN, job_retry_TESTS },
  {"--job-retries=10", job_retries_ten_SETUP, _TEARDOWN, job_retry_TESTS },
  {0, 0, 0, 0}
};

void get_world(libtest::Framework *world)
{
  world->collections(collection);
  world->create(world_create);
  world->destroy(world_destroy);
}<|MERGE_RESOLUTION|>--- conflicted
+++ resolved
@@ -93,11 +93,7 @@
   Context *context= (Context *)object;
   test_truth(context);
 
-<<<<<<< HEAD
-  test::Client client(context->port());
-=======
   libgearman::Client client(context->port());
->>>>>>> 5ffd3dd9
   char job_handle[GEARMAN_JOB_HANDLE_SIZE];
 
   uint8_t *value= (uint8_t *)malloc(1);
@@ -130,11 +126,7 @@
   Context *context= (Context *)object;
   test_truth(context);
 
-<<<<<<< HEAD
-  test::Worker worker(context->port());
-=======
   libgearman::Worker worker(context->port());
->>>>>>> 5ffd3dd9
 
   char buffer[11];
   memset(buffer, 0, sizeof(buffer));
@@ -246,11 +238,7 @@
                                                            &limit,
                                                            gearman_worker_options_t(),
                                                            0)); // timeout
-<<<<<<< HEAD
-  test::Client client(context->port());
-=======
   libgearman::Client client(context->port());
->>>>>>> 5ffd3dd9
 
   gearman_return_t rc;
   test_null(gearman_client_do(&client,
